# Change Log

Notable changes to the project will be documented in this file.

The format is based on [Keep a Changelog](http://keepachangelog.com/) and the
project adheres to the [Haskell Package Versioning
Policy (PVP)](https://pvp.haskell.org)

<<<<<<< HEAD
## [next]
### Changed
  * Instances of `Elt` are now derivable via `Generic`
  * The `stencil` functions now support fusion. Note however that the source
    (delayed) array will be evaluated at _every_ access to the stencil pattern;
    if the delayed function is expensive, you may wish to explicitly `compute`
    the source array first, matching the old behaviour.

  * (internal) Visible type applications are used instead of `Proxy` types
  * (internal) `EltRepr` is now a class-associated type of `Elt`
  * (internal) `GArrayData` has been simplified
  * (internal) SIMD representation has been improved and generalised

### Added
  * Support for GHC-8.6
  * Pattern synonyms for manipulating custom product types can now be created;
    see `Pattern`

### Removed
  * Drop support for GHC-7.10

### Contributors

Special thanks to those who contributed patches as part of this release:

  * Trevor L. McDonell (@tmcdonell)
  * Joshua Meredith (@JoshMeredith)

=======
## [1.2.0.1] - 2018-10-06
### Fixed
  * Build fix for ghc-8.6
>>>>>>> 78cbf02b

## [1.2.0.0] - 2018-04-03
### Changed
  * Internal debugging/RTS options handling has been changed. Compiling this package now implies that backends are also compiled in debug mode (no need to set the `-fdebug` cabal flag for those packages as well).
  * Complex numbers are stored in the C-style array-of-struct representation.
  * Improve numeric handling of complex numbers.
  * Coercions (`bitcast`) now occur between the underlying representation types
  * Front-end performance improvements

### Added
  * Support for half-precision floating-point numbers.
  * Support for struct-of-array-of-struct representations. Currently this is limited to fields of 2,3,4,8, or 16-elements wide.
  * Add equivalents for `Data.Functor`, `Data.Semigroup` (ghc-8+)
  * Add instances and helper functions for `Maybe` and `Either` types
  * Add rank generalised versions of `take`, `drop`, `head`, `tail`, `init`, `slit`, `reverse` and `transpose`.
  * Implement counters and reporting for `-ddump-gc-stats`

### Contributors

Special thanks to those who contributed patches as part of this release:

  * Trevor L. McDonell (@tmcdonell)
  * Ryan Scott (@ryanglscott)
  * Rinat Striungis (@Haskell-mouse)


## [1.1.1.0] - 2017-09-26
### Changed
  * Improve and colourise the pretty-printer


## [1.1.0.0] - 2017-09-21
### Added
  * Additional EKG monitoring hooks ([#340])

  * Operations from `RealFloat`

### Changed
  * Changed type of `scanl'`, `scanr'` to return an `Acc` tuple, rather than a
    tuple of `Acc` arrays.
  * Specialised folds `sum`, `product`, `minimum`, `maximum`, `and`, `or`,
    `any`, `all` now reduce along the innermost dimension only, rather than
    reducing all elements. You can recover the old behaviour by first
    `flatten`-ing the input array.
  * Add new stencil boundary condition `function`, to apply the given function
    to out-of-bounds indices.

### Fixed
  * [#390]: Wrong number of arguments in printf


## [1.0.0.0] - 2017-03-31
  * Many API and internal changes
  * Bug fixes and other enhancements


## [0.15.1.0]
  * Fix type of `allocateArray`


## [0.15.0.0]
  * Bug fixes and performance improvements.


## [0.14.0.0]
  * New iteration constructs.
  * Additional Prelude-like functions.
  * Improved code generation and fusion optimisation.
  * Concurrent kernel execution in the CUDA backend.
  * Bug fixes.


## [0.13.0.0]
  * New array fusion optimisation.
  * New foreign function interface for array and scalar expressions.
  * Additional Prelude-like functions.
  * New example programs.
  * Bug fixes and performance improvements.


## [0.12.0.0]
  * Full sharing recovery in scalar expressions and array computations.
  * Two new example applications in package `accelerate-examples` (both including a graphical frontend):
    * A real-time Canny edge detection
    * An interactive fluid flow simulator
  * Bug fixes.


## [0.11.0.0]
  * New Prelude-like functions `zip*`, `unzip*`, `fill`, `enumFrom*`, `tail`,
    `init`, `drop`, `take`, `slit`, `gather*`, `scatter*`, and `shapeSize`.
  * New simplified AST (in package `accelerate-backend-kit`) for backend writers
    who want to avoid the complexities of the type-safe AST.


## [0.10.0.0]
  * Complete sharing recovery for scalar expressions (but currently disabled by default).
  * Also bug fixes in array sharing recovery and a few new convenience functions.


## [0.9.0.0]
  * Streaming computations
  * Precompilation
  * Repa-style array indices
  * Additional collective operations supported by the CUDA backend: `stencil`s,
    more `scan`s, rank-polymorphic `fold`, `generate`.
  * Conversions to other array formats
  * Bug fixes


## 0.8.1.0
  * Bug fixes and some performance tweaks.


## 0.8.0.0
  * More collective operations supported by the CUDA backend: `replicate`,
    `slice` and `foldSeg`. Frontend and interpreter support for `stencil`.
  * Bug fixes.


## [0.7.1.0]
  * Initial release of the CUDA backend


<<<<<<< HEAD
[next]:             https://github.com/AccelerateHS/accelerate/compare/v1.2.0.0...HEAD
=======
[1.2.0.1]:          https://github.com/AccelerateHS/accelerate/compare/v1.2.0.0...v1.2.0.1
>>>>>>> 78cbf02b
[1.2.0.0]:          https://github.com/AccelerateHS/accelerate/compare/v1.1.0.0...v1.2.0.0
[1.1.1.0]:          https://github.com/AccelerateHS/accelerate/compare/v1.1.0.0...v1.1.1.0
[1.1.0.0]:          https://github.com/AccelerateHS/accelerate/compare/1.0.0.0...v1.1.0.0
[1.0.0.0]:          https://github.com/AccelerateHS/accelerate/compare/0.15.1.0...1.0.0.0
[0.15.1.0]:         https://github.com/AccelerateHS/accelerate/compare/0.15.0.0...0.15.1.0
[0.15.0.0]:         https://github.com/AccelerateHS/accelerate/compare/0.14.0.0...0.15.0.0
[0.14.0.0]:         https://github.com/AccelerateHS/accelerate/compare/0.13.0.0...0.14.0.0
[0.13.0.0]:         https://github.com/AccelerateHS/accelerate/compare/0.12.0.0...0.13.0.0
[0.12.0.0]:         https://github.com/AccelerateHS/accelerate/compare/0.11.0.0...0.12.0.0
[0.11.0.0]:         https://github.com/AccelerateHS/accelerate/compare/0.10.0.0...0.11.0.0
[0.10.0.0]:         https://github.com/AccelerateHS/accelerate/compare/0.9.0.0...0.10.0.0
[0.9.0.0]:          https://github.com/AccelerateHS/accelerate/compare/0_8_1_0...0.9.0.0
[0.7.1.0]:          https://github.com/AccelerateHS/accelerate/compare/0_6_0_0...0_7_1_0

[#340]:             https://github.com/AccelerateHS/accelerate/issues/340
[#390]:             https://github.com/AccelerateHS/accelerate/issues/390
<|MERGE_RESOLUTION|>--- conflicted
+++ resolved
@@ -6,7 +6,6 @@
 project adheres to the [Haskell Package Versioning
 Policy (PVP)](https://pvp.haskell.org)
 
-<<<<<<< HEAD
 ## [next]
 ### Changed
   * Instances of `Elt` are now derivable via `Generic`
@@ -21,7 +20,6 @@
   * (internal) SIMD representation has been improved and generalised
 
 ### Added
-  * Support for GHC-8.6
   * Pattern synonyms for manipulating custom product types can now be created;
     see `Pattern`
 
@@ -35,11 +33,9 @@
   * Trevor L. McDonell (@tmcdonell)
   * Joshua Meredith (@JoshMeredith)
 
-=======
 ## [1.2.0.1] - 2018-10-06
 ### Fixed
   * Build fix for ghc-8.6
->>>>>>> 78cbf02b
 
 ## [1.2.0.0] - 2018-04-03
 ### Changed
@@ -164,11 +160,8 @@
   * Initial release of the CUDA backend
 
 
-<<<<<<< HEAD
-[next]:             https://github.com/AccelerateHS/accelerate/compare/v1.2.0.0...HEAD
-=======
+[next]:             https://github.com/AccelerateHS/accelerate/compare/v1.2.0.1...HEAD
 [1.2.0.1]:          https://github.com/AccelerateHS/accelerate/compare/v1.2.0.0...v1.2.0.1
->>>>>>> 78cbf02b
 [1.2.0.0]:          https://github.com/AccelerateHS/accelerate/compare/v1.1.0.0...v1.2.0.0
 [1.1.1.0]:          https://github.com/AccelerateHS/accelerate/compare/v1.1.0.0...v1.1.1.0
 [1.1.0.0]:          https://github.com/AccelerateHS/accelerate/compare/1.0.0.0...v1.1.0.0
