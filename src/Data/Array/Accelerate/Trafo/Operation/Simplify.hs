{-# LANGUAGE EmptyCase           #-}
{-# LANGUAGE FlexibleInstances   #-}
{-# LANGUAGE GADTs               #-}
{-# LANGUAGE KindSignatures      #-}
{-# LANGUAGE LambdaCase          #-}
{-# LANGUAGE MultiWayIf          #-}
{-# LANGUAGE OverloadedStrings   #-}
{-# LANGUAGE PatternGuards       #-}
{-# LANGUAGE RankNTypes          #-}
{-# LANGUAGE ScopedTypeVariables #-}
{-# LANGUAGE TupleSections       #-}
{-# LANGUAGE TypeApplications    #-}
{-# LANGUAGE TypeFamilies        #-}
{-# LANGUAGE TypeOperators       #-}
{-# OPTIONS_HADDOCK hide #-}
-- |
-- Module      : Data.Array.Accelerate.Trafo.Operation.Simplify
-- Copyright   : [2012..2020] The Accelerate Team
-- License     : BSD3
--
-- Maintainer  : Trevor L. McDonell <trevor.mcdonell@gmail.com>
-- Stability   : experimental
-- Portability : non-portable (GHC extensions)
--

module Data.Array.Accelerate.Trafo.Operation.Simplify (
  simplify, simplifyFun, SimplifyOperation(..), CopyOperation(..), copyOperationsForArray, detectMapCopies
) where

import Data.Array.Accelerate.AST.Environment
import Data.Array.Accelerate.AST.Idx
import Data.Array.Accelerate.AST.IdxSet                     ( IdxSet )
import qualified Data.Array.Accelerate.AST.IdxSet           as IdxSet
import Data.Array.Accelerate.AST.LeftHandSide
import Data.Array.Accelerate.AST.Operation
import Data.Array.Accelerate.Error
import Data.Array.Accelerate.Array.Buffer
import Data.Array.Accelerate.Type
import Data.Array.Accelerate.Representation.Type
import Data.Array.Accelerate.Representation.Array
import Data.Array.Accelerate.Analysis.Match
import qualified Data.Array.Accelerate.Trafo.Exp.Simplify   as Exp
import Data.Array.Accelerate.Trafo.Exp.Substitution
import Data.Array.Accelerate.Trafo.Var
import Data.Array.Accelerate.Trafo.Substitution             hiding ( weakenArrayInstr )
import Data.Array.Accelerate.Trafo.WeakenedEnvironment
import Data.Array.Accelerate.Trafo.Operation.Substitution
import Data.Array.Accelerate.Trafo.LiveVars                 ( SubTupR(..), subTupR, subTupRpair )
import Data.Maybe                                           ( mapMaybe )
import Data.List                                            ( foldl' )
import Control.Monad

class SimplifyOperation op where
<<<<<<< HEAD
  detectCopy :: op f -> Args env f -> [CopyOperation env]
  detectCopy _ _ = []
=======
  detectCopy :: (forall t t'. GroundVars env t -> GroundVars env t' -> Maybe (t :~: t')) -> op f -> Args env f -> [CopyOperation env]
  detectCopy _ _ _ = []
>>>>>>> f406ba6a

data CopyOperation env where
  CopyOperation
    :: Idx env (Buffer t) -- input
    -> Idx env (Buffer t) -- output
    -> CopyOperation env

copyOperationsForArray :: forall env sh sh' t. Arg env (In sh t) -> Arg env (Out sh' t) -> [CopyOperation env]
copyOperationsForArray (ArgArray _ (ArrayR _ tp) _ input) (ArgArray _ _ _ output) = go tp input output []
  where
    go :: forall s. TypeR s -> GroundVars env (Buffers s) -> GroundVars env (Buffers s) -> [CopyOperation env] -> [CopyOperation env]
    go (TupRpair t1 t2) (TupRpair i1 i2) (TupRpair o1 o2) = go t1 i1 o1 . go t2 i2 o2
    go (TupRsingle t) (TupRsingle (Var _ input')) (TupRsingle (Var _ output'))
      | Refl <- reprIsSingle @ScalarType @s @Buffer t = (CopyOperation input' output' :)
    go _ _ _ = id

detectMapCopies :: forall genv sh t s. Fun genv (t -> s) -> Arg genv (In sh t) -> Arg genv (Out sh s) -> [CopyOperation genv]
detectMapCopies (Lam lhs (Body body)) (ArgArray _ _ _ input) (ArgArray _ _ _ output)
  = detectMapCopies' lhs body input output
detectMapCopies _ _ _ = internalError "Function impossible"

detectMapCopies' :: forall genv env t s. ELeftHandSide t () env -> OpenExp env genv s -> GroundVars genv (Buffers t) -> GroundVars genv (Buffers s) -> [CopyOperation genv]
detectMapCopies' lhs body input output = go Just body output []
  where
    go :: forall env' s'. env' :?> env -> OpenExp env' genv s' -> GroundVars genv (Buffers s') -> [CopyOperation genv] -> [CopyOperation genv]
    go k (Pair e1 e2) (TupRpair o1 o2) = go k e1 o1 . go k e2 o2
    go k (Let lhs' _ expr) output'     = go (strengthenWithLHS lhs' >=> k) expr output'
    go k (Evar (Var tp idx)) (TupRsingle (Var _ output'))
      | Just idx' <- k idx -- Check if index is bound by the function (opposed to local binding)
      , Refl <- reprIsSingle @ScalarType @s' @Buffer tp
      = (CopyOperation (findInput idx') output' :)
    go _ _ _ = id

    findInput :: Idx env t' -> Idx genv (Buffer t')
    findInput idx = case findInput' lhs input idx of
      Right buffer -> buffer
      Left idx' -> case idx' of {}

    findInput' :: forall u env1 env2 t'. ELeftHandSide u env1 env2 -> GroundVars genv (Buffers u) -> Idx env2 t' -> Either (Idx env1 t') (Idx genv (Buffer t'))
    findInput' (LeftHandSideWildcard _) _ idx = Left idx
    findInput' (LeftHandSideSingle tp) (TupRsingle (Var _ buffer)) idx = case idx of
      SuccIdx idx' -> Left idx'
      ZeroIdx
        | Refl <- reprIsSingle @ScalarType @u @Buffer tp -> Right buffer
    findInput' (LeftHandSidePair l1 l2) (TupRpair in1 in2) idx = case findInput' l2 in2 idx of
      Left idx' -> findInput' l1 in1 idx'
      Right buffer -> Right buffer
    findInput' _ _ _ = internalError "Tuple mismatch"

<<<<<<< HEAD

=======
>>>>>>> f406ba6a

data Info env t where
  InfoConst    :: t         -> Info env t -- A constant scalar
  InfoAlias    :: Idx env t -> Info env t
  InfoBuffer   :: Maybe (Idx env t) -- In case of a Unit, the index of the scalar variable that it contains.
               -- Copy of another buffer. This is similar to an alias, but a buffer may only
               -- be a copy of another buffer temporarily. A write to the original or copy
               -- causes that they aren't copies any more. Hence we also keep track in
               -- InfoBuffer of the buffers it was copied to.
               -> Maybe (Idx env (Buffer t))
               -> [Idx env (Buffer t)] -- List of buffers where this buffer is copied to
               -> Info env (Buffer t)
  InfoNone     :: Info env t

newtype InfoEnv env = InfoEnv { unInfoEnv :: WEnv Info env }

emptySimplifyEnv :: InfoEnv ()
emptySimplifyEnv = InfoEnv wempty

copiedTo :: Info env t -> [Idx env t]
copiedTo (InfoBuffer _ _ c) = c
copiedTo _                  = []

<<<<<<< HEAD
=======
matchVars' :: InfoEnv env -> GroundVars env t -> GroundVars env t' -> Maybe (t :~: t')
matchVars' env = matchTupR (matchVar' env)

matchVar' :: InfoEnv env -> GroundVar env t -> GroundVar env t' -> Maybe (t :~: t')
matchVar' env v1 v2
  | Just Refl <- matchVar v1 v2 = Just Refl
  | InfoConst c1 <- infoFor (varIdx v1) env
  , InfoConst c2 <- infoFor (varIdx v2) env
  , GroundRscalar tp1 <- varType v1
  , GroundRscalar tp2 <- varType v2
  , Just Refl <-  matchScalarType tp1 tp2
  = case tp1 of
      SingleScalarType t
        | SingleDict <- singleDict t -- Gives 'Eq t'
        , c1 == c2 -> Just Refl
      VectorScalarType (VectorType _ t)
        | SingleDict <- singleDict t
        , c1 == c2 -> Just Refl
      _ -> Nothing
  | otherwise = Nothing


>>>>>>> f406ba6a
instance Sink Info where
  weaken k (InfoAlias idx) = InfoAlias $ weaken k idx
  weaken _ (InfoConst c)   = InfoConst c
  weaken k (InfoBuffer unitScalar copyOf copied) = InfoBuffer (fmap (weaken k) unitScalar) (fmap (weaken k) copyOf) (fmap (weaken k) copied)
  weaken _ InfoNone        = InfoNone

infoFor :: Idx env t -> InfoEnv env -> Info env t
infoFor ix (InfoEnv env) = wprj ix env

-- Substitutions for aliasing.
-- This substitution only assures that we use the original declaration instead
-- of the alias. It does not remove the definition of the alias, a later pass
-- should remove that (with a (strongly) live variable analysis).
--
substitute :: InfoEnv env -> env :> env
substitute env = Weaken $ \idx -> case infoFor idx env of
  InfoAlias idx' -> idx'
  InfoBuffer _ (Just idx') _ -> idx'
  _              -> idx

-- When reading from an array, we can read from another buffer with the same
-- contents. The index of such copy is stored in InfoBuffer. When writing we
-- cannot do that. Note that after a write, the information about the copy
-- is removed in 'invalidate'.
--
substituteOutput :: InfoEnv env -> env :> env
substituteOutput env = Weaken $ \idx -> case infoFor idx env of
  InfoAlias idx' -> idx'
  _              -> idx

simplifyFun :: SimplifyOperation op => OperationAfun op () t -> OperationAfun op () t
simplifyFun = fst . simplifyFun' emptySimplifyEnv

-- Returns the simplified function and a set of array variables which may have been written to
simplifyFun' :: SimplifyOperation op => InfoEnv env -> OperationAfun op env t -> (OperationAfun op env t, IdxSet env)
simplifyFun' env (Alam lhs f) = (Alam lhs f', IdxSet.drop' lhs set)
  where
    env' = bindEnv lhs env
    (f', set) = simplifyFun' env' f
simplifyFun' env (Abody body)  = (Abody body', set)
  where
    (body', set) = simplify' env body

simplify :: SimplifyOperation op => OperationAcc op () t -> OperationAcc op () t
simplify = fst . simplify' emptySimplifyEnv

-- Returns the simplified program and a set of array variables which may have been written to
simplify' :: SimplifyOperation op => InfoEnv env -> OperationAcc op env t -> (OperationAcc op env t, IdxSet env)
simplify' env = \case
  Exec op args ->
    let
      args' = mapArgs (simplifyArg env) args
    in
      (Exec op args', outputArrays args')
  Return vars ->
    -- Note that we do not need to check for writes to variables here.
    -- This construct may cause aliassing of variables, but an aliassed
    -- variable cannot be unique and thus we do not need to signal the
    -- original variable as mutated if it's returned.
    (Return $ mapTupR (weaken $ substitute env) vars, IdxSet.empty)
  Compute expr ->
    let expr' = simplifyExp env expr
    in
      if
        | Just vars <- extractParams expr' ->
          (Return $ mapTupR (\(Var tp ix) -> Var (GroundRscalar tp) ix) vars, IdxSet.empty)
        | otherwise ->
          (Compute expr', IdxSet.empty)
  Alet lhs us bnd body ->
    let
      (bnd', setBnd) = simplify' env bnd
      env' = bindingEnv setBnd lhs bnd' (invalidate setBnd env)
      (body', setBody) = simplify' env' body
    in
      (bindLet lhs us bnd' body', setBnd `IdxSet.union` IdxSet.drop' lhs setBody)
  Alloc shr tp sh -> (Alloc shr tp $ mapTupR (weaken $ substitute env) sh, IdxSet.empty)
  Use tp n buffer -> (Use tp n buffer, IdxSet.empty)
  Unit var -> (Unit $ weaken (substitute env) var, IdxSet.empty)
  Acond cond true false ->
    let
      (true',  setT) = simplify' env true
      (false', setF) = simplify' env false
      set = IdxSet.union setT setF
    in case infoFor (varIdx cond) env of
        InfoConst 0  -> (false', setF)
        InfoConst _  -> (true', setT)
        InfoAlias ix -> (Acond (cond{varIdx = ix}) true' false', set)
        InfoNone     -> (Acond cond                true' false', set)
  Awhile us cond step initial ->
    let
      (cond', setC) = simplifyFun' env cond
      (step', setS) = simplifyFun' env step
      initial' = mapTupR (weaken $ substitute env) initial
      -- Similar to Return, we don't need to track aliassing in 'initial' to find whether
      -- variables may be mutated: aliassed buffers cannot be unique.
    in (awhileSimplifyInvariant us cond' step' initial', setC `IdxSet.union` setS)

bindLet :: forall env env' op t s. GLeftHandSide t env env' -> Uniquenesses t -> OperationAcc op env t -> OperationAcc op env' s -> OperationAcc op env s
bindLet (LeftHandSidePair l1 l2) (TupRpair u1 u2) (Compute (Pair e1 e2))
  = bindLet l1 u1 (Compute e1) . bindLet l2 u2 (Compute $ weakenArrayInstr (weakenWithLHS l1) e2)
bindLet (LeftHandSidePair l1 l2) (TupRpair u1 u2) (Return (TupRpair v1 v2))
  = bindLet l1 u1 (Return v1) . bindLet l2 u2 (Return $ mapTupR (weaken $ weakenWithLHS l1) v2)
bindLet lhs@(LeftHandSideWildcard _) us bnd = case bnd of
  Compute _ -> id -- Drop this binding, as it has no observable effect
  Return _  -> id
  Alloc{}   -> id
  Use{}     -> id
  Unit _    -> id
  _ -> Alet lhs us bnd -- Might have a side effect
bindLet lhs@(LeftHandSideSingle _) us (Compute (ArrayInstr (Parameter (Var tp ix)) _))
  = Alet lhs us $ Return $ TupRsingle $ Var (GroundRscalar tp) ix
bindLet lhs us bnd = Alet lhs us bnd

bindingEnv :: forall op t env env'. SimplifyOperation op => IdxSet env -> GLeftHandSide t env env' -> OperationAcc op env t -> InfoEnv env -> InfoEnv env'
bindingEnv _ lhs (Compute expr) (InfoEnv environment) = InfoEnv $ weaken (weakenWithLHS lhs) $ go lhs expr environment
  where
    go :: GLeftHandSide s env1 env2 -> Exp env s -> WEnv' Info env env1 -> WEnv' Info env env2
    go (LeftHandSideSingle _) e env
      | ArrayInstr (Parameter var) _ <- e = wpush' env (InfoAlias $ varIdx var)
      | Const _ c <- e = wpush' env (InfoConst c)
      | otherwise = wpush' env InfoNone

    go (LeftHandSidePair l1 l2) (Pair e1 e2) env
      = go l2 e2 $ go l1 e1 env

    go (LeftHandSideWildcard _) _ env = env

    go l _ env = goUnknown l env

    goUnknown :: GLeftHandSide s env1 env2 -> WEnv' Info env env1 -> WEnv' Info env env2
    goUnknown (LeftHandSideSingle _)   env = wpush' env InfoNone
    goUnknown (LeftHandSideWildcard _) env = env
    goUnknown (LeftHandSidePair l1 l2) env = goUnknown l2 $ goUnknown l1 env
bindingEnv _ lhs (Return variables) (InfoEnv environment) = InfoEnv $ weaken (weakenWithLHS lhs) $ go lhs variables environment
  where
    go :: GLeftHandSide s env1 env2 -> GroundVars env s -> WEnv' Info env env1 -> WEnv' Info env env2
    go (LeftHandSideSingle _)   (TupRsingle (Var _ ix)) env = wpush' env $ InfoAlias ix
    go (LeftHandSidePair l1 l2) (TupRpair v1 v2)        env = go l2 v2 $ go l1 v1 env
    go (LeftHandSideWildcard _) _                       env = env
    go _                        _                       _   = internalError "Tuple mismatch"
bindingEnv _ (LeftHandSideSingle _) (Unit (Var _ idx)) (InfoEnv env) = InfoEnv $ wpush env $ InfoBuffer (Just $ SuccIdx idx) Nothing []
<<<<<<< HEAD
bindingEnv outputs (LeftHandSideWildcard _) (Exec op args)      env = foldl' addCopy env $ detectCopy op args
=======
bindingEnv outputs (LeftHandSideWildcard _) (Exec op args)      env = foldl' addCopy env $ detectCopy (matchVars' env) op args
>>>>>>> f406ba6a
  where
    addCopy :: InfoEnv env -> CopyOperation env -> InfoEnv env
    addCopy env' (CopyOperation input output)
      | input `IdxSet.member` outputs = env' -- The operation both reads and writes to 'input'. We cannot register input and output as copies, as input will get different values
      | otherwise = InfoEnv $ wupdate markCopy input $ wupdate (const $ InfoBuffer Nothing (Just input) []) output $ unInfoEnv env'
      where
        markCopy (InfoBuffer unitScalar copyOf list) = InfoBuffer unitScalar copyOf (output : list)
        markCopy (InfoAlias _) = internalError "Operation contains aliased variable, which should be substituted already"
        markCopy _ = (InfoBuffer Nothing Nothing [output])
bindingEnv _ lhs _ env = bindEnv lhs env

invalidate :: IdxSet env -> InfoEnv env -> InfoEnv env
invalidate indices (InfoEnv env1) = InfoEnv env4
  where
    (dropped, env2) = wremovePrjSet InfoNone indices env1
    invalidatedCopies = dropped >>= \(Exists i) -> Exists <$> copiedTo i
    invalidatedCopiedFrom = dropped >>= \case
      Exists (InfoBuffer _ (Just idx) _) -> [Exists idx]
      _ -> []
    -- Remove copies of modified buffers
    env3 = wremoveSet InfoNone (IdxSet.fromList invalidatedCopies) env2
    -- The 'is-copy-of' relation is stored on both sides. If a copy is changed
    -- we must thus update the Info stored in the original buffer to remove the
    -- link between these buffers.
    env4 = wupdateSetWeakened
            (\k -> \case
              InfoBuffer unitScalar copyOf copiedTo' -> InfoBuffer unitScalar copyOf $ filter (\idx -> k >:> idx `IdxSet.member` indices) copiedTo'
              i -> i
            )
            (IdxSet.fromList invalidatedCopiedFrom)
            env3

outputArrays :: Args env args -> IdxSet env
outputArrays = IdxSet.fromList . mapMaybe f . argsVars
  where
    f :: Exists (Var AccessGroundR env) -> Maybe (Exists (Idx env))
    f (Exists (Var (AccessGroundRbuffer In _) _)) = Nothing
    f (Exists (Var (AccessGroundRbuffer _ _) idx)) = Just (Exists idx) -- Out or Mut
    f _ = Nothing

simplifyExp :: forall env t. InfoEnv env -> Exp env t -> Exp env t
simplifyExp env = Exp.simplifyExp . runIdentity . rebuildArrayInstrOpenExp (simplifyArrayInstr env)

simplifyExpFun :: forall env t. InfoEnv env -> Fun env t -> Fun env t
simplifyExpFun env = Exp.simplifyFun . runIdentity . rebuildArrayInstrFun (simplifyArrayInstr env)

simplifyArrayInstr :: InfoEnv env -> RebuildArrayInstr Identity (ArrayInstr env) (ArrayInstr env)
simplifyArrayInstr env instr@(Parameter (Var tp idx)) = case infoFor idx env of
  InfoAlias idx'   -> simplifyArrayInstr env (Parameter $ Var tp idx')
  InfoConst c      -> Identity $ const $ Const tp c
  InfoBuffer _ _ _ -> bufferImpossible tp
  InfoNone         -> Identity $ \arg -> ArrayInstr instr arg
simplifyArrayInstr env instr@(Index (Var tp idx)) = case infoFor idx env of
  InfoAlias idx' -> simplifyArrayInstr env (Index $ Var tp idx')
  InfoBuffer (Just idx') _ _ -> Identity $ const $ runIdentity (simplifyArrayInstr env $ Parameter $ Var eltTp idx') Nil -- Unit
  InfoBuffer _ (Just idx') _  -> simplifyArrayInstr env (Index $ Var tp idx') -- Copy
  _              -> Identity $ \arg -> ArrayInstr instr arg
  where
    eltTp = case tp of
      GroundRscalar t -> bufferImpossible t
      GroundRbuffer t -> t

simplifyArg :: InfoEnv env -> Arg env t -> Arg env t
simplifyArg env (ArgVar var)  = ArgVar $ mapTupR (weaken $ substitute env) var
simplifyArg env (ArgExp expr) = ArgExp $ simplifyExp env expr
simplifyArg env (ArgFun fun)  = ArgFun $ simplifyExpFun env fun
simplifyArg env (ArgArray m repr sh buffers)
  = ArgArray m repr (mapTupR (weaken $ substitute env) sh) (mapTupR (weaken $ substituteBuffer env) buffers)
  where
    -- Output buffers may not be substituted by buffers with the same content.
    substituteBuffer
      | In <- m = substitute
      | otherwise = substituteOutput

bindEnv :: GLeftHandSide t env env' -> InfoEnv env -> InfoEnv env'
bindEnv lhs (InfoEnv env') = InfoEnv $ go lhs $ weaken k env'
  where
    k = weakenWithLHS lhs

    go :: GLeftHandSide t env1 env1' -> WEnv' Info env' env1 -> WEnv' Info env' env1'
    go (LeftHandSideWildcard _) env1 = env1
    go (LeftHandSideSingle _)   env1 = wpush' env1 InfoNone
    go (LeftHandSidePair l1 l2) env1 = go l2 $ go l1 env1

unionSubTupR :: SubTupR t s -> SubTupR t s' -> Exists (SubTupR t)
unionSubTupR SubTupRskip s = Exists s
unionSubTupR s SubTupRskip = Exists s
unionSubTupR (SubTupRpair l1 r1) (SubTupRpair l2 r2)
  | Exists l <- unionSubTupR l1 l2
  , Exists r <- unionSubTupR r1 r2
  = Exists $ subTupRpair l r
unionSubTupR _ _ = Exists SubTupRkeep


awhileSimplifyInvariant
  :: Uniquenesses a
  -> PreOpenAfun op env (a -> PrimBool)
  -> PreOpenAfun op env (a -> a)
  -> GroundVars     env a
  -> PreOpenAcc  op env a
awhileSimplifyInvariant us cond step initial = case awhileDropInvariantFun step of
  Exists SubTupRkeep -> Awhile us cond step initial
  Exists sub
    | DeclareVars lhs k value <- declareVars $ subTupR sub tp ->
      Alet lhs (subTupR sub us)
        (Awhile (subTupR sub us)
          (subTupFunctionArgument sub initial cond)
          (subTupFunctionArgument sub initial $ subTupFunctionResult sub step)
          (subTupR sub initial))
        (Return $ subTupResult sub (mapTupR (weaken k) initial) (value weakenId))
  where
    tp = case cond of
      Alam lhs _ -> lhsToTupR lhs
      Abody body -> groundFunctionImpossible $ groundsR body

awhileDropInvariantFun :: OperationAfun op env (t -> t) -> Exists (SubTupR t)
awhileDropInvariantFun (Alam lhs (Abody body)) = awhileDropInvariant (lhsMaybeVars lhs) body
awhileDropInvariantFun (Alam lhs (Alam _ _))   = groundFunctionImpossible (lhsToTupR lhs)
awhileDropInvariantFun (Abody body)            = groundFunctionImpossible (groundsR body)

awhileDropInvariant :: MaybeVars GroundR env t -> OperationAcc op env t -> Exists (SubTupR t)
awhileDropInvariant argument = \case
  Return vars
    -> matchReturn argument vars
  Alet (LeftHandSideWildcard _) _ _ body
    -> awhileDropInvariant argument body
  Alet lhs _ _ body
    -> awhileDropInvariant (mapTupR (weaken $ weakenWithLHS lhs) argument) body
  Acond _ t f
    | Exists subTupT <- awhileDropInvariant argument t
    , Exists subTupF <- awhileDropInvariant argument f
    -> unionSubTupR subTupT subTupF
  _ -> Exists SubTupRkeep -- No invariant variables
  where
    matchReturn :: MaybeVars GroundR env t' -> GroundVars env t' -> Exists (SubTupR t')
    matchReturn (TupRpair a1 a2) (TupRpair v1 v2)
      | Exists s1 <- matchReturn a1 v1
      , Exists s2 <- matchReturn a2 v2
      = Exists $ subTupRpair s1 s2
    matchReturn (TupRsingle (JustVar arg)) (TupRsingle var)
      | Just Refl <- matchVar arg var = Exists SubTupRskip
    matchReturn _ _ = Exists SubTupRkeep

subTupFunctionResult :: SubTupR t t' -> OperationAfun op env (ta -> t) -> OperationAfun op env (ta -> t')
subTupFunctionResult sub (Alam lhs (Abody body)) = Alam lhs $ Abody $ subTupAcc sub body
subTupFunctionResult _ _ = internalError "Illegal function"

subTupAcc :: SubTupR t t' -> OperationAcc op env t -> OperationAcc op env t'
subTupAcc sub = \case
  Return vars -> Return $ subTupR sub vars
  Alet lhs us bnd body -> Alet lhs us bnd $ subTupAcc sub body
  Acond c t f -> Acond c (subTupAcc sub t) (subTupAcc sub f)
  _ -> internalError "Cannot subTup this program"

subTupFunctionArgument :: SubTupR t t' -> GroundVars env t -> OperationAfun op env (t -> tr) -> OperationAfun op env (t' -> tr)
subTupFunctionArgument sub initial (Alam lhs body)
  | SubTupSubstitution lhs' k <- subTupSubstitution sub lhs initial
  = Alam lhs' $ weaken k body
subTupFunctionArgument _ _ (Abody body) = groundFunctionImpossible $ groundsR body

subTupResult :: SubTupR t t' -> GroundVars env t -> GroundVars env t' -> GroundVars env t
subTupResult SubTupRkeep _ result = result
subTupResult SubTupRskip initial _ = initial
subTupResult (SubTupRpair s1 s2) (TupRpair i1 i2) (TupRpair r1 r2) = subTupResult s1 i1 r1 `TupRpair` subTupResult s2 i2 r2
subTupResult _ _ _ = internalError "Tuple mismatch"

data SubTupSubstitution env env1 t t' where
  SubTupSubstitution
    :: GLeftHandSide t' env1 env2
    -> env :> env2
    -> SubTupSubstitution env env1 t t'

subTupSubstitution :: SubTupR t t' -> GLeftHandSide t env env' -> GroundVars env t -> SubTupSubstitution env' env t t'
subTupSubstitution SubTupRskip lhs vars = SubTupSubstitution (LeftHandSideWildcard TupRunit) (go lhs vars weakenId)
  where
    go :: GLeftHandSide s env1 env2 -> GroundVars env s -> env1 :> env -> env2 :> env
    go (LeftHandSideWildcard _) _ k = k
    go (LeftHandSideSingle _)   (TupRsingle (Var _ ix)) k = Weaken $ \case
      ZeroIdx -> ix
      SuccIdx ix' -> k >:> ix'
    go (LeftHandSidePair l1 l2) (TupRpair v1 v2) k = go l2 v2 $ go l1 v1 k
    go _ _ _ = internalError "Tuple mismatch"
subTupSubstitution SubTupRkeep lhs _ = SubTupSubstitution lhs weakenId
subTupSubstitution (SubTupRpair s1 s2) (LeftHandSidePair l1 l2) (TupRpair v1 v2)
  | SubTupSubstitution l1' k1 <- subTupSubstitution s1 l1 v1
  , Exists l2'' <- rebuildLHS l2
  , SubTupSubstitution l2' k2 <- subTupSubstitution s2 l2'' (mapTupR (weaken $ weakenWithLHS l1') v2)
  = SubTupSubstitution (LeftHandSidePair l1' l2') (k2 .> sinkWithLHS l2 l2'' k1)
subTupSubstitution _ _ _ = internalError "Tuple mismatch"<|MERGE_RESOLUTION|>--- conflicted
+++ resolved
@@ -51,13 +51,8 @@
 import Control.Monad
 
 class SimplifyOperation op where
-<<<<<<< HEAD
-  detectCopy :: op f -> Args env f -> [CopyOperation env]
-  detectCopy _ _ = []
-=======
   detectCopy :: (forall t t'. GroundVars env t -> GroundVars env t' -> Maybe (t :~: t')) -> op f -> Args env f -> [CopyOperation env]
   detectCopy _ _ _ = []
->>>>>>> f406ba6a
 
 data CopyOperation env where
   CopyOperation
@@ -107,10 +102,6 @@
       Right buffer -> Right buffer
     findInput' _ _ _ = internalError "Tuple mismatch"
 
-<<<<<<< HEAD
-
-=======
->>>>>>> f406ba6a
 
 data Info env t where
   InfoConst    :: t         -> Info env t -- A constant scalar
@@ -134,8 +125,6 @@
 copiedTo (InfoBuffer _ _ c) = c
 copiedTo _                  = []
 
-<<<<<<< HEAD
-=======
 matchVars' :: InfoEnv env -> GroundVars env t -> GroundVars env t' -> Maybe (t :~: t')
 matchVars' env = matchTupR (matchVar' env)
 
@@ -158,7 +147,6 @@
   | otherwise = Nothing
 
 
->>>>>>> f406ba6a
 instance Sink Info where
   weaken k (InfoAlias idx) = InfoAlias $ weaken k idx
   weaken _ (InfoConst c)   = InfoConst c
@@ -300,11 +288,7 @@
     go (LeftHandSideWildcard _) _                       env = env
     go _                        _                       _   = internalError "Tuple mismatch"
 bindingEnv _ (LeftHandSideSingle _) (Unit (Var _ idx)) (InfoEnv env) = InfoEnv $ wpush env $ InfoBuffer (Just $ SuccIdx idx) Nothing []
-<<<<<<< HEAD
-bindingEnv outputs (LeftHandSideWildcard _) (Exec op args)      env = foldl' addCopy env $ detectCopy op args
-=======
 bindingEnv outputs (LeftHandSideWildcard _) (Exec op args)      env = foldl' addCopy env $ detectCopy (matchVars' env) op args
->>>>>>> f406ba6a
   where
     addCopy :: InfoEnv env -> CopyOperation env -> InfoEnv env
     addCopy env' (CopyOperation input output)
