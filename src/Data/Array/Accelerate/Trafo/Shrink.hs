{-# LANGUAGE TupleSections       #-}
{-# LANGUAGE CPP                 #-}
{-# LANGUAGE GADTs               #-}
{-# LANGUAGE OverloadedStrings   #-}
{-# LANGUAGE PatternGuards       #-}
{-# LANGUAGE RankNTypes          #-}
{-# LANGUAGE ScopedTypeVariables #-}
{-# LANGUAGE TemplateHaskell     #-}
{-# LANGUAGE TypeApplications    #-}
{-# LANGUAGE TypeOperators       #-}
{-# LANGUAGE ViewPatterns        #-}
-- |
-- Module      : Data.Array.Accelerate.Trafo.Shrink
-- Copyright   : [2012..2020] The Accelerate Team
-- License     : BSD3
--
-- Maintainer  : Trevor L. McDonell <trevor.mcdonell@gmail.com>
-- Stability   : experimental
-- Portability : non-portable (GHC extensions)
--
-- The shrinking substitution arises as a restriction of beta-reduction to cases
-- where the bound variable is used zero (dead-code elimination) or one (linear
-- inlining) times. By simplifying terms, the shrinking reduction can expose
-- opportunities for further optimisation.
--
-- TODO: replace with a linear shrinking algorithm; e.g.
--
--   * Andrew Appel & Trevor Jim, "Shrinking lambda expressions in linear time".
--
--   * Nick Benton, Andrew Kennedy, Sam Lindley and Claudio Russo, "Shrinking
--     Reductions in SML.NET"
--

module Data.Array.Accelerate.Trafo.Shrink (

  -- Shrinking
  ShrinkAcc,
  shrinkExp,
  shrinkFun,

  -- Occurrence counting
  UsesOfAcc, usesOfPreAcc, usesOfExp,

) where

import Data.Array.Accelerate.AST
import Data.Array.Accelerate.AST.Environment
import Data.Array.Accelerate.AST.Idx
import Data.Array.Accelerate.AST.LeftHandSide
import Data.Array.Accelerate.AST.Var
import Data.Array.Accelerate.Analysis.Match
import Data.Array.Accelerate.Trafo.Exp.Shrink

<<<<<<< HEAD
=======
import qualified Data.Array.Accelerate.Debug.Internal.Stats         as Stats

import Control.Applicative                                          hiding ( Const )
import Data.Maybe                                                   ( isJust )
import Data.Monoid
import Data.Semigroup
>>>>>>> 942efaf9
import Prelude                                                      hiding ( exp, seq )


-- The shrinking substitution for array computations. This is further limited to
-- dead-code elimination only, primarily because linear inlining may inline
-- array computations into scalar expressions, which is generally not desirable.
--
type ShrinkAcc acc = forall aenv a. acc aenv a -> acc aenv a

{--
type ReduceAcc acc = forall aenv s t. acc aenv s -> acc (aenv,s) t -> Maybe (PreOpenAcc acc aenv t)

shrinkPreAcc
    :: forall acc aenv arrs. ShrinkAcc acc -> ReduceAcc acc
    -> PreOpenAcc acc aenv arrs
    -> PreOpenAcc acc aenv arrs
shrinkPreAcc shrinkAcc reduceAcc = Stats.substitution "shrinkA" shrinkA
  where
    shrinkA :: PreOpenAcc acc aenv' a -> PreOpenAcc acc aenv' a
    shrinkA pacc = case pacc of
      Alet lhs bnd body
        | Just reduct <- reduceAcc bnd' body'   -> shrinkA reduct
        | otherwise                             -> Alet lhs bnd' body'
        where
          bnd'  = shrinkAcc bnd
          body' = shrinkAcc body
      --
      Avar ix                   -> Avar ix
      Apair a1 a2               -> Apair (shrinkAcc a1) (shrinkAcc a2)
      Anil                      -> Anil
      Apply repr f a            -> Apply repr (shrinkAF f) (shrinkAcc a)
      Aforeign ff af a          -> Aforeign ff af (shrinkAcc a)
      Acond p t e               -> Acond (shrinkE p) (shrinkAcc t) (shrinkAcc e)
      Awhile p f a              -> Awhile (shrinkAF p) (shrinkAF f) (shrinkAcc a)
      Use repr a                -> Use repr a
      Unit e                    -> Unit (shrinkE e)
      Reshape e a               -> Reshape (shrinkE e) (shrinkAcc a)
      Generate e f              -> Generate (shrinkE e) (shrinkF f)
      Transform sh ix f a       -> Transform (shrinkE sh) (shrinkF ix) (shrinkF f) (shrinkAcc a)
      Replicate sl slix a       -> Replicate sl (shrinkE slix) (shrinkAcc a)
      Slice sl a slix           -> Slice sl (shrinkAcc a) (shrinkE slix)
      Map f a                   -> Map (shrinkF f) (shrinkAcc a)
      ZipWith f a1 a2           -> ZipWith (shrinkF f) (shrinkAcc a1) (shrinkAcc a2)
      Fold f z a                -> Fold (shrinkF f) (shrinkE z) (shrinkAcc a)
      Fold1 f a                 -> Fold1 (shrinkF f) (shrinkAcc a)
      FoldSeg f z a b           -> FoldSeg (shrinkF f) (shrinkE z) (shrinkAcc a) (shrinkAcc b)
      Fold1Seg f a b            -> Fold1Seg (shrinkF f) (shrinkAcc a) (shrinkAcc b)
      Scanl f z a               -> Scanl (shrinkF f) (shrinkE z) (shrinkAcc a)
      Scanl' f z a              -> Scanl' (shrinkF f) (shrinkE z) (shrinkAcc a)
      Scanl1 f a                -> Scanl1 (shrinkF f) (shrinkAcc a)
      Scanr f z a               -> Scanr (shrinkF f) (shrinkE z) (shrinkAcc a)
      Scanr' f z a              -> Scanr' (shrinkF f) (shrinkE z) (shrinkAcc a)
      Scanr1 f a                -> Scanr1 (shrinkF f) (shrinkAcc a)
      Permute f1 a1 f2 a2       -> Permute (shrinkF f1) (shrinkAcc a1) (shrinkF f2) (shrinkAcc a2)
      Backpermute sh f a        -> Backpermute (shrinkE sh) (shrinkF f) (shrinkAcc a)
      Stencil f b a             -> Stencil (shrinkF f) b (shrinkAcc a)
      Stencil2 f b1 a1 b2 a2    -> Stencil2 (shrinkF f) b1 (shrinkAcc a1) b2 (shrinkAcc a2)
      -- Collect s                 -> Collect (shrinkS s)

{--
    shrinkS :: PreOpenSeq acc aenv' senv a -> PreOpenSeq acc aenv' senv a
    shrinkS seq =
      case seq of
        Producer p s -> Producer (shrinkP p) (shrinkS s)
        Consumer c   -> Consumer (shrinkC c)
        Reify ix     -> Reify ix

    shrinkP :: Producer acc aenv' senv a -> Producer acc aenv' senv a
    shrinkP p =
      case p of
        StreamIn arrs        -> StreamIn arrs
        ToSeq sl slix a      -> ToSeq sl slix (shrinkAcc a)
        MapSeq f x           -> MapSeq (shrinkAF f) x
        ChunkedMapSeq f x    -> ChunkedMapSeq (shrinkAF f) x
        ZipWithSeq f x y     -> ZipWithSeq (shrinkAF f) x y
        ScanSeq f e x        -> ScanSeq (shrinkF f) (shrinkE e) x

    shrinkC :: Consumer acc aenv' senv a -> Consumer acc aenv' senv a
    shrinkC c =
      case c of
        FoldSeq f e x        -> FoldSeq (shrinkF f) (shrinkE e) x
        FoldSeqFlatten f a x -> FoldSeqFlatten (shrinkAF f) (shrinkAcc a) x
        Stuple t             -> Stuple (shrinkCT t)

    shrinkCT :: Atuple (Consumer acc aenv' senv) t -> Atuple (Consumer acc aenv' senv) t
    shrinkCT NilAtup        = NilAtup
    shrinkCT (SnocAtup t c) = SnocAtup (shrinkCT t) (shrinkC c)
--}

    shrinkE :: OpenExp env aenv' t -> OpenExp env aenv' t
    shrinkE exp = case exp of
      Let bnd body              -> Let (shrinkE bnd) (shrinkE body)
      Var idx                   -> Var idx
      Const c                   -> Const c
      Undef                     -> Undef
      Tuple t                   -> Tuple (shrinkT t)
      Prj tup e                 -> Prj tup (shrinkE e)
      IndexNil                  -> IndexNil
      IndexCons sl sz           -> IndexCons (shrinkE sl) (shrinkE sz)
      IndexHead sh              -> IndexHead (shrinkE sh)
      IndexTail sh              -> IndexTail (shrinkE sh)
      IndexSlice x ix sh        -> IndexSlice x (shrinkE ix) (shrinkE sh)
      IndexFull x ix sl         -> IndexFull x (shrinkE ix) (shrinkE sl)
      IndexAny                  -> IndexAny
      ToIndex sh ix             -> ToIndex (shrinkE sh) (shrinkE ix)
      FromIndex sh i            -> FromIndex (shrinkE sh) (shrinkE i)
      Cond p t e                -> Cond (shrinkE p) (shrinkE t) (shrinkE e)
      While p f x               -> While (shrinkF p) (shrinkF f) (shrinkE x)
      PrimConst c               -> PrimConst c
      PrimApp f x               -> PrimApp f (shrinkE x)
      Index a sh                -> Index (shrinkAcc a) (shrinkE sh)
      LinearIndex a i           -> LinearIndex (shrinkAcc a) (shrinkE i)
      Shape a                   -> Shape (shrinkAcc a)
      ShapeSize sh              -> ShapeSize (shrinkE sh)
      Intersect sh sz           -> Intersect (shrinkE sh) (shrinkE sz)
      Union sh sz               -> Union (shrinkE sh) (shrinkE sz)
      Foreign ff f e            -> Foreign ff (shrinkF f) (shrinkE e)
      Coerce e                  -> Coerce (shrinkE e)

    shrinkF :: OpenFun env aenv' f -> OpenFun env aenv' f
    shrinkF (Lam f)  = Lam (shrinkF f)
    shrinkF (Body b) = Body (shrinkE b)

    shrinkT :: Tuple (OpenExp env aenv') t -> Tuple (OpenExp env aenv') t
    shrinkT NilTup        = NilTup
    shrinkT (SnocTup t e) = shrinkT t `SnocTup` shrinkE e

    shrinkAF :: PreOpenAfun acc aenv' f -> PreOpenAfun acc aenv' f
    shrinkAF (Alam lhs f) = Alam lhs (shrinkAF f)
    shrinkAF (Abody a) = Abody (shrinkAcc a)
--}

-- Occurrence Counting
-- ===================

-- Count the number of occurrences of the array term bound at the given
-- environment index. If the first argument is 'True' then it includes in the
-- total uses of the variable for 'Shape' information, otherwise not.
--
type UsesOfAcc acc = forall aenv s t. Bool -> Idx aenv s -> acc aenv t -> Int

-- XXX: Should this be converted to use the above 'Count' semigroup?
--
usesOfPreAcc
    :: forall acc aenv s t.
       Bool
    -> UsesOfAcc  acc
    -> Idx            aenv s
    -> PreOpenAcc acc aenv t
    -> Int
usesOfPreAcc withShape countAcc idx = count
  where
    countIdx :: Idx aenv a -> Int
    countIdx this
        | Just Refl <- matchIdx this idx = 1
        | otherwise                      = 0

    count :: PreOpenAcc acc aenv a -> Int
    count pacc = case pacc of
      Avar var                   -> countAvar var
      --
      Alet lhs bnd body          -> countA bnd + countAcc withShape (weakenWithLHS lhs >:> idx) body
      Apair a1 a2                -> countA a1 + countA a2
      Anil                       -> 0
      Atrace _ a1 a2             -> countA a1 + countA a2
      Apply _ f a                -> countAF f idx + countA a
      Aforeign _ _ _ a           -> countA a
      Acond p t e                -> countE p + countA t + countA e
      -- Body and condition of the while loop may be evaluated multiple times.
      -- We multiply the usage count, as a practical solution to this. As
      -- we will check whether the count is at most 1, we will thus never
      -- inline variables used in while loops.
      Awhile c f a               -> 2 * countAF c idx + 2 * countAF f idx + countA a
      Use _ _                    -> 0
      Unit _ e                   -> countE e
      Reshape _ e a              -> countE e  + countA a
      Generate _ e f             -> countE e  + countF f
      Transform _ sh ix f a      -> countE sh + countF ix + countF f  + countA a
      Replicate _ sh a           -> countE sh + countA a
      Slice _ a sl               -> countE sl + countA a
      Map _ f a                  -> countF f  + countA a
      ZipWith _ f a1 a2          -> countF f  + countA a1 + countA a2
      Fold f z a                 -> countF f  + countME z + countA a
      FoldSeg _ f z a s          -> countF f  + countME z + countA a  + countA s
      Scan  _ f z a              -> countF f  + countME z + countA a
      Scan' _ f z a              -> countF f  + countE z  + countA a
      Permute f1 a1 f2 a2        -> countF f1 + countA a1 + countF f2 + countA a2
      Backpermute _ sh f a       -> countE sh + countF f  + countA a
      Stencil _ _ f _ a          -> countF f  + countA a
      Stencil2 _ _ _ f _ a1 _ a2 -> countF f  + countA a1 + countA a2
      -- Collect s                 -> countS s

    countE :: OpenExp env aenv e -> Int
    countE = sum . map countArrayInstr . arrayInstrsInExp

    countME :: Maybe (OpenExp env aenv e) -> Int
    countME = maybe 0 countE

    countA :: acc aenv a -> Int
    countA = countAcc withShape idx

    countAvar :: ArrayVar aenv a -> Int
    countAvar (Var _ this) = countIdx this

    countAF :: PreOpenAfun acc aenv' f
            -> Idx aenv' s
            -> Int
    countAF (Alam lhs f) v = countAF f (weakenWithLHS lhs >:> v)
    countAF (Abody a)    v = countAcc withShape v a

    countArrayInstr :: Exists (ArrayInstr aenv) -> Int
    countArrayInstr (Exists (Shape       var)) = countAvar var
    countArrayInstr (Exists (Index       var)) = countAvar var
    countArrayInstr (Exists (LinearIndex var)) = countAvar var

    countF :: OpenFun env aenv e -> Int
    countF = sum . map countArrayInstr . arrayInstrsInFun

{--
    countS :: PreOpenSeq acc aenv senv arrs -> Int
    countS seq =
      case seq of
        Producer p s -> countP p + countS s
        Consumer c   -> countC c
        Reify _      -> 0

    countP :: Producer acc aenv senv arrs -> Int
    countP p =
      case p of
        StreamIn _           -> 0
        ToSeq _ _ a          -> countA a
        MapSeq f _           -> countAF f idx
        ChunkedMapSeq f _    -> countAF f idx
        ZipWithSeq f _ _     -> countAF f idx
        ScanSeq f e _        -> countF f + countE e

    countC :: Consumer acc aenv senv arrs -> Int
    countC c =
      case c of
        FoldSeq f e _        -> countF f + countE e
        FoldSeqFlatten f a _ -> countAF f idx + countA a
        Stuple t             -> countCT t

    countCT :: Atuple (Consumer acc aenv senv) t' -> Int
    countCT NilAtup        = 0
    countCT (SnocAtup t c) = countCT t + countC c
--}
<|MERGE_RESOLUTION|>--- conflicted
+++ resolved
@@ -51,15 +51,6 @@
 import Data.Array.Accelerate.Analysis.Match
 import Data.Array.Accelerate.Trafo.Exp.Shrink
 
-<<<<<<< HEAD
-=======
-import qualified Data.Array.Accelerate.Debug.Internal.Stats         as Stats
-
-import Control.Applicative                                          hiding ( Const )
-import Data.Maybe                                                   ( isJust )
-import Data.Monoid
-import Data.Semigroup
->>>>>>> 942efaf9
 import Prelude                                                      hiding ( exp, seq )
 
 
