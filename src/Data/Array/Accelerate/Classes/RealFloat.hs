{-# LANGUAGE ConstraintKinds     #-}
{-# LANGUAGE DefaultSignatures   #-}
{-# LANGUAGE FlexibleContexts    #-}
{-# LANGUAGE FlexibleInstances   #-}
{-# LANGUAGE NoImplicitPrelude   #-}
{-# LANGUAGE ScopedTypeVariables #-}
{-# LANGUAGE TemplateHaskell     #-}
{-# LANGUAGE TypeApplications    #-}
{-# LANGUAGE TypeFamilies        #-}
{-# LANGUAGE ViewPatterns        #-}
{-# OPTIONS_GHC -fno-warn-orphans #-}
-- |
-- Module      : Data.Array.Accelerate.Classes.RealFloat
-- Copyright   : [2016..2019] The Accelerate Team
-- License     : BSD3
--
-- Maintainer  : Trevor L. McDonell <trevor.mcdonell@gmail.com>
-- Stability   : experimental
-- Portability : non-portable (GHC extensions)
--

module Data.Array.Accelerate.Classes.RealFloat (

  RealFloat(..),

) where

import Data.Array.Accelerate.Array.Sugar
import Data.Array.Accelerate.Error
import Data.Array.Accelerate.Pattern
import Data.Array.Accelerate.Smart
import Data.Array.Accelerate.Type

import Data.Array.Accelerate.Data.Bits

import Data.Array.Accelerate.Classes.Eq
import Data.Array.Accelerate.Classes.Floating
import Data.Array.Accelerate.Classes.FromIntegral
import Data.Array.Accelerate.Classes.Num
import Data.Array.Accelerate.Classes.Ord
import Data.Array.Accelerate.Classes.RealFrac

import Text.Printf
import Prelude                                                      ( (.), ($), String, error, undefined, unlines, otherwise )
import qualified Prelude                                            as P


-- | Efficient, machine-independent access to the components of a floating-point
-- number
--
class (RealFrac a, Floating a) => RealFloat a where
  -- | The radix of the representation (often 2) (constant)
  floatRadix     :: Exp a -> Exp Int64  -- Integer
  default floatRadix :: P.RealFloat a => Exp a -> Exp Int64
  floatRadix _    = P.fromInteger (P.floatRadix (undefined::a))

  -- | The number of digits of 'floatRadix' in the significand (constant)
  floatDigits    :: Exp a -> Exp Int
  default floatDigits :: P.RealFloat a => Exp a -> Exp Int
  floatDigits _   = constant (P.floatDigits (undefined::a))

  -- | The lowest and highest values the exponent may assume (constant)
  floatRange     :: Exp a -> (Exp Int, Exp Int)
  default floatRange :: P.RealFloat a => Exp a -> (Exp Int, Exp Int)
  floatRange _    = let (m,n) = P.floatRange (undefined::a)
                     in (constant m, constant n)

  -- | Return the significand and an appropriately scaled exponent. If
  -- @(m,n) = 'decodeFloat' x@ then @x = m*b^^n@, where @b@ is the
  -- floating-point radix ('floatRadix'). Furthermore, either @m@ and @n@ are
  -- both zero, or @b^(d-1) <= 'abs' m < b^d@, where @d = 'floatDigits' x@.
  decodeFloat    :: Exp a -> (Exp Int64, Exp Int)    -- Integer

  -- | Inverse of 'decodeFloat'
  encodeFloat    :: Exp Int64 -> Exp Int -> Exp a    -- Integer
  default encodeFloat :: (FromIntegral Int a, FromIntegral Int64 a) => Exp Int64 -> Exp Int -> Exp a
  encodeFloat x e = fromIntegral x * (fromIntegral (floatRadix (undefined :: Exp a)) ** fromIntegral e)

  -- | Corresponds to the second component of 'decodeFloat'
  exponent       :: Exp a -> Exp Int
  exponent x      = let (m,n) = decodeFloat x
<<<<<<< HEAD
                    in  cond (m == 0)
                             0
                             (n + floatDigits x)
=======
                     in Exp $ Cond (m == 0)
                                   0
                                   (n + floatDigits x)
>>>>>>> da18b951

  -- | Corresponds to the first component of 'decodeFloat'
  significand    :: Exp a -> Exp a
  significand x   = let (m,_) = decodeFloat x
                     in encodeFloat m (negate (floatDigits x))

  -- | Multiply a floating point number by an integer power of the radix
  scaleFloat     :: Exp Int -> Exp a -> Exp a
  scaleFloat k x  =
    cond (k == 0 || isFix) x
         $ encodeFloat m (n + clamp b)
    where
      isFix = x == 0 || isNaN x || isInfinite x
      (m,n) = decodeFloat x
      (l,h) = floatRange x
      d     = floatDigits x
      b     = h - l + 4*d
      -- n+k may overflow, which would lead to incorrect results, hence we clamp
      -- the scaling parameter. If (n+k) would be larger than h, (n + clamp b k)
      -- must be too, similar for smaller than (l-d).
      clamp bd  = max (-bd) (min bd k)

  -- | 'True' if the argument is an IEEE \"not-a-number\" (NaN) value
  isNaN          :: Exp a -> Exp Bool

  -- | 'True' if the argument is an IEEE infinity or negative-infinity
  isInfinite     :: Exp a -> Exp Bool

  -- | 'True' if the argument is too small to be represented in normalized
  -- format
  isDenormalized :: Exp a -> Exp Bool

  -- | 'True' if the argument is an IEEE negative zero
  isNegativeZero :: Exp a -> Exp Bool

  -- | 'True' if the argument is an IEEE floating point number
  isIEEE         :: Exp a -> Exp Bool
  default isIEEE :: P.RealFloat a => Exp a -> Exp Bool
  isIEEE _        = constant (P.isIEEE (undefined::a))

  -- | A version of arctangent taking two real floating-point arguments.
  -- For real floating @x@ and @y@, @'atan2' y x@ computes the angle (from the
  -- positive x-axis) of the vector from the origin to the point @(x,y)@.
  -- @'atan2' y x@ returns a value in the range [@-pi@, @pi@].
  atan2          :: Exp a -> Exp a -> Exp a


instance RealFloat Half where
  atan2           = mkAtan2
  isNaN           = mkIsNaN
  isInfinite      = mkIsInfinite
  isDenormalized  = ieee754 "isDenormalized" (ieee754_f16_is_denormalized . mkBitcast)
  isNegativeZero  = ieee754 "isNegativeZero" (ieee754_f16_is_negative_zero . mkBitcast)
  decodeFloat     = ieee754 "decodeFloat"    (\x -> let T2 m n = ieee754_f16_decode (mkBitcast x)
                                                     in (fromIntegral m, n))

instance RealFloat Float where
  atan2           = mkAtan2
  isNaN           = mkIsNaN
  isInfinite      = mkIsInfinite
  isDenormalized  = ieee754 "isDenormalized" (ieee754_f32_is_denormalized . mkBitcast)
  isNegativeZero  = ieee754 "isNegativeZero" (ieee754_f32_is_negative_zero . mkBitcast)
  decodeFloat     = ieee754 "decodeFloat"    (\x -> let T2 m n = ieee754_f32_decode (mkBitcast x)
                                                     in (fromIntegral m, n))

instance RealFloat Double where
  atan2           = mkAtan2
  isNaN           = mkIsNaN
  isInfinite      = mkIsInfinite
  isDenormalized  = ieee754 "isDenormalized" (ieee754_f64_is_denormalized . mkBitcast)
  isNegativeZero  = ieee754 "isNegativeZero" (ieee754_f64_is_negative_zero . mkBitcast)
  decodeFloat     = ieee754 "decodeFloat"    (\x -> let T2 m n = ieee754_f64_decode (mkBitcast x)
                                                     in (m, n))

instance RealFloat CFloat where
  atan2           = mkAtan2
  isNaN           = mkIsNaN . mkBitcast @Float
  isInfinite      = mkIsInfinite . mkBitcast @Float
  isDenormalized  = ieee754 "isDenormalized" (ieee754_f32_is_denormalized . mkBitcast)
  isNegativeZero  = ieee754 "isNegativeZero" (ieee754_f32_is_negative_zero . mkBitcast)
  decodeFloat     = ieee754 "decodeFloat"    (\x -> let T2 m n = ieee754_f32_decode (mkBitcast x)
                                                    in  (fromIntegral m, n))
  encodeFloat x e = mkBitcast (encodeFloat @Float x e)

instance RealFloat CDouble where
  atan2           = mkAtan2
  isNaN           = mkIsNaN . mkBitcast @Double
  isInfinite      = mkIsInfinite . mkBitcast @Double
  isDenormalized  = ieee754 "isDenormalized" (ieee754_f64_is_denormalized . mkBitcast)
  isNegativeZero  = ieee754 "isNegativeZero" (ieee754_f64_is_negative_zero . mkBitcast)
  decodeFloat     = ieee754 "decodeFloat"    (\x -> let T2 m n = ieee754_f64_decode (mkBitcast x)
                                                     in (m, n))
  encodeFloat x e = mkBitcast (encodeFloat @Double x e)


-- To satisfy superclass constraints
--
instance RealFloat a => P.RealFloat (Exp a) where
  floatRadix     = preludeError "floatRadix"
  floatDigits    = preludeError "floatDigits"
  floatRange     = preludeError "floatRange"
  decodeFloat    = preludeError "decodeFloat"
  encodeFloat    = preludeError "encodeFloat"
  isNaN          = preludeError "isNaN"
  isInfinite     = preludeError "isInfinite"
  isDenormalized = preludeError "isDenormalized"
  isNegativeZero = preludeError "isNegativeZero"
  isIEEE         = preludeError "isIEEE"

preludeError :: String -> a
preludeError x
  = error
  $ unlines [ printf "Prelude.%s applied to EDSL types: use Data.Array.Accelerate.%s instead" x x
            , ""
            , "These Prelude.RealFloat instances are present only to fulfil superclass"
            , "constraints for subsequent classes in the standard Haskell numeric hierarchy."
            ]


ieee754 :: forall a b. P.RealFloat a => String -> (Exp a -> b) -> Exp a -> b
ieee754 name f x
  | P.isIEEE (undefined::a) = f x
  | otherwise               = $internalError (printf "RealFloat.%s" name) "Not implemented for non-IEEE floating point"

-- From: ghc/libraries/base/cbits/primFloat.c
-- ------------------------------------------

-- An IEEE754 number is denormalised iff:
--   * exponent is zero
--   * mantissa is non-zero.
--   * (don't care about setting of sign bit.)
--
ieee754_f64_is_denormalized :: Exp Word64 -> Exp Bool
ieee754_f64_is_denormalized x =
  ieee754_f64_mantissa x == 0 &&
  ieee754_f64_exponent x /= 0

ieee754_f32_is_denormalized :: Exp Word32 -> Exp Bool
ieee754_f32_is_denormalized x =
  ieee754_f32_mantissa x == 0 &&
  ieee754_f32_exponent x /= 0

ieee754_f16_is_denormalized :: Exp Word16 -> Exp Bool
ieee754_f16_is_denormalized x =
  ieee754_f16_mantissa x == 0 &&
  ieee754_f16_exponent x /= 0

-- Negative zero if only the sign bit is set
--
ieee754_f64_is_negative_zero :: Exp Word64 -> Exp Bool
ieee754_f64_is_negative_zero x =
  ieee754_f64_negative x &&
  ieee754_f64_exponent x == 0 &&
  ieee754_f64_mantissa x == 0

ieee754_f32_is_negative_zero :: Exp Word32 -> Exp Bool
ieee754_f32_is_negative_zero x =
  ieee754_f32_negative x &&
  ieee754_f32_exponent x == 0 &&
  ieee754_f32_mantissa x == 0

ieee754_f16_is_negative_zero :: Exp Word16 -> Exp Bool
ieee754_f16_is_negative_zero x =
  ieee754_f16_negative x &&
  ieee754_f16_exponent x == 0 &&
  ieee754_f16_mantissa x == 0


-- Assume the host processor stores integers and floating point numbers in the
-- same endianness (true for modern processors).
--
-- To recap, here's the representation of a double precision
-- IEEE floating point number:
--
-- sign         63           sign bit (0==positive, 1==negative)
-- exponent     62-52        exponent (biased by 1023)
-- fraction     51-0         fraction (bits to right of binary point)
--
ieee754_f64_mantissa :: Exp Word64 -> Exp Word64
ieee754_f64_mantissa x = x .&. 0xFFFFFFFFFFFFF

ieee754_f64_exponent :: Exp Word64 -> Exp Word16
ieee754_f64_exponent x = fromIntegral (x `unsafeShiftR` 52) .&. 0x7FF

ieee754_f64_negative :: Exp Word64 -> Exp Bool
ieee754_f64_negative x = testBit x 63

-- Representation of single precision IEEE floating point number:
--
-- sign         31           sign bit (0==positive, 1==negative)
-- exponent     30-23        exponent (biased by 127)
-- fraction     22-0         fraction (bits to right of binary point)
--
ieee754_f32_mantissa :: Exp Word32 -> Exp Word32
ieee754_f32_mantissa x = x .&. 0x7FFFFF

ieee754_f32_exponent :: Exp Word32 -> Exp Word8
ieee754_f32_exponent x = fromIntegral (x `unsafeShiftR` 23)

ieee754_f32_negative :: Exp Word32 -> Exp Bool
ieee754_f32_negative x = testBit x 31

-- Representation of half precision IEEE floating point number:
--
-- sign         15           sign bit (0==positive, 1==negative)
-- exponent     14-10        exponent (biased by 15)
-- fraction     9-0          fraction (bits to right of binary point)
--
ieee754_f16_mantissa :: Exp Word16 -> Exp Word16
ieee754_f16_mantissa x = x .&. 0x3FF

ieee754_f16_exponent :: Exp Word16 -> Exp Word8
ieee754_f16_exponent x = fromIntegral (x `unsafeShiftR` 10) .&. 0x1F

ieee754_f16_negative :: Exp Word16 -> Exp Bool
ieee754_f16_negative x = testBit x 15


-- reverse engineered following the below

ieee754_f16_decode :: Exp Word16 -> Exp (Int16, Int)
ieee754_f16_decode i =
  let
      _HHIGHBIT                       = 0x0400
      _HMSBIT                         = 0x8000
      _HMINEXP                        = ((_HALF_MIN_EXP) - (_HALF_MANT_DIG) - 1)
      _HALF_MANT_DIG                  = floatDigits (undefined::Exp Half)
      (_HALF_MIN_EXP, _HALF_MAX_EXP)  = floatRange  (undefined::Exp Half)

      high1 = fromIntegral i
      high2 = high1 .&. (_HHIGHBIT - 1)

      exp1  = ((fromIntegral high1 `unsafeShiftR` 10) .&. 0x1F) + _HMINEXP
      exp2  = exp1 + 1

<<<<<<< HEAD
      (high3, exp3)
            = untup2
            $ cond (exp1 /= _HMINEXP)
                   -- don't add hidden bit to denorms
                   (tup2 (high2 .|. _HHIGHBIT, exp1))
                   -- a denorm, normalise the mantissa
                   (while (\(untup2 -> (h,_)) -> (h .&. _HHIGHBIT) /= 0 )
                          (\(untup2 -> (h,e)) -> tup2 (h `unsafeShiftL` 1, e-1))
                          (tup2 (high2, exp2)))

      high4 = cond (fromIntegral i < (0 :: Exp Int16)) (-high3) high3
=======
      T2 high3 exp3
            = Exp $ Cond (exp1 /= _HMINEXP)
                         -- don't add hidden bit to denorms
                         (T2 (high2 .|. _HHIGHBIT) exp1)
                         -- a denorm, normalise the mantissa
                         (Exp $ While (\(T2 h _) -> (h .&. _HHIGHBIT) /= 0 )
                                      (\(T2 h e) -> T2 (h `unsafeShiftL` 1) (e-1))
                                      (T2 high2 exp2))

      high4 = Exp $ Cond (fromIntegral i < (0 :: Exp Int16)) (-high3) high3
>>>>>>> da18b951
  in
  cond (high1 .&. complement _HMSBIT == 0)
       (tup2 (0,0))
       (tup2 (high4, exp3))


-- From: ghc/rts/StgPrimFloat.c
-- ----------------------------

ieee754_f32_decode :: Exp Word32 -> Exp (Int32, Int)
ieee754_f32_decode i =
  let
      _FHIGHBIT                     = 0x00800000
      _FMSBIT                       = 0x80000000
      _FMINEXP                      = ((_FLT_MIN_EXP) - (_FLT_MANT_DIG) - 1)
      _FLT_MANT_DIG                 = floatDigits (undefined::Exp Float)
      (_FLT_MIN_EXP, _FLT_MAX_EXP)  = floatRange  (undefined::Exp Float)

      high1 = fromIntegral i
      high2 = high1 .&. (_FHIGHBIT - 1)

      exp1  = ((fromIntegral high1 `unsafeShiftR` 23) .&. 0xFF) + _FMINEXP
      exp2  = exp1 + 1

<<<<<<< HEAD
      (high3, exp3)
            = untup2
            $ cond (exp1 /= _FMINEXP)
                   -- don't add hidden bit to denorms
                   (tup2 (high2 .|. _FHIGHBIT, exp1))
                   -- a denorm, normalise the mantissa
                   (while (\(untup2 -> (h,_)) -> (h .&. _FHIGHBIT) /= 0 )
                          (\(untup2 -> (h,e)) -> tup2 (h `unsafeShiftL` 1, e-1))
                          (tup2 (high2, exp2)))

      high4 = cond (fromIntegral i < (0 :: Exp Int32)) (-high3) high3
  in
  cond (high1 .&. complement _FMSBIT == 0)
       (tup2 (0,0))
       (tup2 (high4, exp3))
=======
      T2 high3 exp3
            = Exp $ Cond (exp1 /= _FMINEXP)
                         -- don't add hidden bit to denorms
                         (T2 (high2 .|. _FHIGHBIT) exp1)
                         -- a denorm, normalise the mantissa
                         (Exp $ While (\(T2 h _) -> (h .&. _FHIGHBIT) /= 0 )
                                      (\(T2 h e) -> T2 (h `unsafeShiftL` 1) (e-1))
                                      (T2 high2 exp2))

      high4 = Exp $ Cond (fromIntegral i < (0 :: Exp Int32)) (-high3) high3
  in
  Exp $ Cond (high1 .&. complement _FMSBIT == 0)
             (T2 0 0)
             (T2 high4 exp3)
>>>>>>> da18b951


ieee754_f64_decode :: Exp Word64 -> Exp (Int64, Int)
ieee754_f64_decode i =
  let T4 s h l e = ieee754_f64_decode2 i
   in T2 (fromIntegral s * (fromIntegral h `unsafeShiftL` 32 .|. fromIntegral l)) e

ieee754_f64_decode2 :: Exp Word64 -> Exp (Int, Word32, Word32, Int)
ieee754_f64_decode2 i =
  let
      _DHIGHBIT                     = 0x00100000
      _DMSBIT                       = 0x80000000
      _DMINEXP                      = ((_DBL_MIN_EXP) - (_DBL_MANT_DIG) - 1)
      _DBL_MANT_DIG                 = floatDigits (undefined::Exp Double)
      (_DBL_MIN_EXP, _DBL_MAX_EXP)  = floatRange  (undefined::Exp Double)

      low   = fromIntegral i
      high  = fromIntegral (i `unsafeShiftR` 32)

      iexp  = (fromIntegral ((high `unsafeShiftR` 20) .&. 0x7FF) + _DMINEXP)
      sign = cond (fromIntegral i < (0 :: Exp Int64)) (-1) 1

      high2 = high .&. (_DHIGHBIT - 1)
      iexp2 = iexp + 1

<<<<<<< HEAD
      (hi,lo,ie)
            = untup3
            $ cond (iexp2 /= _DMINEXP)
                   -- don't add hidden bit to denorms
                   (tup3 (high2 .|. _DHIGHBIT, low, iexp))
                   -- a denorm, nermalise the mantissa
                   (while (\(untup3 -> (h,_,_)) -> (h .&. _DHIGHBIT) /= 0)
                          (\(untup3 -> (h,l,e)) ->
                            let h1 = h `unsafeShiftL` 1
                                h2 = cond ((l .&. _DMSBIT) /= 0) (h1+1) h1
                            in  tup3 (h2, l `unsafeShiftL` 1, e-1))
                          (tup3 (high2, low, iexp2)))

  in
  cond (low == 0 && (high .&. (complement _DMSBIT)) == 0)
       (tup4 (1,0,0,0))
       (tup4 (sign,hi,lo,ie))

cond :: Exp Bool -> Exp a -> Exp a -> Exp a
cond (Exp c) (Exp x) (Exp y) = Exp $ SmartExp $ Cond c x y

while :: forall e. Elt e => (Exp e -> Exp Bool) -> (Exp e -> Exp e) -> Exp e -> Exp e
while c f (Exp e) = Exp $ SmartExp $ While (eltType @e) (unExp . c . Exp) (unExp . f . Exp) e
=======
      T3 hi lo ie
            = Exp $ Cond (iexp2 /= _DMINEXP)
                         -- don't add hidden bit to denorms
                         (T3 (high2 .|. _DHIGHBIT) low iexp)
                         -- a denorm, nermalise the mantissa
                         (Exp $ While (\(T3 h _ _) -> (h .&. _DHIGHBIT) /= 0)
                                      (\(T3 h l e) ->
                                        let h1 = h `unsafeShiftL` 1
                                            h2 = Exp $ Cond ((l .&. _DMSBIT) /= 0) (h1+1) h1
                                         in T3 h2 (l `unsafeShiftL` 1) (e-1))
                                      (T3 high2 low iexp2))

  in
  Exp $ Cond (low == 0 && (high .&. (complement _DMSBIT)) == 0)
             (T4 1 0 0 0)
             (T4 sign hi lo ie)
>>>>>>> da18b951
<|MERGE_RESOLUTION|>--- conflicted
+++ resolved
@@ -79,15 +79,9 @@
   -- | Corresponds to the second component of 'decodeFloat'
   exponent       :: Exp a -> Exp Int
   exponent x      = let (m,n) = decodeFloat x
-<<<<<<< HEAD
-                    in  cond (m == 0)
+                     in cond (m == 0)
                              0
                              (n + floatDigits x)
-=======
-                     in Exp $ Cond (m == 0)
-                                   0
-                                   (n + floatDigits x)
->>>>>>> da18b951
 
   -- | Corresponds to the first component of 'decodeFloat'
   significand    :: Exp a -> Exp a
@@ -323,34 +317,20 @@
       exp1  = ((fromIntegral high1 `unsafeShiftR` 10) .&. 0x1F) + _HMINEXP
       exp2  = exp1 + 1
 
-<<<<<<< HEAD
-      (high3, exp3)
-            = untup2
-            $ cond (exp1 /= _HMINEXP)
+      T2 high3 exp3
+            = cond (exp1 /= _HMINEXP)
                    -- don't add hidden bit to denorms
-                   (tup2 (high2 .|. _HHIGHBIT, exp1))
+                   (T2 (high2 .|. _HHIGHBIT) exp1)
                    -- a denorm, normalise the mantissa
-                   (while (\(untup2 -> (h,_)) -> (h .&. _HHIGHBIT) /= 0 )
-                          (\(untup2 -> (h,e)) -> tup2 (h `unsafeShiftL` 1, e-1))
-                          (tup2 (high2, exp2)))
+                   (while (\(T2 h _) -> (h .&. _HHIGHBIT) /= 0 )
+                          (\(T2 h e) -> T2 (h `unsafeShiftL` 1) (e-1))
+                          (T2 high2 exp2))
 
       high4 = cond (fromIntegral i < (0 :: Exp Int16)) (-high3) high3
-=======
-      T2 high3 exp3
-            = Exp $ Cond (exp1 /= _HMINEXP)
-                         -- don't add hidden bit to denorms
-                         (T2 (high2 .|. _HHIGHBIT) exp1)
-                         -- a denorm, normalise the mantissa
-                         (Exp $ While (\(T2 h _) -> (h .&. _HHIGHBIT) /= 0 )
-                                      (\(T2 h e) -> T2 (h `unsafeShiftL` 1) (e-1))
-                                      (T2 high2 exp2))
-
-      high4 = Exp $ Cond (fromIntegral i < (0 :: Exp Int16)) (-high3) high3
->>>>>>> da18b951
   in
   cond (high1 .&. complement _HMSBIT == 0)
-       (tup2 (0,0))
-       (tup2 (high4, exp3))
+       (T2 0 0)
+       (T2 high4 exp3)
 
 
 -- From: ghc/rts/StgPrimFloat.c
@@ -371,38 +351,20 @@
       exp1  = ((fromIntegral high1 `unsafeShiftR` 23) .&. 0xFF) + _FMINEXP
       exp2  = exp1 + 1
 
-<<<<<<< HEAD
-      (high3, exp3)
-            = untup2
-            $ cond (exp1 /= _FMINEXP)
+      T2 high3 exp3
+            = cond (exp1 /= _FMINEXP)
                    -- don't add hidden bit to denorms
-                   (tup2 (high2 .|. _FHIGHBIT, exp1))
+                   (T2 (high2 .|. _FHIGHBIT) exp1)
                    -- a denorm, normalise the mantissa
-                   (while (\(untup2 -> (h,_)) -> (h .&. _FHIGHBIT) /= 0 )
-                          (\(untup2 -> (h,e)) -> tup2 (h `unsafeShiftL` 1, e-1))
-                          (tup2 (high2, exp2)))
+                   (while (\(T2 h _) -> (h .&. _FHIGHBIT) /= 0 )
+                          (\(T2 h e) -> T2 (h `unsafeShiftL` 1) (e-1))
+                          (T2 high2 exp2))
 
       high4 = cond (fromIntegral i < (0 :: Exp Int32)) (-high3) high3
   in
   cond (high1 .&. complement _FMSBIT == 0)
-       (tup2 (0,0))
-       (tup2 (high4, exp3))
-=======
-      T2 high3 exp3
-            = Exp $ Cond (exp1 /= _FMINEXP)
-                         -- don't add hidden bit to denorms
-                         (T2 (high2 .|. _FHIGHBIT) exp1)
-                         -- a denorm, normalise the mantissa
-                         (Exp $ While (\(T2 h _) -> (h .&. _FHIGHBIT) /= 0 )
-                                      (\(T2 h e) -> T2 (h `unsafeShiftL` 1) (e-1))
-                                      (T2 high2 exp2))
-
-      high4 = Exp $ Cond (fromIntegral i < (0 :: Exp Int32)) (-high3) high3
-  in
-  Exp $ Cond (high1 .&. complement _FMSBIT == 0)
-             (T2 0 0)
-             (T2 high4 exp3)
->>>>>>> da18b951
+       (T2 0 0)
+       (T2 high4 exp3)
 
 
 ieee754_f64_decode :: Exp Word64 -> Exp (Int64, Int)
@@ -428,45 +390,25 @@
       high2 = high .&. (_DHIGHBIT - 1)
       iexp2 = iexp + 1
 
-<<<<<<< HEAD
-      (hi,lo,ie)
-            = untup3
-            $ cond (iexp2 /= _DMINEXP)
+      T3 hi lo ie
+            = cond (iexp2 /= _DMINEXP)
                    -- don't add hidden bit to denorms
-                   (tup3 (high2 .|. _DHIGHBIT, low, iexp))
+                   (T3 (high2 .|. _DHIGHBIT) low iexp)
                    -- a denorm, nermalise the mantissa
-                   (while (\(untup3 -> (h,_,_)) -> (h .&. _DHIGHBIT) /= 0)
-                          (\(untup3 -> (h,l,e)) ->
+                   (while (\(T3 h _ _) -> (h .&. _DHIGHBIT) /= 0)
+                          (\(T3 h l e) ->
                             let h1 = h `unsafeShiftL` 1
                                 h2 = cond ((l .&. _DMSBIT) /= 0) (h1+1) h1
-                            in  tup3 (h2, l `unsafeShiftL` 1, e-1))
-                          (tup3 (high2, low, iexp2)))
+                            in  T3 h2 (l `unsafeShiftL` 1) (e-1))
+                          (T3 high2 low iexp2))
 
   in
   cond (low == 0 && (high .&. (complement _DMSBIT)) == 0)
-       (tup4 (1,0,0,0))
-       (tup4 (sign,hi,lo,ie))
+       (T4 1 0 0 0)
+       (T4 sign hi lo ie)
 
 cond :: Exp Bool -> Exp a -> Exp a -> Exp a
 cond (Exp c) (Exp x) (Exp y) = Exp $ SmartExp $ Cond c x y
 
 while :: forall e. Elt e => (Exp e -> Exp Bool) -> (Exp e -> Exp e) -> Exp e -> Exp e
-while c f (Exp e) = Exp $ SmartExp $ While (eltType @e) (unExp . c . Exp) (unExp . f . Exp) e
-=======
-      T3 hi lo ie
-            = Exp $ Cond (iexp2 /= _DMINEXP)
-                         -- don't add hidden bit to denorms
-                         (T3 (high2 .|. _DHIGHBIT) low iexp)
-                         -- a denorm, nermalise the mantissa
-                         (Exp $ While (\(T3 h _ _) -> (h .&. _DHIGHBIT) /= 0)
-                                      (\(T3 h l e) ->
-                                        let h1 = h `unsafeShiftL` 1
-                                            h2 = Exp $ Cond ((l .&. _DMSBIT) /= 0) (h1+1) h1
-                                         in T3 h2 (l `unsafeShiftL` 1) (e-1))
-                                      (T3 high2 low iexp2))
-
-  in
-  Exp $ Cond (low == 0 && (high .&. (complement _DMSBIT)) == 0)
-             (T4 1 0 0 0)
-             (T4 sign hi lo ie)
->>>>>>> da18b951
+while c f (Exp e) = Exp $ SmartExp $ While (eltType @e) (unExp . c . Exp) (unExp . f . Exp) e