{-# LANGUAGE BangPatterns        #-}
{-# LANGUAGE EmptyCase           #-}
{-# LANGUAGE FlexibleInstances   #-}
{-# LANGUAGE GADTs               #-}
{-# LANGUAGE LambdaCase          #-}
{-# LANGUAGE OverloadedStrings   #-}
{-# LANGUAGE ScopedTypeVariables #-}
{-# LANGUAGE TemplateHaskell     #-}
{-# LANGUAGE TypeApplications    #-}
{-# LANGUAGE TypeFamilies        #-}
{-# OPTIONS_HADDOCK hide #-}
-- |
-- Module      : Data.Array.Accelerate.Representation.Array
-- Copyright   : [2008..2020] The Accelerate Team
-- License     : BSD3
--
-- Maintainer  : Trevor L. McDonell <trevor.mcdonell@gmail.com>
-- Stability   : experimental
-- Portability : non-portable (GHC extensions)
--

module Data.Array.Accelerate.Representation.Array
  ( module Data.Array.Accelerate.Representation.Array, Buffer, Buffers )
  where

import Data.Array.Accelerate.Array.Buffer
import Data.Array.Accelerate.Error
import Data.Array.Accelerate.Type
import Data.Array.Accelerate.Representation.Elt
import Data.Array.Accelerate.Representation.Shape                   hiding ( zip )
import Data.Array.Accelerate.Representation.Type

import Data.List                                                    ( intersperse )
import Data.Maybe                                                   ( isJust )
import Formatting
import Language.Haskell.TH.Extra
import System.IO.Unsafe
import Text.Show                                                    ( showListWith )
import Prelude                                                      hiding ( (!!) )
import qualified Data.Vector.Unboxed                                as U


-- | Array data type, where the type arguments regard the representation
-- types of the shape and elements.
--
data Array sh e where
  Array :: sh                         -- extent of dimensions = shape
        -> Buffers e                  -- array payload
        -> Array sh e


-- | Segment descriptor (vector of segment lengths).
--
-- To represent nested one-dimensional arrays, we use a flat array of data
-- values in conjunction with a /segment descriptor/, which stores the lengths
-- of the subarrays.
--
type Segments = Vector

type Scalar = Array DIM0    -- ^ A singleton array with one element
type Vector = Array DIM1    -- ^ A one-dimensional array
type Matrix = Array DIM2    -- ^ A two-dimensional array

-- | Type witnesses shape and data layout of an array
--
data ArrayR a where
  ArrayR :: { arrayRshape :: ShapeR sh
            , arrayRtype  :: TypeR e
            }
         -> ArrayR (Array sh e)

type ArraysR = TupR ArrayR

instance Show (ArrayR a) where
  show (ArrayR shR tp) = "Array DIM" ++ show (rank shR) ++ " " ++ show tp

formatArrayR :: Format r (ArrayR a -> r)
formatArrayR = later $ \case
  ArrayR shR eR -> bformat ("Array DIM" % int % " " % formatTypeR) (rank shR) eR

instance Show (TupR ArrayR e) where
  show TupRunit           = "()"
  show (TupRsingle aR)    = show aR
  show (TupRpair aR1 aR2) = "(" ++ show aR1 ++ "," ++ show aR2 ++ ")"

formatArraysR :: Format r (TupR ArrayR e -> r)
formatArraysR = later $ \case
  TupRunit         -> "()"
  TupRsingle aR    -> bformat formatArrayR aR
  TupRpair aR1 aR2 -> bformat (parenthesised (formatArraysR % "," % formatArraysR)) aR1 aR2

showArraysR :: ArraysR a -> ShowS
showArraysR = shows

arraysRarray :: ShapeR sh -> TypeR e -> ArraysR (Array sh e)
arraysRarray shR tp = TupRsingle (ArrayR shR tp)

arraysRpair :: ArrayR a -> ArrayR b -> ArraysR (((), a), b)
arraysRpair a b = TupRunit `TupRpair` TupRsingle a `TupRpair` TupRsingle b

arraysRFunctionImpossible :: ArraysR (s -> t) -> a
arraysRFunctionImpossible (TupRsingle repr) = case repr of {}

-- | Creates a new, uninitialized Accelerate array.
--
allocateArray :: ArrayR (Array sh e) -> sh -> IO (Array sh e)
allocateArray (ArrayR shR tp) sh = do
  mbuffers <- newBuffers tp (size shR sh)
  let buffers = unsafeFreezeBuffers tp mbuffers
  return $! Array sh buffers

-- | Create an array from its representation function, applied at each
-- index of the array.
--
fromFunction :: ArrayR (Array sh e) -> sh -> (sh -> e) -> Array sh e
fromFunction repr sh f = unsafePerformIO $! fromFunctionM repr sh (return . f)

-- | Create an array using a monadic function applied at each index.
--
-- @since 1.2.0.0
--
fromFunctionM :: ArrayR (Array sh e) -> sh -> (sh -> IO e) -> IO (Array sh e)
fromFunctionM (ArrayR shR tp) sh f = do
  let !n = size shR sh
  mbuffers <- newBuffers tp n
  --
  let write !i
        | i >= n    = return ()
        | otherwise = do
            v <- f (fromIndex shR sh i)
            writeBuffers tp mbuffers i v
            write (i+1)
  --
  write 0
  let buffers = unsafeFreezeBuffers tp mbuffers
  return $! buffers `seq` Array sh buffers


-- | Convert a list into an Accelerate 'Array' in dense row-major order.
--
fromList :: forall sh e. ArrayR (Array sh e) -> sh -> [e] -> Array sh e
fromList (ArrayR shR tp) sh xs = buffers `seq` Array sh buffers
  where
    -- Assume the array is in dense row-major order. This is safe because
    -- otherwise backends would not be able to directly memcpy.
    --
    !n    = size shR sh
    (buffers, _) = runBuffers tp $ do
                  mbuffers <- newBuffers tp n
                  let go !i _ | i >= n = return ()
                      go !i (v:vs)     = writeBuffers tp mbuffers i v >> go (i+1) vs
                      go _  []         = error "Data.Array.Accelerate.fromList: not enough input data"
                  --
                  go 0 xs
                  return (mbuffers, undefined)


-- | Convert an accelerated 'Array' to a list in row-major order.
--
toList :: ArrayR (Array sh e) -> Array sh e -> [e]
toList (ArrayR shR tp) (Array sh buffers) = go 0
  where
    -- Assume underling array is in row-major order. This is safe because
    -- otherwise backends would not be able to directly memcpy.
    --
    !n                  = size shR sh
    go !i | i >= n      = []
          | otherwise   = indexBuffers tp buffers i : go (i+1)

concatVectors :: forall e. TypeR e -> [Vector e] -> Vector e
concatVectors tp vs = buffers `seq` Array ((), len) buffers
  where
    offsets      = scanl (+) 0 (map (size dim1 . shape) vs)
    len          = last offsets
    (buffers, _) = runBuffers tp $ do
      mbuffers <- newBuffers tp len
      sequence_ [ writeBuffers tp mbuffers (i + k) (indexBuffers tp ad i)
                | (Array ((), n) ad, k) <- vs `zip` offsets
                , i <- [0 .. n - 1] ]
      return (mbuffers, undefined)

shape :: Array sh e -> sh
shape (Array sh _) = sh

reshape :: HasCallStack => ShapeR sh -> sh -> ShapeR sh' -> Array sh' e -> Array sh e
reshape shR sh shR' (Array sh' adata)
  = boundsCheck "shape mismatch" (size shR sh == size shR' sh')
  $ Array sh adata

(!) :: (ArrayR (Array sh e), Array sh e) -> sh -> e
(!) = uncurry indexArray

(!!) :: (TypeR e, Array sh e) -> Int -> e
(!!) = uncurry linearIndexArray

indexArray :: ArrayR (Array sh e) -> Array sh e -> sh -> e
indexArray (ArrayR shR tp) (Array sh buffers) ix = indexBuffers tp buffers (toIndex shR sh ix)

linearIndexArray :: TypeR e -> Array sh e -> Int -> e
linearIndexArray tp (Array _ buffers) = indexBuffers tp buffers

showArray :: (e -> ShowS) -> ArrayR (Array sh e) -> Array sh e -> String
showArray f arrR@(ArrayR shR _) arr@(Array sh _) = case shR of
  ShapeRz                         -> "Scalar Z "                       ++ xs
  ShapeRsnoc ShapeRz              -> "Vector (" ++ shapeString ++ ") " ++ xs
  ShapeRsnoc (ShapeRsnoc ShapeRz) -> "Matrix (" ++ shapeString ++ ") " ++ showMatrix f arrR arr
  _                               -> "Array ("  ++ shapeString ++ ") " ++ xs
  where
    shapeString = showShape shR sh
    xs          = showListWith f (toList arrR arr) ""

showArrayShort :: Int -> (e -> ShowS) -> ArrayR (Array sh e) -> Array sh e -> String
showArrayShort n f arrR arr = '[' : go 0 (toList arrR arr)
  where
    go _ []       = "]"
    go i (x:xs)
      | i >= n    = " ..]"
      | otherwise = ',' : f x (go (i+1) xs)

-- TODO: Make special formatting optional? It is more difficult to
-- copy/paste the result, for example. Also it does not look good if the
-- matrix row does not fit on a single line.
--
showMatrix :: (e -> ShowS) -> ArrayR (Array DIM2 e) -> Array DIM2 e -> String
showMatrix f (ArrayR _ arrR) arr@(Array sh _)
  | rows * cols == 0 = "[]"
  | otherwise        = "\n  [" ++ ppMat 0 0
    where
      (((), rows), cols) = sh
      lengths            = U.generate (rows*cols) (\i -> length (f (linearIndexArray arrR arr i) ""))
      widths             = U.generate cols (\c -> U.maximum (U.generate rows (\r -> lengths U.! (r*cols+c))))
      --
      ppMat :: Int -> Int -> String
      ppMat !r !c | c >= cols = ppMat (r+1) 0
      ppMat !r !c             =
        let
            !i    = r*cols+c
            !l    = lengths U.! i
            !w    = widths  U.! c
            !pad  = 1
            cell  = replicate (w-l+pad) ' ' ++ f (linearIndexArray arrR arr i) ""
            --
            before
              | r > 0 && c == 0 = "\n   "
              | otherwise       = ""
            --
            after
              | r >= rows-1 && c >= cols-1 = "]"
              | otherwise                  = ',' : ppMat r (c+1)
        in
        before ++ cell ++ after

showArrays :: ArraysR arrs -> arrs -> String
showArrays repr arrs = showsArrays repr arrs ""

showsArrays :: ArraysR arrs -> arrs -> ShowS
showsArrays repr arrs = go 0 repr arrs
  where
    go :: Int -> ArraysR a -> a -> ShowS
    go _     TupRunit                ()
      = showString "()"
    go level repr' arrs'
      | Just tuple <- extractTuple repr' arrs'
      = let
          constructor = 'T' : show (length tuple)
          level' = level + length constructor + 1
          content = intersperse (('\n' :) . indent level') $ map ($ level') tuple
        in
          showString constructor . (' ' :) . foldr (flip (.)) id content
    go level (TupRpair repr1 repr2)  (arrs1, arrs2)
      = showString "( " . go (level + 2) repr1 arrs1 . showString "\n"
      . indent level . showString ", " . go (level + 1) repr2 arrs2 . showString "\n"
      . indent level . showString ")"
    go level (TupRsingle r@ArrayR{}) arr
      = showString $ indents level $ showArray (showsElt $ arrayRtype r) r arr

    indent :: Int -> ShowS
    indent 0 str = str
    indent n str = ' ' : indent (n - 1) str

    indents :: Int -> String -> String
    indents _     []          = []
    indents level ('\n' : xs) = '\n' : indent level (indents level xs)
    indents level (x    : xs) = x : indents level xs

    -- Tries to extract the representation of a tuple.
    -- Tuples are represented as a snoc-list built with
    -- pairs and nil.
    -- The tuple is returned a list of pretty-printed
    -- elements, in reverse order.
    extractTuple :: ArraysR a -> a -> Maybe [Int -> ShowS]
    extractTuple TupRunit        ()      = Just []
    extractTuple (TupRpair rs r) (as, a) = (current :) <$> extractTuple rs as
      where
        current level
          -- Avoid duplicate parentheses for () and pairs which don't form a tuple
          | needsParens r a = showString "( " . go (level + 2) r a . showString " )"
          | otherwise       = go level r a
    extractTuple _               _       = Nothing

    needsParens :: ArraysR a -> a -> Bool
    needsParens TupRunit _ = False
    needsParens repr'@(TupRpair _ _) as = isJust $ extractTuple repr' as
    needsParens _ _ = True

reduceRank :: ArrayR (Array (sh, Int) e) -> ArrayR (Array sh e)
reduceRank (ArrayR (ShapeRsnoc shR) aeR) = ArrayR shR aeR

rnfArray :: ArrayR a -> a -> ()
rnfArray (ArrayR shR tp) (Array sh buffers) = rnfShape shR sh `seq` rnfBuffers tp buffers

rnfArrayR :: ArrayR arr -> ()
rnfArrayR (ArrayR shR tp) = rnfShapeR shR `seq` rnfTupR rnfScalarType tp

rnfArraysR :: ArraysR arrs -> arrs -> ()
rnfArraysR TupRunit           ()      = ()
rnfArraysR (TupRsingle arrR)  arr     = rnfArray arrR arr
rnfArraysR (TupRpair aR1 aR2) (a1,a2) = rnfArraysR aR1 a1 `seq` rnfArraysR aR2 a2

<<<<<<< HEAD
liftArrayR :: ArrayR a -> Q (TExp (ArrayR a))
liftArrayR (ArrayR shR tp) = [|| ArrayR $$(liftShapeR shR) $$(liftTypeR tp) ||]
=======
liftArrayR :: ArrayR a -> CodeQ (ArrayR a)
liftArrayR (ArrayR shR tR) = [|| ArrayR $$(liftShapeR shR) $$(liftTypeR tR) ||]
>>>>>>> 1ab75f1e

liftArraysR :: ArraysR arrs -> CodeQ (ArraysR arrs)
liftArraysR TupRunit          = [|| TupRunit ||]
liftArraysR (TupRsingle repr) = [|| TupRsingle $$(liftArrayR repr) ||]
liftArraysR (TupRpair a b)    = [|| TupRpair $$(liftArraysR a) $$(liftArraysR b) ||]

<<<<<<< HEAD
liftArray :: forall sh e. ArrayR (Array sh e) -> Array sh e -> Q (TExp (Array sh e))
liftArray (ArrayR shR tp) (Array sh buffers) =
  [|| Array $$(liftElt (shapeType shR) sh) $$(liftBuffers sz tp buffers) ||] `at` [t| Array $(liftTypeQ (shapeType shR)) $(liftTypeQ tp) |]
=======
liftArray :: forall sh e. ArrayR (Array sh e) -> Array sh e -> CodeQ (Array sh e)
liftArray (ArrayR shR adR) (Array sh adata) =
  [|| Array $$(liftElt (shapeType shR) sh) $$(liftArrayData sz adR adata) ||] `at` [t| Array $(liftTypeQ (shapeType shR)) $(liftTypeQ adR) |]
>>>>>>> 1ab75f1e
  where
    sz :: Int
    sz = size shR sh

    at :: CodeQ t -> Q Type -> CodeQ t
    at e t = unsafeCodeCoerce $ sigE (unTypeCode e) t
<|MERGE_RESOLUTION|>--- conflicted
+++ resolved
@@ -317,28 +317,17 @@
 rnfArraysR (TupRsingle arrR)  arr     = rnfArray arrR arr
 rnfArraysR (TupRpair aR1 aR2) (a1,a2) = rnfArraysR aR1 a1 `seq` rnfArraysR aR2 a2
 
-<<<<<<< HEAD
-liftArrayR :: ArrayR a -> Q (TExp (ArrayR a))
+liftArrayR :: ArrayR a -> CodeQ (ArrayR a)
 liftArrayR (ArrayR shR tp) = [|| ArrayR $$(liftShapeR shR) $$(liftTypeR tp) ||]
-=======
-liftArrayR :: ArrayR a -> CodeQ (ArrayR a)
-liftArrayR (ArrayR shR tR) = [|| ArrayR $$(liftShapeR shR) $$(liftTypeR tR) ||]
->>>>>>> 1ab75f1e
 
 liftArraysR :: ArraysR arrs -> CodeQ (ArraysR arrs)
 liftArraysR TupRunit          = [|| TupRunit ||]
 liftArraysR (TupRsingle repr) = [|| TupRsingle $$(liftArrayR repr) ||]
 liftArraysR (TupRpair a b)    = [|| TupRpair $$(liftArraysR a) $$(liftArraysR b) ||]
 
-<<<<<<< HEAD
-liftArray :: forall sh e. ArrayR (Array sh e) -> Array sh e -> Q (TExp (Array sh e))
+liftArray :: forall sh e. ArrayR (Array sh e) -> Array sh e -> CodeQ (Array sh e)
 liftArray (ArrayR shR tp) (Array sh buffers) =
   [|| Array $$(liftElt (shapeType shR) sh) $$(liftBuffers sz tp buffers) ||] `at` [t| Array $(liftTypeQ (shapeType shR)) $(liftTypeQ tp) |]
-=======
-liftArray :: forall sh e. ArrayR (Array sh e) -> Array sh e -> CodeQ (Array sh e)
-liftArray (ArrayR shR adR) (Array sh adata) =
-  [|| Array $$(liftElt (shapeType shR) sh) $$(liftArrayData sz adR adata) ||] `at` [t| Array $(liftTypeQ (shapeType shR)) $(liftTypeQ adR) |]
->>>>>>> 1ab75f1e
   where
     sz :: Int
     sz = size shR sh
