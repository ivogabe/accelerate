--- conflicted
+++ resolved
@@ -1,4 +1,3 @@
-<<<<<<< HEAD
 {-# LANGUAGE AllowAmbiguousTypes #-}
 {-# LANGUAGE ConstraintKinds   #-}
 {-# LANGUAGE DataKinds         #-}
@@ -8,21 +7,12 @@
 {-# LANGUAGE LambdaCase        #-}
 {-# LANGUAGE OverloadedStrings #-}
 {-# LANGUAGE RankNTypes        #-}
+{-# LANGUAGE StandaloneDeriving #-}
 {-# LANGUAGE TemplateHaskell   #-}
 {-# LANGUAGE TypeOperators     #-}
 {-# LANGUAGE TypeFamilies      #-}
 {-# LANGUAGE TypeFamilyDependencies #-}
 {-# LANGUAGE QuantifiedConstraints #-}
-=======
-{-# LANGUAGE FlexibleInstances     #-}
-{-# LANGUAGE GADTs                 #-}
-{-# LANGUAGE LambdaCase            #-}
-{-# LANGUAGE OverloadedStrings     #-}
-{-# LANGUAGE QuantifiedConstraints #-}
-{-# LANGUAGE RankNTypes            #-}
-{-# LANGUAGE StandaloneDeriving    #-}
-{-# LANGUAGE TemplateHaskell       #-}
->>>>>>> f9eb010e
 {-# OPTIONS_HADDOCK hide #-}
 {-# LANGUAGE UndecidableInstances #-}
 -- |
