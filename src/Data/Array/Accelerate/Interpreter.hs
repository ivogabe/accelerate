--- conflicted
+++ resolved
@@ -77,6 +77,11 @@
 import Data.Type.Equality
 import Control.Monad (forM)
 
+import Data.Array.Accelerate.Trafo.Schedule.Uniform
+import Data.Array.Accelerate.Backend
+
+import Data.Array.Accelerate.Pretty.Operation
+import Data.Text.Prettyprint.Doc
 
 data BackpermutePassed exe args = BP (exe args) (Int -> Int)
 
@@ -87,11 +92,6 @@
 foo :: Cluster op args -> Int -> Int
 foo = _
 
-import Data.Array.Accelerate.Trafo.Schedule.Uniform
-import Data.Array.Accelerate.Backend
-
-import Data.Array.Accelerate.Pretty.Operation
-import Data.Text.Prettyprint.Doc
 
 -- Conceptually, this computes the body of the fused loop
 -- It only deals with scalar values - wrap it in a loop!
@@ -110,8 +110,7 @@
             -> Val env
             -> i
             -> m o
-<<<<<<< HEAD
-evalCluster k ci ca args env i = _
+evalCluster k ci ca args env i = undefined
 
 evalAST :: forall m op env args args'
          . Monad m
@@ -143,9 +142,6 @@
           -> r)
         -> r
 evalLHS = _
-=======
-evalCluster k ci ca pa env i = undefined
->>>>>>> a8da4674
 
 data InterpretOp args where
   IMap         :: InterpretOp (Fun' (s -> t) -> In sh s -> Out sh t -> ())
