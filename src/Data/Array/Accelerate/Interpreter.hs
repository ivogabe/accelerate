--- conflicted
+++ resolved
@@ -60,14 +60,14 @@
 import Data.Primitive.Vec
 import Data.Primitive.Types
 import Data.Primitive.ByteArray
-import Text.Printf (printf)
+import Formatting hiding (int)
+import Data.Text.Lazy.Builder
 import Data.Array.Accelerate.Representation.Elt
 import Data.Array.Accelerate.Representation.Vec
 import Data.Array.Accelerate.Trafo.Exp.Substitution
 import Unsafe.Coerce (unsafeCoerce)
 import Control.Monad.ST
 import Data.Bits
-<<<<<<< HEAD
 import Data.Array.Accelerate.Trafo.Operation.LiveVars
 import Data.Array.Accelerate.Trafo.Partitioning.ILP.Graph (MakesILP (..), Information (Info), Var (BackendSpecific), (-?>), fused, infusibleEdges)
 import Data.Array.Accelerate.Trafo.Partitioning.ILP.Labels
@@ -440,17 +440,6 @@
 evalLHS2 (Ignr   lhs) (PushBPFA f x i) env           o  = PushBPFA f x    (evalLHS2 lhs i  env o)
 
 
-=======
-import Data.Primitive.ByteArray
-import Data.Primitive.Types
-import Data.Text.Lazy.Builder
-import Formatting
-import System.IO
-import System.IO.Unsafe                                             ( unsafePerformIO )
-import Unsafe.Coerce
-import qualified Data.Text.IO                                       as T
-import Prelude                                                      hiding ( (!!), sum )
->>>>>>> 1ab75f1e
 
 
 -- Program execution
@@ -499,14 +488,9 @@
 -- Debugging
 -- ---------
 
-<<<<<<< HEAD
-phase :: String -> (Double -> Double -> String) -> IO a -> IO a
-phase n fmt = Debug.timed Debug.dump_phases (\wall cpu -> printf "phase %s: %s" n (fmt wall cpu))
-=======
 phase :: Builder -> Format Builder (Double -> Double -> Builder) -> IO a -> IO a
 phase n fmt go = Debug.timed Debug.dump_phases (now ("phase " <> n <> ": ") % fmt) go
 
->>>>>>> 1ab75f1e
 
 
 
@@ -600,538 +584,6 @@
         in  indexCheck i sz $ (sl', \ix -> (f' ix, i))
 
 
-<<<<<<< HEAD
-=======
-mapOp :: TypeR b
-      -> (a -> b)
-      -> Delayed   (Array sh a)
-      -> WithReprs (Array sh b)
-mapOp tp f (Delayed (ArrayR shr _) sh xs _)
-  = fromFunction' (ArrayR shr tp) sh (\ix -> f (xs ix))
-
-
-zipWithOp
-    :: TypeR c
-    -> (a -> b -> c)
-    -> Delayed   (Array sh a)
-    -> Delayed   (Array sh b)
-    -> WithReprs (Array sh c)
-zipWithOp tp f (Delayed (ArrayR shr _) shx xs _) (Delayed _ shy ys _)
-  = fromFunction' (ArrayR shr tp) (intersect shr shx shy) (\ix -> f (xs ix) (ys ix))
-
-
-foldOp
-    :: (e -> e -> e)
-    -> e
-    -> Delayed (Array (sh, Int) e)
-    -> WithReprs (Array sh e)
-foldOp f z (Delayed (ArrayR (ShapeRsnoc shr) tp) (sh, n) arr _)
-  = fromFunction' (ArrayR shr tp) sh (\ix -> iter (ShapeRsnoc ShapeRz) ((), n) (\((), i) -> arr (ix, i)) f z)
-
-
-fold1Op
-    :: HasCallStack
-    => (e -> e -> e)
-    -> Delayed (Array (sh, Int) e)
-    -> WithReprs (Array sh e)
-fold1Op f (Delayed (ArrayR (ShapeRsnoc shr) tp) (sh, n) arr _)
-  = boundsCheck "empty array" (n > 0)
-  $ fromFunction' (ArrayR shr tp) sh (\ix -> iter1 (ShapeRsnoc ShapeRz) ((), n) (\((), i) -> arr (ix, i)) f)
-
-
-foldSegOp
-    :: HasCallStack
-    => IntegralType i
-    -> (e -> e -> e)
-    -> e
-    -> Delayed (Array (sh, Int) e)
-    -> Delayed (Segments i)
-    -> WithReprs (Array (sh, Int) e)
-foldSegOp itp f z (Delayed repr (sh, _) arr _) (Delayed _ ((), n) _ seg)
-  | IntegralDict <- integralDict itp
-  = boundsCheck "empty segment descriptor" (n > 0)
-  $ fromFunction' repr (sh, n-1)
-  $ \(sz, ix) -> let start = fromIntegral $ seg ix
-                     end   = fromIntegral $ seg (ix+1)
-                 in
-                 boundsCheck "empty segment" (end >= start)
-                 $ iter (ShapeRsnoc ShapeRz) ((), end-start) (\((), i) -> arr (sz, start+i)) f z
-
-
-fold1SegOp
-    :: HasCallStack
-    => IntegralType i
-    -> (e -> e -> e)
-    -> Delayed (Array (sh, Int) e)
-    -> Delayed (Segments i)
-    -> WithReprs (Array (sh, Int) e)
-fold1SegOp itp f (Delayed repr (sh, _) arr _) (Delayed _ ((), n) _ seg)
-  | IntegralDict <- integralDict itp
-  = boundsCheck "empty segment descriptor" (n > 0)
-  $ fromFunction' repr (sh, n-1)
-  $ \(sz, ix)   -> let start = fromIntegral $ seg ix
-                       end   = fromIntegral $ seg (ix+1)
-                   in
-                   boundsCheck "empty segment" (end > start)
-                   $ iter1 (ShapeRsnoc ShapeRz) ((), end-start) (\((), i) -> arr (sz, start+i)) f
-
-
-scanl1Op
-    :: forall sh e. HasCallStack
-    => (e -> e -> e)
-    -> Delayed (Array (sh, Int) e)
-    -> WithReprs (Array (sh, Int) e)
-scanl1Op f (Delayed (ArrayR shr tp) sh ain _)
-  = ( TupRsingle $ ArrayR shr tp
-    , adata `seq` Array sh adata
-    )
-  where
-    --
-    (adata, _)  = runArrayData @e $ do
-      aout <- newArrayData tp (size shr sh)
-
-      let write (sz, 0) = writeArrayData tp aout (toIndex shr sh (sz, 0)) (ain (sz, 0))
-          write (sz, i) = do
-            x <- readArrayData tp aout (toIndex shr sh (sz, i-1))
-            let y = ain (sz, i)
-            writeArrayData tp aout (toIndex shr sh (sz, i)) (f x y)
-
-      iter shr sh write (>>) (return ())
-      return (aout, undefined)
-
-
-scanlOp
-    :: forall sh e.
-       (e -> e -> e)
-    -> e
-    -> Delayed (Array (sh, Int) e)
-    -> WithReprs (Array (sh, Int) e)
-scanlOp f z (Delayed (ArrayR shr tp) (sh, n) ain _)
-  = ( TupRsingle $ ArrayR shr tp
-    , adata `seq` Array sh' adata
-    )
-  where
-    sh'         = (sh, n+1)
-    --
-    (adata, _)  = runArrayData @e $ do
-      aout <- newArrayData tp (size shr sh')
-
-      let write (sz, 0) = writeArrayData tp aout (toIndex shr sh' (sz, 0)) z
-          write (sz, i) = do
-            x <- readArrayData tp aout (toIndex shr sh' (sz, i-1))
-            let y = ain (sz, i-1)
-            writeArrayData tp aout (toIndex shr sh' (sz, i)) (f x y)
-
-      iter shr sh' write (>>) (return ())
-      return (aout, undefined)
-
-
-scanl'Op
-    :: forall sh e.
-       (e -> e -> e)
-    -> e
-    -> Delayed (Array (sh, Int) e)
-    -> WithReprs (Array (sh, Int) e, Array sh e)
-scanl'Op f z (Delayed (ArrayR shr@(ShapeRsnoc shr') tp) (sh, n) ain _)
-  = ( TupRsingle (ArrayR shr tp) `TupRpair` TupRsingle (ArrayR shr' tp)
-    , aout `seq` asum `seq` ( Array (sh, n) aout, Array sh asum )
-    )
-  where
-    ((aout, asum), _) = runArrayData @(e, e) $ do
-      aout <- newArrayData tp (size shr  (sh, n))
-      asum <- newArrayData tp (size shr' sh)
-
-      let write (sz, 0)
-            | n == 0    = writeArrayData tp asum (toIndex shr' sh sz) z
-            | otherwise = writeArrayData tp aout (toIndex shr  (sh, n) (sz, 0)) z
-          write (sz, i) = do
-            x <- readArrayData tp aout (toIndex shr (sh, n) (sz, i-1))
-            let y = ain (sz, i-1)
-            if i == n
-              then writeArrayData tp asum (toIndex shr' sh      sz)      (f x y)
-              else writeArrayData tp aout (toIndex shr  (sh, n) (sz, i)) (f x y)
-
-      iter shr (sh, n+1) write (>>) (return ())
-      return ((aout, asum), undefined)
-
-
-scanrOp
-    :: forall sh e.
-       (e -> e -> e)
-    -> e
-    -> Delayed (Array (sh, Int) e)
-    -> WithReprs (Array (sh, Int) e)
-scanrOp f z (Delayed (ArrayR shr tp) (sz, n) ain _)
-  = ( TupRsingle (ArrayR shr tp)
-    , adata `seq` Array sh' adata
-    )
-  where
-    sh'         = (sz, n+1)
-    --
-    (adata, _)  = runArrayData @e $ do
-      aout <- newArrayData tp (size shr sh')
-
-      let write (sz, 0) = writeArrayData tp aout (toIndex shr sh' (sz, n)) z
-          write (sz, i) = do
-            let x = ain (sz, n-i)
-            y <- readArrayData tp aout (toIndex shr sh' (sz, n-i+1))
-            writeArrayData tp aout (toIndex shr sh' (sz, n-i)) (f x y)
-
-      iter shr sh' write (>>) (return ())
-      return (aout, undefined)
-
-
-scanr1Op
-    :: forall sh e. HasCallStack
-    => (e -> e -> e)
-    -> Delayed (Array (sh, Int) e)
-    -> WithReprs (Array (sh, Int) e)
-scanr1Op f (Delayed (ArrayR shr tp) sh@(_, n) ain _)
-  = ( TupRsingle $ ArrayR shr tp
-    , adata `seq` Array sh adata
-    )
-  where
-    (adata, _)  = runArrayData @e $ do
-      aout <- newArrayData tp (size shr sh)
-
-      let write (sz, 0) = writeArrayData tp aout (toIndex shr sh (sz, n-1)) (ain (sz, n-1))
-          write (sz, i) = do
-            let x = ain (sz, n-i-1)
-            y <- readArrayData tp aout (toIndex shr sh (sz, n-i))
-            writeArrayData tp aout (toIndex shr sh (sz, n-i-1)) (f x y)
-
-      iter shr sh write (>>) (return ())
-      return (aout, undefined)
-
-
-scanr'Op
-    :: forall sh e.
-       (e -> e -> e)
-    -> e
-    -> Delayed (Array (sh, Int) e)
-    -> WithReprs (Array (sh, Int) e, Array sh e)
-scanr'Op f z (Delayed (ArrayR shr@(ShapeRsnoc shr') tp) (sh, n) ain _)
-  = ( TupRsingle (ArrayR shr tp) `TupRpair` TupRsingle (ArrayR shr' tp)
-    , aout `seq` asum `seq` ( Array (sh, n) aout, Array sh asum )
-    )
-  where
-    ((aout, asum), _) = runArrayData @(e, e) $ do
-      aout <- newArrayData tp (size shr  (sh, n))
-      asum <- newArrayData tp (size shr' sh)
-
-      let write (sz, 0)
-            | n == 0    = writeArrayData tp asum (toIndex shr' sh sz) z
-            | otherwise = writeArrayData tp aout (toIndex shr  (sh, n) (sz, n-1)) z
-
-          write (sz, i) = do
-            let x = ain (sz, n-i)
-            y <- readArrayData tp aout (toIndex shr (sh, n) (sz, n-i))
-            if i == n
-              then writeArrayData tp asum (toIndex shr' sh      sz)          (f x y)
-              else writeArrayData tp aout (toIndex shr  (sh, n) (sz, n-i-1)) (f x y)
-
-      iter shr (sh, n+1) write (>>) (return ())
-      return ((aout, asum), undefined)
-
-
-permuteOp
-    :: forall sh sh' e. HasCallStack
-    => (e -> e -> e)
-    -> WithReprs (Array sh' e)
-    -> (sh -> PrimMaybe sh')
-    -> Delayed   (Array sh  e)
-    -> WithReprs (Array sh' e)
-permuteOp f (TupRsingle (ArrayR shr' _), def@(Array _ adef)) p (Delayed (ArrayR shr tp) sh _ ain)
-  = (TupRsingle $ ArrayR shr' tp, adata `seq` Array sh' adata)
-  where
-    sh'         = shape def
-    n'          = size shr' sh'
-    --
-    (adata, _)  = runArrayData @e $ do
-      aout <- newArrayData tp n'
-
-      let -- initialise array with default values
-          init i
-            | i >= n'   = return ()
-            | otherwise = do
-                x <- readArrayData tp adef i
-                writeArrayData tp aout i x
-                init (i+1)
-
-          -- project each element onto the destination array and update
-          update src
-            = case p src of
-                (0,_)        -> return ()
-                (1,((),dst)) -> do
-                  let i = toIndex shr  sh  src
-                      j = toIndex shr' sh' dst
-                      x = ain i
-                  --
-                  y <- readArrayData tp aout j
-                  writeArrayData tp aout j (f x y)
-                _            -> internalError "unexpected tag"
-
-      init 0
-      iter shr sh update (>>) (return ())
-      return (aout, undefined)
-
-
-backpermuteOp
-    :: ShapeR sh'
-    -> sh'
-    -> (sh' -> sh)
-    -> Delayed (Array sh e)
-    -> WithReprs (Array sh' e)
-backpermuteOp shr sh' p (Delayed (ArrayR _ tp) _ arr _)
-  = fromFunction' (ArrayR shr tp) sh' (\ix -> arr $ p ix)
-
-
-stencilOp
-    :: HasCallStack
-    => StencilR sh a stencil
-    -> TypeR b
-    -> (stencil -> b)
-    -> Boundary (Array sh a)
-    -> Delayed  (Array sh a)
-    -> WithReprs (Array sh b)
-stencilOp stencil tp f bnd arr@(Delayed _ sh _ _)
-  = fromFunction' (ArrayR shr tp) sh
-  $ f . stencilAccess stencil (bounded shr bnd arr)
-  where
-    shr = stencilShapeR stencil
-
-
-stencil2Op
-    :: HasCallStack
-    => StencilR sh a stencil1
-    -> StencilR sh b stencil2
-    -> TypeR c
-    -> (stencil1 -> stencil2 -> c)
-    -> Boundary (Array sh a)
-    -> Delayed  (Array sh a)
-    -> Boundary (Array sh b)
-    -> Delayed  (Array sh b)
-    -> WithReprs (Array sh c)
-stencil2Op s1 s2 tp stencil bnd1 arr1@(Delayed _ sh1 _ _) bnd2 arr2@(Delayed _ sh2 _ _)
-  = fromFunction' (ArrayR shr tp) (intersect shr sh1 sh2) f
-  where
-    f ix  = stencil (stencilAccess s1 (bounded shr bnd1 arr1) ix)
-                    (stencilAccess s2 (bounded shr bnd2 arr2) ix)
-    shr = stencilShapeR s1
-
-stencilAccess
-    :: StencilR sh e stencil
-    -> (sh -> e)
-    -> sh
-    -> stencil
-stencilAccess stencil = goR (stencilShapeR stencil) stencil
-  where
-    -- Base cases, nothing interesting to do here since we know the lower
-    -- dimension is Z.
-    --
-    goR :: ShapeR sh -> StencilR sh e stencil -> (sh -> e) -> sh -> stencil
-    goR _ (StencilRunit3 _) rf ix =
-      let
-          (z, i) = ix
-          rf' d  = rf (z, i+d)
-      in
-      ((( ()
-      , rf' (-1))
-      , rf'   0 )
-      , rf'   1 )
-
-    goR _ (StencilRunit5 _) rf ix =
-      let (z, i) = ix
-          rf' d  = rf (z, i+d)
-      in
-      ((((( ()
-      , rf' (-2))
-      , rf' (-1))
-      , rf'   0 )
-      , rf'   1 )
-      , rf'   2 )
-
-    goR _ (StencilRunit7 _) rf ix =
-      let (z, i) = ix
-          rf' d  = rf (z, i+d)
-      in
-      ((((((( ()
-      , rf' (-3))
-      , rf' (-2))
-      , rf' (-1))
-      , rf'   0 )
-      , rf'   1 )
-      , rf'   2 )
-      , rf'   3 )
-
-    goR _ (StencilRunit9 _) rf ix =
-      let (z, i) = ix
-          rf' d  = rf (z, i+d)
-      in
-      ((((((((( ()
-      , rf' (-4))
-      , rf' (-3))
-      , rf' (-2))
-      , rf' (-1))
-      , rf'   0 )
-      , rf'   1 )
-      , rf'   2 )
-      , rf'   3 )
-      , rf'   4 )
-
-    -- Recursive cases. Note that because the stencil pattern is defined with
-    -- cons ordering, whereas shapes (and indices) are defined as a snoc-list,
-    -- when we recurse on the stencil structure we must manipulate the
-    -- _left-most_ index component.
-    --
-    goR (ShapeRsnoc shr) (StencilRtup3 s1 s2 s3) rf ix =
-      let (i, ix') = uncons shr ix
-          rf' d ds = rf (cons shr (i+d) ds)
-      in
-      ((( ()
-      , goR shr s1 (rf' (-1)) ix')
-      , goR shr s2 (rf'   0)  ix')
-      , goR shr s3 (rf'   1)  ix')
-
-    goR (ShapeRsnoc shr) (StencilRtup5 s1 s2 s3 s4 s5) rf ix =
-      let (i, ix') = uncons shr ix
-          rf' d ds = rf (cons shr (i+d) ds)
-      in
-      ((((( ()
-      , goR shr s1 (rf' (-2)) ix')
-      , goR shr s2 (rf' (-1)) ix')
-      , goR shr s3 (rf'   0)  ix')
-      , goR shr s4 (rf'   1)  ix')
-      , goR shr s5 (rf'   2)  ix')
-
-    goR (ShapeRsnoc shr) (StencilRtup7 s1 s2 s3 s4 s5 s6 s7) rf ix =
-      let (i, ix') = uncons shr ix
-          rf' d ds = rf (cons shr (i+d) ds)
-      in
-      ((((((( ()
-      , goR shr s1 (rf' (-3)) ix')
-      , goR shr s2 (rf' (-2)) ix')
-      , goR shr s3 (rf' (-1)) ix')
-      , goR shr s4 (rf'   0)  ix')
-      , goR shr s5 (rf'   1)  ix')
-      , goR shr s6 (rf'   2)  ix')
-      , goR shr s7 (rf'   3)  ix')
-
-    goR (ShapeRsnoc shr) (StencilRtup9 s1 s2 s3 s4 s5 s6 s7 s8 s9) rf ix =
-      let (i, ix') = uncons shr ix
-          rf' d ds = rf (cons shr (i+d) ds)
-      in
-      ((((((((( ()
-      , goR shr s1 (rf' (-4)) ix')
-      , goR shr s2 (rf' (-3)) ix')
-      , goR shr s3 (rf' (-2)) ix')
-      , goR shr s4 (rf' (-1)) ix')
-      , goR shr s5 (rf'   0)  ix')
-      , goR shr s6 (rf'   1)  ix')
-      , goR shr s7 (rf'   2)  ix')
-      , goR shr s8 (rf'   3)  ix')
-      , goR shr s9 (rf'   4)  ix')
-
-    -- Add a left-most component to an index
-    --
-    cons :: ShapeR sh -> Int -> sh -> (sh, Int)
-    cons ShapeRz          ix ()       = ((), ix)
-    cons (ShapeRsnoc shr) ix (sh, sz) = (cons shr ix sh, sz)
-
-    -- Remove the left-most index of an index, and return the remainder
-    --
-    uncons :: ShapeR sh -> (sh, Int) -> (Int, sh)
-    uncons ShapeRz          ((), v)  = (v, ())
-    uncons (ShapeRsnoc shr) (v1, v2) = let (i, v1') = uncons shr v1
-                                       in  (i, (v1', v2))
-
-
-bounded
-    :: HasCallStack
-    => ShapeR sh
-    -> Boundary (Array sh e)
-    -> Delayed (Array sh e)
-    -> sh
-    -> e
-bounded shr bnd (Delayed _ sh f _) ix =
-  if inside shr sh ix
-    then f ix
-    else
-      case bnd of
-        Function g -> g ix
-        Constant v -> v
-        _          -> f (bound shr sh ix)
-
-  where
-    -- Whether the index (second argument) is inside the bounds of the given
-    -- shape (first argument).
-    --
-    inside :: ShapeR sh -> sh -> sh -> Bool
-    inside ShapeRz          ()       ()       = True
-    inside (ShapeRsnoc shr) (sh, sz) (ih, iz) = iz >= 0 && iz < sz && inside shr sh ih
-
-    -- Return the index (second argument), updated to obey the given boundary
-    -- conditions when outside the bounds of the given shape (first argument)
-    --
-    bound :: HasCallStack => ShapeR sh -> sh -> sh -> sh
-    bound ShapeRz () () = ()
-    bound (ShapeRsnoc shr) (sh, sz) (ih, iz) = (bound shr sh ih, ih')
-      where
-        ih'
-          | iz < 0 = case bnd of
-                          Clamp  -> 0
-                          Mirror -> -iz
-                          Wrap   -> sz + iz
-                          _      -> internalError "unexpected boundary condition"
-          | iz >= sz  = case bnd of
-                          Clamp  -> sz - 1
-                          Mirror -> sz - (iz - sz + 2)
-                          Wrap   -> iz - sz
-                          _      -> internalError "unexpected boundary condition"
-          | otherwise = iz
-
--- toSeqOp :: forall slix sl dim co e proxy. (Elt slix, Shape sl, Shape dim, Elt e)
---         => SliceIndex (EltRepr slix)
---                       (EltRepr sl)
---                       co
---                       (EltRepr dim)
---         -> proxy slix
---         -> Array dim e
---         -> [Array sl e]
--- toSeqOp sliceIndex _ arr = map (sliceOp sliceIndex arr :: slix -> Array sl e)
---                                (enumSlices sliceIndex (shape arr))
-
-
--- Stencil boundary conditions
--- ---------------------------
-
-data Boundary t where
-  Clamp    :: Boundary t
-  Mirror   :: Boundary t
-  Wrap     :: Boundary t
-  Constant :: t -> Boundary (Array sh t)
-  Function :: (sh -> e) -> Boundary (Array sh e)
-
-
-evalBoundary :: HasCallStack => AST.Boundary aenv t -> Val aenv -> Boundary t
-evalBoundary bnd aenv =
-  case bnd of
-    AST.Clamp      -> Clamp
-    AST.Mirror     -> Mirror
-    AST.Wrap       -> Wrap
-    AST.Constant v -> Constant v
-    AST.Function f -> Function (evalFun f aenv)
-
-atraceOp :: Message as -> as -> IO ()
-atraceOp (Message show _ msg) as =
-  let str = show as
-   in do
-     if null str
-        then T.hPutStrLn stderr msg
-        else hprint stderr (stext % ": " % string % "\n") msg str
-     hFlush stderr
-
->>>>>>> 1ab75f1e
 
 -- Scalar expression evaluation
 -- ----------------------------
