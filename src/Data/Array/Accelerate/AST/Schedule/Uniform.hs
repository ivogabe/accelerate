{-# LANGUAGE EmptyCase            #-}
{-# LANGUAGE GADTs                #-}
{-# LANGUAGE RankNTypes           #-}
{-# LANGUAGE ScopedTypeVariables  #-}
{-# LANGUAGE TemplateHaskell      #-}
{-# LANGUAGE TypeOperators        #-}
{-# LANGUAGE TypeFamilies         #-}
{-# LANGUAGE UndecidableInstances #-}
{-# OPTIONS_HADDOCK hide #-}
-- |
-- Module      : Data.Array.Accelerate.Schedule.Uniform
-- Copyright   : [2008..2020] The Accelerate Team
-- License     : BSD3
--
-- Maintainer  : Trevor L. McDonell <trevor.mcdonell@gmail.com>
-- Stability   : experimental
-- Portability : non-portable (GHC extensions)
--

module Data.Array.Accelerate.AST.Schedule.Uniform (
  UniformSchedule(..), UniformScheduleFun(..),
  Input, Output, inputSingle, inputR, outputR, InputOutputR(..),
  ScheduleFunction, scheduleFunctionIsBody,
  Binding(..), Effect(..),
  BaseR(..), BasesR, BaseVar, BaseVars, BLeftHandSide,
  Signal(..), SignalResolver(..), Ref(..), OutputRef(..),
<<<<<<< HEAD
  module Operation
=======
  module Partitioned,
  await, resolve,
  signalResolverImpossible, scalarSignalResolverImpossible,

  -- ** Free variables
  freeVars, funFreeVars, effectFreeVars, bindingFreeVars,
>>>>>>> 5a306941
) where

import Data.Array.Accelerate.AST.Exp
import Data.Array.Accelerate.AST.Idx
import Data.Array.Accelerate.AST.IdxSet ( IdxSet )
import qualified Data.Array.Accelerate.AST.IdxSet as IdxSet
import Data.Array.Accelerate.AST.LeftHandSide
import Data.Array.Accelerate.AST.Var
import Data.Array.Accelerate.Type
import Data.Array.Accelerate.Representation.Array
import Data.Array.Accelerate.Representation.Shape
import Data.Array.Accelerate.Representation.Type
<<<<<<< HEAD
import Data.Array.Accelerate.AST.Operation   as Operation           hiding (PreOpenAcc(..), PreOpenAfun(..))
=======
import Data.Array.Accelerate.AST.Partitioned as Partitioned         hiding (PartitionedAcc, PartitionedAfun, PreOpenAcc(..), PreOpenAfun(..))
import Data.Array.Accelerate.Trafo.Exp.Substitution
import Data.Array.Accelerate.Trafo.Operation.Substitution
>>>>>>> 5a306941
import Control.Concurrent.MVar
import Data.IORef
import Data.Typeable                                                ( (:~:)(..) )

-- Generic schedule for a uniform memory space and uniform scheduling.
-- E.g., we don't have host and device memory or scheduling.
-- The schedule will exploit task parallelism.

-- The schedule consists of bindings, effects and (parallel) control flow
data UniformSchedule exe env where
  Return  :: UniformSchedule exe env

  Alet    :: BLeftHandSide t env env'
          -> Binding env t
          -> UniformSchedule exe env'
          -> UniformSchedule exe env

  Effect  :: Effect exe env
          -> UniformSchedule exe env
          -> UniformSchedule exe env

  Acond   :: ExpVar env PrimBool
          -> UniformSchedule exe env -- True branch
          -> UniformSchedule exe env -- False branch
          -> UniformSchedule exe env -- Operations after the if-then-else
          -> UniformSchedule exe env

  -- The step function of the loop outputs a bool to denote whether the loop should
  -- proceed. If true, then the other output values should also be filled, possibly at
  -- a later point in time. If it is false, then no other output values may be filled.
  Awhile  :: InputOutputR input output
          -> UniformScheduleFun exe env (input -> (Output PrimBool, output) -> ())
          -> BaseVars env input
          -> UniformSchedule exe env -- Operations after the while loop
          -> UniformSchedule exe env

  -- Whereas Fork is symmetric, we generate programs in a way in which it is usually better
  -- to execute the first branch first. A fork should thus be evaluated by delegating the second branch
  -- (eg by putting the second branch in a queue) and continueing with the first branch
  Fork    :: UniformSchedule exe env
          -> UniformSchedule exe env
          -> UniformSchedule exe env

data UniformScheduleFun exe env t where
  Slam  :: BLeftHandSide s env env'
        -> UniformScheduleFun exe env' t
        -> UniformScheduleFun exe env  (s -> t)

  Sbody :: UniformSchedule    exe env
        -> UniformScheduleFun exe env ()

type family Input t where
  Input ()         = ()
  Input (a, b)     = (Input a, Input b)
  Input t          = (Signal, Ref t)

inputSingle :: forall t. GroundR t -> (Input t, Output t) :~: ((Signal, Ref t), (SignalResolver, OutputRef t))
-- Last case of type family Input and Output.
-- We must pattern match to convince the type checker that
-- t is not () or (a, b).
inputSingle (GroundRbuffer _) = Refl
inputSingle (GroundRscalar (VectorScalarType _)) = Refl
inputSingle (GroundRscalar (SingleScalarType (NumSingleType tp))) = case tp of
  IntegralNumType TypeInt    -> Refl
  IntegralNumType TypeInt8   -> Refl
  IntegralNumType TypeInt16  -> Refl
  IntegralNumType TypeInt32  -> Refl
  IntegralNumType TypeInt64  -> Refl
  IntegralNumType TypeWord   -> Refl
  IntegralNumType TypeWord8  -> Refl
  IntegralNumType TypeWord16 -> Refl
  IntegralNumType TypeWord32 -> Refl
  IntegralNumType TypeWord64 -> Refl
  FloatingNumType TypeHalf   -> Refl
  FloatingNumType TypeFloat  -> Refl
  FloatingNumType TypeDouble -> Refl

inputR :: forall t. GroundsR t -> BasesR (Input t)
inputR TupRunit = TupRunit
inputR (TupRpair t1 t2) = TupRpair (inputR t1) (inputR t2)
inputR (TupRsingle ground)
  -- Last case of type family Input.
  -- We must pattern match to convince the type checker that
  -- t is not () or (a, b).
  | Refl <- inputSingle ground = TupRsingle BaseRsignal `TupRpair` TupRsingle (BaseRref ground)

type family Output t where
  Output ()     = ()
  Output (a, b) = (Output a, Output b)
  Output t      = (SignalResolver, OutputRef t)

outputR :: GroundsR t -> BasesR (Output t)
outputR TupRunit = TupRunit
outputR (TupRpair t1 t2) = TupRpair (outputR t1) (outputR t2)
outputR (TupRsingle ground)
  -- Last case of type family Output.
  -- We must pattern match to convince the type checker that
  -- t is not () or (a, b).
  | Refl <- inputSingle ground = TupRsingle BaseRsignalResolver `TupRpair` TupRsingle (BaseRrefWrite ground)

type family ScheduleFunction t where
  ScheduleFunction (t1 -> t2) = Input t1 -> ScheduleFunction t2
  ScheduleFunction t          = Output t -> ()

-- Pattern match to convince the type checker that t is not a function.
scheduleFunctionIsBody :: GroundsR t -> ScheduleFunction t :~: (Output t -> ())
scheduleFunctionIsBody TupRunit = Refl
scheduleFunctionIsBody TupRpair{} = Refl
scheduleFunctionIsBody (TupRsingle (GroundRbuffer _)) = Refl
scheduleFunctionIsBody (TupRsingle (GroundRscalar tp))
  | VectorScalarType _ <- tp = Refl
  | SingleScalarType (NumSingleType tp') <- tp = case tp' of
      IntegralNumType TypeInt    -> Refl
      IntegralNumType TypeInt8   -> Refl
      IntegralNumType TypeInt16  -> Refl
      IntegralNumType TypeInt32  -> Refl
      IntegralNumType TypeInt64  -> Refl
      IntegralNumType TypeWord   -> Refl
      IntegralNumType TypeWord8  -> Refl
      IntegralNumType TypeWord16 -> Refl
      IntegralNumType TypeWord32 -> Refl
      IntegralNumType TypeWord64 -> Refl
      FloatingNumType TypeHalf   -> Refl
      FloatingNumType TypeFloat  -> Refl
      FloatingNumType TypeDouble -> Refl

-- Relation between input and output
data InputOutputR input output where
  InputOutputRsignal  :: InputOutputR Signal SignalResolver
  -- The next iteration of the loop may signal that it wants to release the buffer,
  -- such that the previous iteration can free that buffer (or release it for other operations).
  InputOutputRrelease :: InputOutputR SignalResolver Signal
  InputOutputRref     :: InputOutputR (Ref f) (OutputRef t)
  InputOutputRpair    :: InputOutputR i1 o1
                      -> InputOutputR i2 o2
                      -> InputOutputR (i1, i2) (o1, o2)
  InputOutputRunit    :: InputOutputR () ()

-- Bindings of instructions which have some return value.
-- They cannot perform side effects.
--
data Binding env t where
  Compute       :: Exp env t
                -> Binding env t

  NewSignal     :: Binding env (Signal, SignalResolver)

  NewRef        :: GroundR t
                -> Binding env (Ref t, OutputRef t)

  Alloc         :: ShapeR sh
                -> ScalarType e
                -> ExpVars env sh
                -> Binding env (Buffer e)

  Use           :: ScalarType e
                -> Buffer e
                -> Binding env (Buffer e)

  Unit          :: ExpVar env e
                -> Binding env (Buffer e)

  -- undefined result if the Ref hasn't been written
  RefRead       :: BaseVar env (Ref t) -> Binding env t

-- Effects do not have a return value.
data Effect exe env where
  Exec          :: exe args
                -> Args env args
                -> Effect exe env

  SignalAwait   :: [Idx env Signal] -> Effect exe env

  SignalResolve :: [Idx env SignalResolver] -> Effect exe env

  RefWrite      :: BaseVar env (OutputRef t) -> BaseVar env t -> Effect exe env

-- A base value in the schedule is a scalar, buffer, a signal (resolver)
-- or a (possibly mutable) reference
--
data BaseR t where
  BaseRground         :: GroundR t -> BaseR t
  BaseRsignal         :: BaseR Signal
  BaseRsignalResolver :: BaseR SignalResolver
  BaseRref            :: GroundR t -> BaseR (Ref t)
  BaseRrefWrite       :: GroundR t -> BaseR (OutputRef t)

-- Tuples of base values
type BasesR = TupR BaseR

type BaseVar      = Var BaseR
type BaseVars env = Vars BaseR env

type BLeftHandSide = LeftHandSide BaseR

newtype Signal = Signal (MVar ())
newtype SignalResolver = SignalResolver (MVar ())

-- Note: Refs should only be assigned once. They start undefined, and are at some point resolved to a value
newtype Ref t  = Ref (IORef t)
newtype OutputRef t = OutputRef (IORef t)

await :: [Idx env Signal] -> UniformSchedule exe env -> UniformSchedule exe env
await [] = id
await signals = Effect (SignalAwait signals)

resolve :: [Idx env SignalResolver] -> UniformSchedule exe env -> UniformSchedule exe env
resolve [] = id
resolve signals = Effect (SignalResolve signals)

freeVars :: IsExecutableAcc exe => UniformSchedule exe env -> IdxSet env
freeVars Return = IdxSet.empty
freeVars (Alet lhs bnd s) = bindingFreeVars bnd `IdxSet.union` IdxSet.drop' lhs (freeVars s)
freeVars (Effect effect s) = effectFreeVars effect `IdxSet.union` freeVars s
freeVars (Acond c t f s)
  = IdxSet.insertVar c
  $ IdxSet.union (freeVars t)
  $ IdxSet.union (freeVars f)
  $ freeVars s
freeVars (Awhile _ step init continuation)
  = IdxSet.union (funFreeVars step)
  $ IdxSet.union (IdxSet.fromVarList $ flattenTupR init)
  $ freeVars continuation
freeVars (Fork s1 s2) = freeVars s1 `IdxSet.union` freeVars s2

funFreeVars :: IsExecutableAcc exe => UniformScheduleFun exe env t -> IdxSet env
funFreeVars (Sbody s)    = freeVars s
funFreeVars (Slam lhs f) = IdxSet.drop' lhs $ funFreeVars f

bindingFreeVars :: Binding env t -> IdxSet env
bindingFreeVars NewSignal      = IdxSet.empty
bindingFreeVars (NewRef _)     = IdxSet.empty
bindingFreeVars (Alloc _ _ sh) = IdxSet.fromVarList $ flattenTupR sh
bindingFreeVars (Use _ _)      = IdxSet.empty
bindingFreeVars (Unit var)     = IdxSet.singletonVar var
bindingFreeVars (RefRead var)  = IdxSet.singletonVar var
bindingFreeVars (Compute e)    = IdxSet.fromList $ map f $ arrayInstrs e
  where
    f :: Exists (ArrayInstr env) -> Exists (Idx env)
    f (Exists (Index (Var _ idx)))     = Exists idx
    f (Exists (Parameter (Var _ idx))) = Exists idx

effectFreeVars :: IsExecutableAcc exe => Effect exe env -> IdxSet env
effectFreeVars (Exec exe)                = IdxSet.fromVarList $ execVars exe
effectFreeVars (SignalAwait signals)     = IdxSet.fromList $ map Exists $ signals
effectFreeVars (SignalResolve resolvers) = IdxSet.fromList $ map Exists resolvers
effectFreeVars (RefWrite ref value)      = IdxSet.insertVar ref $ IdxSet.singletonVar value

signalResolverImpossible :: GroundsR SignalResolver -> a
signalResolverImpossible (TupRsingle (GroundRscalar tp)) = scalarSignalResolverImpossible tp

scalarSignalResolverImpossible :: ScalarType SignalResolver -> a
scalarSignalResolverImpossible (SingleScalarType (NumSingleType (IntegralNumType tp))) = case tp of {}
scalarSignalResolverImpossible (SingleScalarType (NumSingleType (FloatingNumType tp))) = case tp of {}<|MERGE_RESOLUTION|>--- conflicted
+++ resolved
@@ -24,16 +24,13 @@
   Binding(..), Effect(..),
   BaseR(..), BasesR, BaseVar, BaseVars, BLeftHandSide,
   Signal(..), SignalResolver(..), Ref(..), OutputRef(..),
-<<<<<<< HEAD
-  module Operation
-=======
+  module Operation,
   module Partitioned,
   await, resolve,
   signalResolverImpossible, scalarSignalResolverImpossible,
 
   -- ** Free variables
   freeVars, funFreeVars, effectFreeVars, bindingFreeVars,
->>>>>>> 5a306941
 ) where
 
 import Data.Array.Accelerate.AST.Exp
@@ -46,13 +43,10 @@
 import Data.Array.Accelerate.Representation.Array
 import Data.Array.Accelerate.Representation.Shape
 import Data.Array.Accelerate.Representation.Type
-<<<<<<< HEAD
 import Data.Array.Accelerate.AST.Operation   as Operation           hiding (PreOpenAcc(..), PreOpenAfun(..))
-=======
-import Data.Array.Accelerate.AST.Partitioned as Partitioned         hiding (PartitionedAcc, PartitionedAfun, PreOpenAcc(..), PreOpenAfun(..))
+import Data.Array.Accelerate.AST.Partitioned as Partitioned         hiding (PartitionedAcc, PartitionedAfun)
 import Data.Array.Accelerate.Trafo.Exp.Substitution
 import Data.Array.Accelerate.Trafo.Operation.Substitution
->>>>>>> 5a306941
 import Control.Concurrent.MVar
 import Data.IORef
 import Data.Typeable                                                ( (:~:)(..) )
@@ -263,7 +257,7 @@
 resolve [] = id
 resolve signals = Effect (SignalResolve signals)
 
-freeVars :: IsExecutableAcc exe => UniformSchedule exe env -> IdxSet env
+freeVars :: UniformSchedule exe env -> IdxSet env
 freeVars Return = IdxSet.empty
 freeVars (Alet lhs bnd s) = bindingFreeVars bnd `IdxSet.union` IdxSet.drop' lhs (freeVars s)
 freeVars (Effect effect s) = effectFreeVars effect `IdxSet.union` freeVars s
@@ -278,7 +272,7 @@
   $ freeVars continuation
 freeVars (Fork s1 s2) = freeVars s1 `IdxSet.union` freeVars s2
 
-funFreeVars :: IsExecutableAcc exe => UniformScheduleFun exe env t -> IdxSet env
+funFreeVars :: UniformScheduleFun exe env t -> IdxSet env
 funFreeVars (Sbody s)    = freeVars s
 funFreeVars (Slam lhs f) = IdxSet.drop' lhs $ funFreeVars f
 
@@ -295,8 +289,8 @@
     f (Exists (Index (Var _ idx)))     = Exists idx
     f (Exists (Parameter (Var _ idx))) = Exists idx
 
-effectFreeVars :: IsExecutableAcc exe => Effect exe env -> IdxSet env
-effectFreeVars (Exec exe)                = IdxSet.fromVarList $ execVars exe
+effectFreeVars :: Effect exe env -> IdxSet env
+effectFreeVars (Exec exe args)           = IdxSet.fromVarList $ argsVars args
 effectFreeVars (SignalAwait signals)     = IdxSet.fromList $ map Exists $ signals
 effectFreeVars (SignalResolve resolvers) = IdxSet.fromList $ map Exists resolvers
 effectFreeVars (RefWrite ref value)      = IdxSet.insertVar ref $ IdxSet.singletonVar value
