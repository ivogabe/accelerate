{-# LANGUAGE AllowAmbiguousTypes #-}
{-# LANGUAGE BangPatterns          #-}
{-# LANGUAGE DerivingStrategies #-}
{-# LANGUAGE FlexibleContexts      #-}
{-# LANGUAGE FlexibleInstances     #-}
{-# LANGUAGE GADTs                 #-}
{-# LANGUAGE MultiParamTypeClasses #-}
{-# LANGUAGE PatternSynonyms #-}
{-# LANGUAGE RankNTypes            #-}
{-# LANGUAGE ScopedTypeVariables   #-}
{-# LANGUAGE TupleSections #-}
{-# LANGUAGE TypeApplications #-}

{-# LANGUAGE TypeFamilyDependencies#-}
{-# LANGUAGE TypeOperators         #-}
{-# LANGUAGE UndecidableInstances #-}
{-# LANGUAGE StandaloneDeriving #-}
{-# LANGUAGE ViewPatterns #-}
{-# OPTIONS_GHC -Wno-orphans #-}
{-# LANGUAGE QuantifiedConstraints #-}

-- |
-- Module      : Data.Array.Accelerate.AST.Partitioned
-- Copyright   : [2008..2020] The Accelerate Team
-- License     : BSD3
--
-- Maintainer  : Trevor L. McDonell <trevor.mcdonell@gmail.com>
-- Stability   : experimental
-- Portability : non-portable (GHC extensions)
--
module Data.Array.Accelerate.AST.Partitioned (
  module Data.Array.Accelerate.AST.Operation,
  module Data.Array.Accelerate.AST.Partitioned,
  GroundR(..), GroundsR, GroundVar, GroundVars, NFData'(..), Arg(..),
  AccessGroundR(..),
  PreArgs(..), Args, Modifier(..),
  Exp', Var', Fun', In, Out, Mut,
  flattenClustered, flattenCluster,
) where

import Data.Array.Accelerate.AST.Idx
import Data.Array.Accelerate.AST.Operation hiding (OperationAcc, OperationAfun)

import Prelude hiding ( take )
import Data.Bifunctor
import Data.Array.Accelerate.Trafo.Desugar (ArrayDescriptor(..))
import Data.Array.Accelerate.Representation.Array (Array, Buffers, ArrayR (..))
import Data.Array.Accelerate.AST.LeftHandSide
import Data.Array.Accelerate.Representation.Shape (ShapeR (..), shapeType, typeShape)
import Data.Type.Equality
import Unsafe.Coerce (unsafeCoerce)
import Data.Array.Accelerate.Representation.Type (TypeR, TupR (..), mapTupR, Distribute)
import Data.Array.Accelerate.Type (ScalarType (..), SingleType (..), NumType (..), IntegralType (..))
import Data.Array.Accelerate.AST.Environment (Env (..), prj')
import Data.Functor.Identity

import Data.Array.Accelerate.Trafo.Partitioning.ILP.Labels (LabelledArgs, LabelledArg (..), ALabel (..), ALabels (..), ELabel (..), Label)
import Data.List (nub, sortOn)
import Lens.Micro (_1)
import qualified Data.Functor.Const as C
import Data.Array.Accelerate.Trafo.Partitioning.ILP.Graph (LabelledArgOp (..), BackendClusterArg, MakesILP (..), LabelledArgsOp, unOpLabels, BackendCluster)
import Data.Array.Accelerate.Trafo.Operation.LiveVars
import Data.Maybe (fromJust, Maybe (Nothing))
import Data.Array.Accelerate.AST.Var (varsType)
import qualified Debug.Trace




type PartitionedAcc  op = PreOpenAcc  (Clustered op)
type PartitionedAfun op = PreOpenAfun (Clustered op)


data Clustered op args = Clustered (Cluster op args) (BackendCluster op args)

data Cluster op args where
  Op :: SLVOp op args -> Label -> Cluster op args
  Fused :: Fusion largs rargs args
        -> Cluster op largs
        -> Cluster op rargs
        -> Cluster op args

data SLVOp op args where
  SLV :: SortedOp op big
      -> SubArgs big small
      -> SLVOp op small

-- a wrapper around operations which sorts the (term and type level) arguments on global labels, to line the arguments up for Fusion
data SortedOp op args where
  SOp :: SOAOp op args
      -> SortedArgs args sorted
      -> SortedOp op sorted

data SortedArgs args sorted where
  SA :: (forall f. PreArgs f args -> PreArgs f sorted)
     -> (forall f. PreArgs f sorted -> PreArgs f args)
     -> SortedArgs args sorted

-- a wrapper around operations for SOA: each individual buffer from an argument array may fuse differently
data SOAOp op args where
  SOAOp :: op args
        -> SOAs args expanded
        -> SOAOp op expanded

data SOAs args expanded where
  SOArgsNil :: SOAs () ()
  SOArgsCons :: SOAs args expanded -> SOA arg expanded both -> SOAs (arg -> args) both

data SOA arg appendto result where
  SOArgSingle :: SOA arg args (arg -> args)
  SOArgTup :: SOA (f right) args args' -> SOA (f left) args' args'' -> SOA (f (left,right)) args args''


-- These correspond to the inference rules in the paper
-- datatype describing how to combine the arguments of two fused clusters
data Fusion largs rars args where
  EmptyF :: Fusion () () ()
  Vertical :: ArrayR (Array sh e)
           -> Fusion l r a
           -> Fusion (Out sh e -> l) (In sh e -> r) (Var' sh -> a)
  Horizontal :: Fusion l r a
             -> Fusion (In sh e -> l) (In sh e -> r) (In sh e -> a)
  Diagonal :: Fusion l r a
           -> Fusion (Out sh e -> l) (In sh e -> r) (Out sh e -> a)
  IntroI1 :: Fusion l r a
          -> Fusion (In sh e -> l) r (In sh e -> a)
  IntroI2 :: Fusion l r a
          -> Fusion l (In sh e -> r) (In sh e -> a)
  IntroO1 :: Fusion l r a
          -> Fusion (Out sh e -> l) r (Out sh e -> a)
  IntroO2 :: Fusion l r a
          -> Fusion l (Out sh e -> r) (Out sh e -> a)
  -- not in the paper; not meant for array args:
  IntroL :: Fusion l r a -> Fusion (x -> l) r (x -> a)
  IntroR :: Fusion l r a -> Fusion l (x -> r) (x -> a)
deriving instance Show (Fusion l r total)


soaShrink :: forall args expanded f
           . (forall a. Show (f a))
          => (forall l r g. f (g l) -> f (g r) -> f (g (l,r)))
          -> SOAs args expanded -> PreArgs f expanded -> PreArgs f args
soaShrink _ SOArgsNil ArgsNil = ArgsNil
soaShrink f (SOArgsCons soas soa) args = case go soa args of (arg :>: args') -> arg :>: soaShrink f soas args'
  where
    go :: SOA arg appendto result -> PreArgs f result -> PreArgs f (arg -> appendto)
    go SOArgSingle args' = args'
    go (SOArgTup soar soal) args' = case go soal args' of
      argl :>: args'' -> case go soar args'' of
        argr :>: args''' -> f argl argr :>: args'''

soaExpand :: forall args expanded f. (forall l r g. f (g (l,r)) -> (f (g l), f (g r))) -> SOAs args expanded -> PreArgs f args -> PreArgs f expanded
soaExpand _ SOArgsNil ArgsNil = ArgsNil
soaExpand f (SOArgsCons soas soa) (arg :>: args) = go soa arg $ soaExpand f soas args
  where
    go :: SOA arg appendto result -> f arg -> PreArgs f appendto -> PreArgs f result
    go SOArgSingle arg appendto = arg :>: appendto
    go (SOArgTup soar soal) arg appendto = let (l,r) = f arg
                                               appendtor = go soar r appendto
                                           in go soal l appendtor


combine :: Arg env (f l) -> Arg env (f r) -> Arg env (f (l,r))
combine (ArgArray m (ArrayR shr lr) sh l) (ArgArray _ (ArrayR _ rr) _ r) = ArgArray m (ArrayR shr (TupRpair lr rr)) sh (TupRpair l r)
combine _ _ = error "SOA'd non-arrays"

split :: Arg env (f (l,r)) -> (Arg env (f l), Arg env (f r))
split (ArgArray In  (ArrayR shr (TupRpair rl rr)) sh (TupRpair bufl bufr)) = (ArgArray In  (ArrayR shr rl) sh bufl, ArgArray In  (ArrayR shr rr) sh bufr)
split (ArgArray Out (ArrayR shr (TupRpair rl rr)) sh (TupRpair bufl bufr)) = (ArgArray Out (ArrayR shr rl) sh bufl, ArgArray Out (ArrayR shr rr) sh bufr)
split _ = error "non-array soa"

splitLabelledArgs :: LabelledArg env (f (l,r)) -> (LabelledArg env (f l), LabelledArg env (f r))
splitLabelledArgs (L _ ((Arr (TupRsingle _), _))) = error "pair in single"
splitLabelledArgs (L arg ((Arr (TupRpair labl labr), labs))) = bimap (`L` ((Arr labl, labs))) (`L` ((Arr labr, labs))) $ split arg
splitLabelledArgs (L _ ((NotArr, _))) = error "SOA'd non-array arg"
splitLabelledArgsOp :: LabelledArgOp op env (f (l,r)) -> (LabelledArgOp op env (f l), LabelledArgOp op env (f r))
splitLabelledArgsOp (LOp _ ((Arr (TupRsingle _), _)) b) = error "pair in single"
splitLabelledArgsOp (LOp arg ((Arr (TupRpair labl labr), labs)) b) = bimap (flip (`LOp` ((Arr labl, labs))) b) (flip (`LOp` ((Arr labr, labs))) b) $ split arg
splitLabelledArgsOp (LOp _ ((NotArr, _)) _) = error "SOA'd non-array arg"

soaOut :: forall env args expanded f. (forall sh l r. f (Value sh (l,r)) -> (f (Value sh l),f (Value sh r))) -> Args env args -> SOAs args expanded -> Env f (OutArgs args) -> Env f (OutArgs expanded)
soaOut _ ArgsNil SOArgsNil Empty = Empty
soaOut k (ArgArray Out _ _ _:>:args) (SOArgsCons soas soa) (Push env arg) = go soa arg $ soaOut k args soas env
  where
    go :: SOA (Out sh e) appendto both -> f (Value sh e) -> Env f (OutArgs appendto) -> Env f (OutArgs both)
    go SOArgSingle v appendto = Push appendto v
    go (SOArgTup soar soal) v appendto = go soal (fst $ k v) $ go soar (snd $ k v) appendto
soaOut k (_ :>: args) (SOArgsCons soas soa) env -- we match on 'ArgArray Out' above, so the unsafe calls are fine, because the arg is not an output
  | Refl <- unsafeOutargslemma @args
  , Refl <- unsafeSOAlemma soa = soaOut k args soas env
-- only use if the arg is not Out!
unsafeOutargslemma :: (args' ~ (a -> args)) => OutArgs args' :~: OutArgs args
unsafeOutargslemma = unsafeCoerce Refl
-- only use if the arg is not Out!
unsafeSOAlemma :: SOA arg appendto result -> OutArgs appendto :~: OutArgs result
unsafeSOAlemma = unsafeCoerce Refl

soaIn :: forall f env args expanded. (forall aarrgg l r. Arg env (aarrgg (l,r)) -> f (InArg (aarrgg l)) -> f (InArg (aarrgg r)) -> f (InArg (aarrgg (l,r)))) -> Args env expanded -> SOAs args expanded -> Env f (InArgs expanded) -> Env f (InArgs args)
soaIn _ ArgsNil SOArgsNil Empty = Empty
soaIn k args (SOArgsCons soas soa) expanded = case go args soa expanded of
  (_, v, rest, args') -> Push (soaIn k args' soas rest) v
  where
    go :: Args env result -> SOA arg appendto result -> Env f (InArgs result) -> (Arg env arg, f (InArg arg), Env f (InArgs appendto), Args env appendto)
    go (a:>:args) SOArgSingle (Push env v) = (a, v, env, args)
    go args (SOArgTup soar soal) env = case go args soal env of
      (la, l, env', args') -> case go args' soar env' of
        (ra, r, env'', args'') -> (combine la ra, k (combine la ra) l r, env'', args'')

emptySoaImpossible :: SOA a b () -> anything
emptySoaImpossible (SOArgTup _ soa) = emptySoaImpossible soa




justOut :: Args env args -> PreArgs f args -> PreArgs f (OutArgsOf args)
justOut ArgsNil ArgsNil = ArgsNil
justOut (ArgArray Out _ _ _ :>: args) (arg :>: fs) = arg :>: justOut args fs
justOut (ArgVar _           :>: args) (_   :>: fs) = justOut args fs
justOut (ArgExp _           :>: args) (_   :>: fs) = justOut args fs
justOut (ArgFun _           :>: args) (_   :>: fs) = justOut args fs
justOut (ArgArray In  _ _ _ :>: args) (_   :>: fs) = justOut args fs
justOut (ArgArray Mut _ _ _ :>: args) (_   :>: fs) = justOut args fs



left :: Fusion largs rargs args -> Args env args -> Args env largs
left = left' (\(ArgVar sh) -> ArgArray Out (ArrayR (varsToShapeR sh) er) (mapTupR (\(Var t ix)->Var (GroundRscalar t) ix) sh) er)
  where er = error "accessing fused away array"
left' :: (forall sh e. f (Var' sh) -> f (Out sh e)) -> Fusion largs rargs args -> PreArgs f args -> PreArgs f largs
left' _ EmptyF ArgsNil = ArgsNil
left' k (Vertical arr f) (arg :>: args) = k arg :>: left' k f args
left' k (Horizontal   f) (arg:>:args)   = arg :>: left' k f args
left' k (Diagonal     f) (arg:>:args)   = arg :>: left' k f args
left' k (IntroI1      f) (arg:>:args)   = arg :>: left' k f args
left' k (IntroI2      f) (_  :>:args)   =         left' k f args
left' k (IntroO1      f) (arg:>:args)   = arg :>: left' k f args
left' k (IntroO2      f) (_  :>:args)   =         left' k f args
left' k (IntroL       f) (arg:>:args)   = arg :>: left' k f args
left' k (IntroR       f) (_  :>:args)   =         left' k f args

right :: Fusion largs rargs args -> Args env args -> Args env rargs
right = right' varToIn outToIn
right' :: (forall sh e. f (Var' sh) -> f (In sh e)) -> (forall sh e. f (Out sh e) -> f (In sh e)) -> Fusion largs rargs args -> PreArgs f args -> PreArgs f rargs
right' vi oi EmptyF ArgsNil = ArgsNil
right' vi oi (Vertical arr f) (arg :>: args) = vi arg :>: right' vi oi f args
right' vi oi (Diagonal     f) (arg :>: args) = oi arg :>: right' vi oi f args
right' vi oi (Horizontal   f) (arg :>: args) = arg :>: right' vi oi f args
right' vi oi (IntroI1      f) (_   :>: args) =         right' vi oi f args
right' vi oi (IntroI2      f) (arg :>: args) = arg :>: right' vi oi f args
right' vi oi (IntroO1      f) (_   :>: args) =         right' vi oi f args
right' vi oi (IntroO2      f) (arg :>: args) = arg :>: right' vi oi f args
right' vi oi (IntroL       f) (_   :>: args) =         right' vi oi f args
right' vi oi (IntroR       f) (arg :>: args) = arg :>: right' vi oi f args

varToIn :: Arg env (Var' sh) -> Arg env (In sh e)
varToIn (ArgVar sh) = ArgArray In (ArrayR (varsToShapeR sh) er) (mapTupR (\(Var t ix)->Var (GroundRscalar t) ix) sh) er
  where er = error "accessing fused away array"
outToIn :: Arg env (Out sh e) -> Arg env (In sh e)
outToIn (ArgArray Out x y z) = ArgArray In x y z
inToOut :: Arg env (In sh e) -> Arg env (Out sh e)
inToOut (ArgArray In x y z) = ArgArray Out x y z
varToOut = inToOut . varToIn

both :: (forall sh e. f (Out sh e) -> f (In sh e) -> f (Var' sh)) -> Fusion largs rargs args -> PreArgs f largs -> PreArgs f rargs -> PreArgs f args
both _ EmptyF ArgsNil ArgsNil = ArgsNil
both k (Vertical arr  f) (l:>:ls) (r:>:rs) = k l r :>: both k f ls rs
both k (Diagonal      f) (l:>:ls) (_:>:rs) = l     :>: both k f ls rs
both k (Horizontal    f) (l:>:ls) (_:>:rs) = l     :>: both k f ls rs
both k (IntroI1       f) (l:>:ls)      rs  = l     :>: both k f ls rs
both k (IntroI2       f)      ls  (r:>:rs) = r     :>: both k f ls rs
both k (IntroO1       f) (l:>:ls)      rs  = l     :>: both k f ls rs
both k (IntroO2       f)      ls  (r:>:rs) = r     :>: both k f ls rs
both k (IntroL        f) (l:>:ls)      rs  = l     :>: both k f ls rs
both k (IntroR        f)      ls  (r:>:rs) = r     :>: both k f ls rs


<<<<<<< HEAD
=======
type PartitionedAcc  op = PreOpenAcc  (Clustered op)
type PartitionedAfun op = PreOpenAfun (Clustered op)



data Clustered op args = Clustered (Cluster op args) (BackendCluster op args)

flattenClustered :: Clustered op args -> [Exists op]
flattenClustered (Clustered c _) = flattenCluster c

flattenCluster :: Cluster op args -> [Exists op]
flattenCluster = (`go` [])
  where
    go :: Cluster op args -> [Exists op] -> [Exists op]
    go (Op s _)      accum = extract s : accum
    go (Fused _ a b) accum = go a $ go b accum

    extract :: SortedOp op args -> Exists op
    extract (SOp (SOAOp op _) _) = Exists op
>>>>>>> e06c564c

varsToShapeR :: Vars ScalarType g sh -> ShapeR sh
varsToShapeR = typeRtoshapeR . varsType

typeRtoshapeR :: TypeR sh -> ShapeR sh
typeRtoshapeR TupRunit = ShapeRz
typeRtoshapeR (TupRpair sh (TupRsingle (SingleScalarType (NumSingleType (IntegralNumType TypeInt))))) = ShapeRsnoc (typeRtoshapeR sh)
typeRtoshapeR _ = error "not a shape"

type family InArg a = b | b -> a where
  InArg (In sh e ) = Value sh e
  InArg (Mut sh e) = Mut sh e
  InArg (Exp'   e) = Exp' e
  InArg (Fun'   e) = Fun' e
  InArg (Var'   e) = Var' e
  InArg (Out sh e) = Sh sh e
type family InArgs a = b | b -> a where
  InArgs  ()       = ()
  InArgs  (a -> x) = (InArgs x, InArg a)
type family InArgsOf a where
  InArgsOf () = ()
  InArgsOf (a -> x) = InArg a -> InArgsOf x

type family InArg' a where
  InArg' (Value sh e) = In sh e
  InArg' (Mut sh e  ) = Mut sh e
  InArg' (Exp' e    ) = Exp'   e
  InArg' (Fun' e    ) = Fun'   e
  InArg' (Var' e    ) = Var'   e
  InArg' (Sh sh e   ) = Out sh e
type family InArgs' a where
  InArgs'  ()       = ()
  InArgs'  (x, a) = InArg' a -> InArgs' x

inargslemma :: InArgs' (InArgs a) :~: a
inargslemma = unsafeCoerce Refl
inarglemma :: InArg (InArg' a) :~: a
inarglemma = unsafeCoerce Refl

type family OutArgs a where
  OutArgs ()              = ()
  OutArgs (Out sh e -> x) = (OutArgs x, Value sh e)
  OutArgs (_  -> x)       =  OutArgs x
type family OutArgsOf a where
  OutArgsOf () = ()
  OutArgsOf (Out sh e -> x) = Out sh e -> OutArgsOf x
  OutArgsOf (_ -> x) = OutArgsOf x

data ToArg env a where
  ArrArg :: ArrayR (Array sh e)
         -> GroundVars env sh
         -> GroundVars env (Buffers e)
         -> ToArg env (Value sh e)
  OutArg :: ArrayR (Array sh e)
         -> GroundVars env sh
         -> GroundVars env (Buffers e)
         -> ToArg env (Sh sh e)
  Others :: String -> Arg env a -> ToArg env a



type family FromArg env a where
  FromArg env (Exp'     e) = Exp     env e
  FromArg env (Var'     e) = ExpVars env e
  FromArg env (Fun'     e) = Fun     env e
  FromArg env (Mut   sh e) = (ArrayDescriptor env (Array sh e), TypeR e)
  FromArg env x = x

type family FromArgs env a where
  FromArgs env ()            = ()
  FromArgs env (a, x) = (FromArgs env a, FromArg env x)

type FromIn  env args = FromArgs env ( InArgs args)
type FromOut env args = FromArgs env (OutArgs args)


data Value sh e = Value e (Sh sh e)
data Sh sh e    = Shape (ShapeR sh) sh

class TupRmonoid f where
  pair' :: f a -> f b -> f (a,b)
  unpair' :: f (a,b) -> (f a, f b)

fromTupR :: TupRmonoid f => f () -> TupR f a -> f a
fromTupR u TupRunit = u
fromTupR _ (TupRsingle s) = s
fromTupR u (TupRpair l r) = pair' (fromTupR u l) (fromTupR u r)


varsGet' :: Vars s env t -> Env f env -> TupR f t
varsGet' t env = mapTupR (\(Var _ idx) -> prj' idx env) t

instance TupRmonoid (TupR f) where
  pair' = TupRpair
  unpair' (TupRpair l r) = (l, r)
  unpair' _ = error "nope"
  -- injL t p = TupRpair t (proofToR p)
  -- injR t p = TupRpair (proofToR p) t



unOpLabels' :: LabelledArgsOp op env args -> LabelledArgs env args
unOpLabels' = mapArgs $ \(LOp arg l _) -> L arg l

data Both f g a = Both (f a) (g a)
fst' (Both x _) = x
snd' (Both _ y) = y

zipArgs :: PreArgs f a -> PreArgs g a -> PreArgs (Both f g) a
zipArgs ArgsNil ArgsNil = ArgsNil
zipArgs (f:>:fs) (g:>:gs) = Both f g :>: zipArgs fs gs

onZipped :: (f a -> f b -> f c) -> (g a -> g b -> g c) -> (Both f g a -> Both f g b -> Both f g c)
onZipped f g (Both fa ga) (Both fb gb) = Both (f fa fb) (g ga gb)

-- assumes that the arguments are already sorted!
fuse :: MakesILP op
     => LabelledArgsOp op env l -> LabelledArgsOp op env r -> PreArgs f l -> PreArgs f r -> Clustered op l -> Clustered op r
     -> (forall sh e. f (Out sh e) -> f (In sh e) -> f (Var' sh))
     -> (forall args. PreArgs f args -> Clustered op args -> result)
     -> result
fuse labl labr largs rargs (Clustered cl bl) (Clustered cr br) c k = fuse' labl labr (zipArgs largs bl) (zipArgs rargs br) cl cr (onZipped c combineBackendClusterArg)
  $ \args c' -> k (mapArgs fst' args) (Clustered c' $ mapArgs snd' args)

-- assumes that the arguments are already sorted!
fuse' :: MakesILP op => LabelledArgsOp op env l -> LabelledArgsOp op env r -> PreArgs f l -> PreArgs f r -> Cluster op l -> Cluster op r
      -> (forall sh e. f (Out sh e) -> f (In sh e) -> f (Var' sh))
      -> (forall args. PreArgs f args -> Cluster op args -> result)
      -> result
fuse' labl labr largs rargs l r c k = mkFused labl labr $ \f -> k (both c f largs rargs) (Fused f l r)

mkFused :: MakesILP op => LabelledArgsOp op env l -> LabelledArgsOp op env r -> (forall args. Fusion l r args -> result) -> result
mkFused ArgsNil ArgsNil k = k EmptyF
mkFused ArgsNil ((LOp r _ _) :>: rs) k = mkFused ArgsNil rs $ \f -> k (addright r f)
mkFused (LOp l _ _ :>: ls) ArgsNil k = mkFused ls ArgsNil $ \f -> k (addleft l f)
mkFused ((LOp l ((NotArr,_)) _) :>: ls) rs k = mkFused ls rs $ \f -> k (addleft l f)
mkFused ls ((LOp r ((NotArr,_))_ ) :>: rs) k = mkFused ls rs $ \f -> k (addright r f)
mkFused ((LOp l ((Arr TupRunit,_))_ ) :>: ls) rs k = mkFused ls rs $ \f -> k (addleft l f)
mkFused ls ((LOp r ((Arr TupRunit,_))_) :>: rs) k = mkFused ls rs $ \f -> k (addright r f)
mkFused (l'@(LOp l ((Arr (TupRsingle (C.Const (ELabel llab))), lls))lop) :>: ls) (r'@(LOp r ((Arr (TupRsingle (C.Const (ELabel rlab))), rls))rop) :>: rs) k
  | (llab,lop) == (rlab,rop) = mkFused ls rs $ \f -> addboth l r f k
  | (llab,lop) <  (rlab,rop) = mkFused ls (r':>:rs) $ \f -> k (addleft l f)
  | (llab,lop) >  (rlab,rop) = mkFused (l':>:ls) rs $ \f -> k (addright r f)
  | otherwise = error "simple math, the truth cannot be questioned"
mkFused ((LOp l@(ArgArray Mut _ _ _) _ _) :>: ls) rs k = mkFused ls rs $ \f -> k (addleft l f)
mkFused ls ((LOp r@(ArgArray Mut _ _ _) _ _) :>: rs) k = mkFused ls rs $ \f -> k (addright r f)
mkFused ((LOp _ (Arr TupRpair{}, _)_) :>: _) _ _ = error "not soa'd array"
mkFused _ ((LOp _ (Arr TupRpair{}, _)_) :>: _) _ = error "not soa'd array"

addleft :: Arg env arg -> Fusion left right args -> Fusion (arg->left) right (arg->args)
addleft (ArgVar _          ) f = IntroL  f
addleft (ArgExp _          ) f = IntroL  f
addleft (ArgFun _          ) f = IntroL  f
addleft (ArgArray Mut _ _ _) f = IntroL  f
addleft (ArgArray In  _ _ _) f = IntroI1 f
addleft (ArgArray Out _ _ _) f = IntroO1 f

addright :: Arg env arg -> Fusion left right args -> Fusion left (arg->right) (arg->args)
addright (ArgVar _          ) f = IntroR  f
addright (ArgExp _          ) f = IntroR  f
addright (ArgFun _          ) f = IntroR  f
addright (ArgArray Mut _ _ _) f = IntroR  f
addright (ArgArray In  _ _ _) f = IntroI2 f
addright (ArgArray Out _ _ _) f = IntroO2 f

addboth :: Arg env l -> Arg env r -> Fusion left right args -> (forall arg. Fusion (l->left) (r->right) (arg -> args) -> result) -> result
-- unsafeCoerce convinces the type checker that l and r are on the same array (i.e. both working on the same element type)
addboth (ArgArray In  _ _ _) (ArgArray In  _ _ _) f k = k $ unsafeCoerce $ Horizontal f
addboth (ArgArray Out _ _ _) (ArgArray In  _ _ _) f k = k $ unsafeCoerce $ Diagonal f
addboth (ArgArray Out _ _ _) (ArgArray Out _ _ _) _ _ = error "two producers of the same array"
addboth (ArgArray In  _ _ _) (ArgArray Out _ _ _) _ _ = error "reverse vertical/diagonal"
addboth _ _ _ _ = error "fusing non-arrays"

singleton :: MakesILP op => Label -> LabelledArgsOp op env args -> op args -> (forall args'. Clustered op args' -> r) -> r
singleton l largs op k = mkSOAs (mapArgs (\(LOp a _ _) -> a) largs) $ \soas ->
  sortArgs (soaExpand splitLabelledArgs soas (unOpLabels' largs)) $ \sa@(SA sort _) slv ->
    k $ Clustered (Op (SLV (SOp (SOAOp op soas) sa) slv) l) (mapArgs getClusterArg $ sort $ soaExpand splitLabelledArgsOp soas largs)
-- (subargsId $ sort $ soaExpand splitLabelledArgsOp soas largs)

sortArgs :: LabelledArgs env args -> (forall sorted. SortedArgs args sorted -> SubArgs sorted sorted -> r) -> r
sortArgs args k =
  -- if nub ls /= ls then error "not sure if this works" -- this means that some arguments have identical sets of labels. This should only be a problem if two array arguments share labelsets.
  -- else 
    k (SA
        (\args -> case argsFromList . map snd . sortOn fst . zip ls  . argsToList $ args of Exists a -> unsafeCoerce a)
        (\srts -> case argsFromList . map snd . sortOn fst . zip ls' . argsToList $ srts of Exists a -> unsafeCoerce a))
      (unsafeCoerce $ keepAll args) -- same length, so coerce is safe
  where
    args' = argsToList args
    ls = map (\(Exists (L _ (_,l)))->l) args'
    ls' = map snd $ sortOn fst $ zip ls [1..]
    keepAll :: LabelledArgs env args -> SubArgs args args
    keepAll ArgsNil = SubArgsNil
    keepAll (_:>:as) = SubArgKeep `SubArgsLive` keepAll as

subargsId :: PreArgs f args -> SubArgs args args
subargsId ArgsNil = SubArgsNil
subargsId (_ :>: args) = SubArgsLive SubArgKeep $ subargsId args

mkSOAs :: Args env args -> (forall expanded. SOAs args expanded -> r) -> r
mkSOAs ArgsNil k = k SOArgsNil
mkSOAs (a:>:args) k = mkSOAs args $ \soas -> mkSOA a $ \soa -> k (SOArgsCons soas soa)

mkSOA :: Arg env arg -> (forall result. SOA arg toappend result -> r) -> r
mkSOA     (ArgArray In  (ArrayR shr (TupRpair tl tr)) sh (TupRpair bufl bufr)) k =
  mkSOA   (ArgArray In  (ArrayR shr tr              ) sh bufr                ) $ \soar ->
    mkSOA (ArgArray In  (ArrayR shr tl              ) sh bufl                ) $ \soal ->
      k (SOArgTup soar soal)
mkSOA     (ArgArray Out (ArrayR shr (TupRpair tl tr)) sh (TupRpair bufl bufr)) k =
  mkSOA   (ArgArray Out (ArrayR shr tr              ) sh bufr                ) $ \soar ->
    mkSOA (ArgArray Out (ArrayR shr tl              ) sh bufl                ) $ \soal ->
      k (SOArgTup soar soal)
mkSOA (ArgArray In  _ _ TupRunit    ) k = k SOArgSingle
mkSOA (ArgArray Out _ _ TupRunit    ) k = k SOArgSingle
mkSOA (ArgArray In  _ _ TupRsingle{}) k = k SOArgSingle
mkSOA (ArgArray Out _ _ TupRsingle{}) k = k SOArgSingle
mkSOA (ArgVar _) k = k SOArgSingle
mkSOA (ArgExp _) k = k SOArgSingle
mkSOA (ArgFun _) k = k SOArgSingle
mkSOA (ArgArray Mut _ _ _) k = k SOArgSingle
mkSOA _ _ = error "pair or unit in a tuprsingle somewhere"

instance ShrinkArg (BackendClusterArg op) => SLVOperation (Clustered op) where
  slvOperation (Clustered cluster b) = Just $ ShrinkOperation $ \ff' a' a -> 
    case slvCluster cluster ff' a' a of
      ShrunkOperation' cluster' args ->
        ShrunkOperation (Clustered cluster' $ shrinkArgs ff' b) args
  
-- instance SLVOperation (Cluster op) where
--   slvOperation cluster = -- Nothing
--     Just $ ShrinkOperation $ \sub args' args ->
--       case slvCluster cluster sub args' args of
--         ShrunkOperation' cluster' args'' -> ShrunkOperation cluster' args''

slvCluster :: Cluster op f -> SubArgs f f' -> Args env' f' -> Args env f -> ShrunkOperation' (Cluster op) env' f'
slvCluster (Op op label) sub args' args
  -- | ShrunkOperation' op' subargs <- undefined op sub args'
  | op' <- slvSLVOp op sub
  = ShrunkOperation' (Op op' label) args'
  where
    slvSLVOp :: SLVOp op big -> SubArgs big small -> SLVOp op small
    slvSLVOp (SLV op sa1) sa2 = SLV op (composeSubArgs sa1 sa2)

slvCluster (Fused fusion left right) sub args1' args1 = splitslvstuff fusion sub args1' args1 $
  \f' lsub largs' largs rsub rargs' rargs -> case (slvCluster left lsub largs' largs, slvCluster right rsub rargs' rargs) of
    (ShrunkOperation' lop largs'', ShrunkOperation' rop rargs'') -> 
      ShrunkOperation' (Fused f' lop rop) (both (\x _ -> outvar x) f' largs'' rargs'')
  where
    splitslvstuff :: Fusion l r a
      -> SubArgs a a'
      -> Args env' a'
      -> Args env a
      -> (forall l' r'. Fusion l' r' a' -> SubArgs l l' -> Args env' l' -> Args env l -> SubArgs r r' -> Args env' r' -> Args env r -> result)
      -> result
    splitslvstuff EmptyF SubArgsNil ArgsNil ArgsNil k = k EmptyF SubArgsNil ArgsNil ArgsNil SubArgsNil ArgsNil ArgsNil
    splitslvstuff f (SubArgsLive (SubArgOut SubTupRskip) subs) args' args k = error "completely removed out arg using subtupr" --splitslvstuff f (SubArgsDead subs) args' args k
    splitslvstuff f (SubArgsLive (SubArgOut SubTupRkeep) subs) args' args k = splitslvstuff f (SubArgsLive SubArgKeep subs) args' args k
    splitslvstuff f (SubArgsLive (SubArgOut SubTupRpair{}) subs) (arg':>:args') (arg:>:args) k = error "not SOA'd array"
    splitslvstuff (Diagonal   f) (SubArgsDead subs) args' (arg@(ArgArray _ r sh _):>:args) k = splitslvstuff (Vertical r f) (SubArgsLive SubArgKeep subs) args' (ArgVar (groundToExpVar (shapeType $ arrayRshape r) sh) :>:args) k
    splitslvstuff (IntroO1    f) (SubArgsDead subs) (arg':>:args') (arg:>:args) k = splitslvstuff f subs args' args $ \f lsubs largs' largs rsubs rargs' rargs -> k (IntroL   f) (SubArgsDead lsubs) (arg':>:largs') (arg:>:largs)              rsubs          rargs'         rargs
    splitslvstuff (IntroO2    f) (SubArgsDead subs) (arg':>:args') (arg:>:args) k = splitslvstuff f subs args' args $ \f lsubs largs' largs rsubs rargs' rargs -> k (IntroR   f)              lsubs          largs'         largs  (SubArgsDead rsubs) (arg':>:rargs') (arg:>:rargs)
    splitslvstuff (IntroL     f) (SubArgsDead subs) (arg':>:args') (arg:>:args) k = error "out in IntroL/R"
    splitslvstuff (IntroR     f) (SubArgsDead subs) (arg':>:args') (arg:>:args) k = error "out in IntroL/R"
    splitslvstuff (Vertical r  f) (SubArgsLive SubArgKeep subs) (ArgVar arg':>:args') (ArgVar arg:>:args) k = splitslvstuff f subs args' args $ \f lsubs largs' largs rsubs rargs' rargs -> k (Vertical r f) (SubArgsLive SubArgKeep lsubs) (ArgArray Out r sh' buf :>:largs') (ArgArray Out r sh buf :>:largs) (SubArgsLive SubArgKeep rsubs) (ArgArray In r sh' buf :>:rargs') (ArgArray In r sh buf :>:rargs)
      where
        buf = error "fused away buffer"
        sh = expToGroundVar arg
        sh' = expToGroundVar arg'
    splitslvstuff (Diagonal   f) (SubArgsLive SubArgKeep subs) (arg'@(ArgArray Out r' sh' buf'):>:args') (arg@(ArgArray Out r sh buf):>:args) k = splitslvstuff f subs args' args $ \f lsubs largs' largs rsubs rargs' rargs -> k (Diagonal   f) (SubArgsLive SubArgKeep lsubs) (arg':>:largs') (arg:>:largs) (SubArgsLive SubArgKeep rsubs) (ArgArray In r' sh' buf':>:rargs') (ArgArray In r sh buf:>:rargs)
    splitslvstuff (Horizontal f) (SubArgsLive SubArgKeep subs) (arg':>:args') (arg:>:args) k = splitslvstuff f subs args' args $ \f lsubs largs' largs rsubs rargs' rargs -> k (Horizontal f) (SubArgsLive SubArgKeep lsubs) (       arg':>:largs') (       arg:>:largs) (SubArgsLive SubArgKeep rsubs) (      arg':>:rargs') (      arg:>:rargs)
    splitslvstuff (IntroI1    f) (SubArgsLive SubArgKeep subs) (arg':>:args') (arg:>:args) k = splitslvstuff f subs args' args $ \f lsubs largs' largs rsubs rargs' rargs -> k (IntroI1    f) (SubArgsLive SubArgKeep lsubs) (       arg':>:largs') (       arg:>:largs)                         rsubs                rargs'               rargs
    splitslvstuff (IntroI2    f) (SubArgsLive SubArgKeep subs) (arg':>:args') (arg:>:args) k = splitslvstuff f subs args' args $ \f lsubs largs' largs rsubs rargs' rargs -> k (IntroI2    f)                         lsubs                 largs'                largs  (SubArgsLive SubArgKeep rsubs) (      arg':>:rargs') (      arg:>:rargs)
    splitslvstuff (IntroO1    f) (SubArgsLive SubArgKeep subs) (arg':>:args') (arg:>:args) k = splitslvstuff f subs args' args $ \f lsubs largs' largs rsubs rargs' rargs -> k (IntroO1    f) (SubArgsLive SubArgKeep lsubs) (       arg':>:largs') (       arg:>:largs)                         rsubs                rargs'               rargs
    splitslvstuff (IntroO2    f) (SubArgsLive SubArgKeep subs) (arg':>:args') (arg:>:args) k = splitslvstuff f subs args' args $ \f lsubs largs' largs rsubs rargs' rargs -> k (IntroO2    f)                         lsubs                 largs'                largs  (SubArgsLive SubArgKeep rsubs) (      arg':>:rargs') (      arg:>:rargs)
    splitslvstuff (IntroL     f) (SubArgsLive SubArgKeep subs) (arg':>:args') (arg:>:args) k = splitslvstuff f subs args' args $ \f lsubs largs' largs rsubs rargs' rargs -> k (IntroL     f) (SubArgsLive SubArgKeep lsubs) (       arg':>:largs') (       arg:>:largs)                         rsubs                rargs'               rargs
    splitslvstuff (IntroR     f) (SubArgsLive SubArgKeep subs) (arg':>:args') (arg:>:args) k = splitslvstuff f subs args' args $ \f lsubs largs' largs rsubs rargs' rargs -> k (IntroR     f)                         lsubs                 largs'                largs  (SubArgsLive SubArgKeep rsubs) (      arg':>:rargs') (      arg:>:rargs)

-- Variant of ShrunkOperation where f is not an existential
data ShrunkOperation' op env f where
  ShrunkOperation' :: op f -> Args env f -> ShrunkOperation' op env f

-- slvSLVedOp :: SLVedOp op f -> SubArgs f f' -> Args env' f' -> ShrunkOperation' (SLVedOp op) env' f'
-- slvSLVedOp (SLVOp op subargs) sub args' = ShrunkOperation' (SLVOp op $ composeSubArgs subargs sub) args'

-- instance SLVOperation (SLVedOp op) where
--   slvOperation (SLVOp op subargs) = Just $ ShrinkOperation (\sub args' _ -> ShrunkOperation (SLVOp op $ composeSubArgs subargs sub) args')






outvar :: Arg env (Out sh e) -> Arg env (Var' sh)
outvar (ArgArray Out (ArrayR shr _) sh _) = ArgVar $ groundToExpVar (shapeType shr) sh

varout :: Arg env (Var' sh) -> Arg env (Out sh e)
varout (ArgVar sh) = ArgArray Out (ArrayR (fromJust $ typeShape $ varsType sh) undefined) (expToGroundVar sh) undefined


slv  :: (forall sh e. f (Out sh e) -> f (Var' sh)) -> SubArgs args args' -> PreArgs f args -> PreArgs f args'
slv _ SubArgsNil ArgsNil = ArgsNil
slv f (SubArgsDead    sas) (arg:>:args) = f arg :>: slv f sas args
slv f (SubArgsLive SubArgKeep sas) (arg:>:args) = arg :>: slv f sas args
slv _ _ _ = error "not soa'ed"
slv' :: (forall sh e. f (Var' sh) -> f (Out sh e)) -> SubArgs args args' -> PreArgs f args' -> PreArgs f args
slv' _ SubArgsNil ArgsNil = ArgsNil
slv' f (SubArgsDead    sas) (arg:>:args) = f arg :>: slv' f sas args
slv' f (SubArgsLive SubArgKeep sas) (arg:>:args) = arg :>: slv' f sas args
slv' _ _ _ = error "not soa'ed"
slvIn  :: (forall sh e. f (Var' sh) -> f (Sh sh e)) -> SubArgs args args' -> Env f (InArgs args') -> Env f (InArgs args)
slvIn _ SubArgsNil Empty = Empty
slvIn f (SubArgsDead    sas) (Push env x) = Push (slvIn f sas env) (f    x)
slvIn f (SubArgsLive SubArgKeep sas) (Push env x) = Push (slvIn f sas env) x
slvIn _ _ _ = error "not soa'ed"
slvOut :: Args env args' -> SubArgs args args' -> Env f (OutArgs args) -> Env f (OutArgs args')
slvOut _ SubArgsNil Empty = Empty
slvOut (_:>:args) (SubArgsDead    sas) (Push env _) = slvOut args sas env
slvOut (a :>: args)  (SubArgsLive SubArgKeep sas) env = case a of
  ArgArray Out _ _ _
    | Push env' x <- env -> Push (slvOut args sas env') x
  ArgArray In  _ _ _ -> slvOut args sas env
  ArgArray Mut _ _ _ -> slvOut args sas env
  ArgVar _ -> slvOut args sas env
  ArgFun _ -> slvOut args sas env
  ArgExp _ -> slvOut args sas env
slvOut _ _ _ = error "not soa'ed"


<|MERGE_RESOLUTION|>--- conflicted
+++ resolved
@@ -63,7 +63,6 @@
 import Data.Maybe (fromJust, Maybe (Nothing))
 import Data.Array.Accelerate.AST.Var (varsType)
 import qualified Debug.Trace
-
 
 
 
@@ -274,14 +273,6 @@
 both k (IntroR        f)      ls  (r:>:rs) = r     :>: both k f ls rs
 
 
-<<<<<<< HEAD
-=======
-type PartitionedAcc  op = PreOpenAcc  (Clustered op)
-type PartitionedAfun op = PreOpenAfun (Clustered op)
-
-
-
-data Clustered op args = Clustered (Cluster op args) (BackendCluster op args)
 
 flattenClustered :: Clustered op args -> [Exists op]
 flattenClustered (Clustered c _) = flattenCluster c
@@ -293,9 +284,8 @@
     go (Op s _)      accum = extract s : accum
     go (Fused _ a b) accum = go a $ go b accum
 
-    extract :: SortedOp op args -> Exists op
-    extract (SOp (SOAOp op _) _) = Exists op
->>>>>>> e06c564c
+    extract :: SLVOp op args -> Exists op
+    extract (SLV (SOp (SOAOp op _) _) _) = Exists op
 
 varsToShapeR :: Vars ScalarType g sh -> ShapeR sh
 varsToShapeR = typeRtoshapeR . varsType
