--- conflicted
+++ resolved
@@ -28,14 +28,9 @@
 module Data.Array.Accelerate.Smart (
 
   -- * HOAS AST
-<<<<<<< HEAD
   -- ** Array computations
   Acc(..), SmartAcc(..), PreSmartAcc(..),
-  Level,
-=======
-  Acc(..), SmartAcc(..), PreSmartAcc(..), PairIdx(..), Exp(..), SmartExp(..), PreSmartExp(..),
-  Boundary(..), PreBoundary(..), Stencil(..), Level, Direction(..),
->>>>>>> 632b3fe4
+  Level, Direction(..),
 
   -- ** Scalar expressions
   Exp(..), SmartExp(..), PreSmartExp(..),
@@ -74,13 +69,8 @@
 
   -- ** Auxiliary functions
   ($$), ($$$), ($$$$), ($$$$$),
-<<<<<<< HEAD
   ApplyAcc(..),
-  unAcc, unAccFunction, mkExp, unExp, unExpFunction, unPair, mkPairToTuple,
-=======
-  ApplyAcc(..), HasExpType(..), HasArraysRepr(..),
   unAcc, unAccFunction, mkExp, unExp, unExpFunction, unExpBinaryFunction, unPair, mkPairToTuple,
->>>>>>> 632b3fe4
 
   -- ** Miscellaneous
   showPreAccOp,
@@ -106,7 +96,8 @@
 import qualified Data.Array.Accelerate.Sugar.Array                  as Sugar
 import qualified Data.Array.Accelerate.Sugar.Shape                  as Sugar
 
-import Data.Array.Accelerate.AST                                    ( PrimFun(..), primFunType
+import Data.Array.Accelerate.AST                                    ( Direction(..)
+                                                                    , PrimFun(..), primFunType
                                                                     , PrimConst(..), primConstType )
 import Data.Primitive.Vec
 
@@ -401,16 +392,7 @@
 
   Fold          :: TypeR e
                 -> (SmartExp e -> SmartExp e -> exp e)
-<<<<<<< HEAD
-                -> exp e
-                -> acc (Array (sh, Int) e)
-                -> PreSmartAcc acc exp (Array sh e)
-
-  Fold1         :: TypeR e
-                -> (SmartExp e -> SmartExp e -> exp e)
-=======
                 -> Maybe (exp e)
->>>>>>> 632b3fe4
                 -> acc (Array (sh, Int) e)
                 -> PreSmartAcc acc exp (Array sh e)
 
@@ -422,60 +404,20 @@
                 -> acc (Segments i)
                 -> PreSmartAcc acc exp (Array (sh, Int) e)
 
-<<<<<<< HEAD
-  Fold1Seg      :: IntegralType i
+  Scan          :: Direction
                 -> TypeR e
-=======
-  Scan          :: Direction
-                -> TupleType e
->>>>>>> 632b3fe4
                 -> (SmartExp e -> SmartExp e -> exp e)
                 -> Maybe (exp e)
                 -> acc (Array (sh, Int) e)
                 -> PreSmartAcc acc exp (Array (sh, Int) e)
 
-<<<<<<< HEAD
-  Scanl         :: TypeR e
-                -> (SmartExp e -> SmartExp e -> exp e)
-                -> exp e
-                -> acc (Array (sh, Int) e)
-                -> PreSmartAcc acc exp (Array (sh, Int) e)
-
-  Scanl'        :: TypeR e
+  Scan'         :: Direction
+                -> TypeR e
                 -> (SmartExp e -> SmartExp e -> exp e)
                 -> exp e
                 -> acc (Array (sh, Int) e)
                 -> PreSmartAcc acc exp (Array (sh, Int) e, Array sh e)
 
-  Scanl1        :: TypeR e
-                -> (SmartExp e -> SmartExp e -> exp e)
-                -> acc (Array (sh, Int) e)
-                -> PreSmartAcc acc exp (Array (sh, Int) e)
-
-  Scanr         :: TypeR e
-                -> (SmartExp e -> SmartExp e -> exp e)
-                -> exp e
-                -> acc (Array (sh, Int) e)
-                -> PreSmartAcc acc exp (Array (sh, Int) e)
-
-  Scanr'        :: TypeR e
-=======
-  Scan'         :: Direction
-                -> TupleType e
->>>>>>> 632b3fe4
-                -> (SmartExp e -> SmartExp e -> exp e)
-                -> exp e
-                -> acc (Array (sh, Int) e)
-                -> PreSmartAcc acc exp (Array (sh, Int) e, Array sh e)
-
-<<<<<<< HEAD
-  Scanr1        :: TypeR e
-                -> (SmartExp e -> SmartExp e -> exp e)
-                -> acc (Array (sh, Int) e)
-                -> PreSmartAcc acc exp (Array (sh, Int) e)
-
-=======
->>>>>>> 632b3fe4
   Permute       :: ArrayR (Array sh e)
                 -> (SmartExp e -> SmartExp e -> exp e)
                 -> acc (Array sh' e)
@@ -506,173 +448,6 @@
                 -> acc (Array sh b)
                 -> PreSmartAcc acc exp (Array sh c)
 
-<<<<<<< HEAD
-=======
-  -- Collect       :: Arrays arrs
-  --               => seq arrs
-  --               -> PreSmartAcc acc seq exp arrs
-
-class HasArraysRepr f where
-  arraysRepr :: f a -> ArraysR a
-
-arrayRepr :: HasArraysRepr f => f (Array sh e) -> ArrayR (Array sh e)
-arrayRepr acc = case arraysRepr acc of
-  TupRsingle repr -> repr
-
-instance HasArraysRepr acc => HasArraysRepr (PreSmartAcc acc exp) where
-  arraysRepr acc = case acc of
-    Atag repr _               -> repr
-    Pipe _ _ repr  _ _ _      -> repr
-    Aforeign repr _ _ _       -> repr
-    Acond _ a _               -> arraysRepr a
-    Awhile _ _ _ a            -> arraysRepr a
-    Anil                      -> TupRunit
-    Apair a1 a2               -> arraysRepr a1 `TupRpair` arraysRepr a2
-    Aprj idx a | TupRpair t1 t2 <- arraysRepr a
-                              -> case idx of
-                                   PairIdxLeft  -> t1
-                                   PairIdxRight -> t2
-    Aprj _ _                  -> error "Ejector seat? You're joking!"
-    Use repr _                -> TupRsingle repr
-    Unit tp _                 -> TupRsingle $ ArrayR ShapeRz $ tp
-    Generate repr _ _         -> TupRsingle repr
-    Reshape shr _ a           -> let ArrayR _ tp = arrayRepr a
-                                 in  TupRsingle $ ArrayR shr tp
-    Replicate si _ a          -> let ArrayR _ tp = arrayRepr a
-                                 in  TupRsingle $ ArrayR (sliceDomainR si) tp
-    Slice si a _              -> let ArrayR _ tp = arrayRepr a
-                                 in  TupRsingle $ ArrayR (sliceShapeR si) tp
-    Map _ tp _ a              -> let ArrayR shr _ = arrayRepr a
-                                 in  TupRsingle $ ArrayR shr tp
-    ZipWith _ _ tp _ a _      -> let ArrayR shr _ = arrayRepr a
-                                 in  TupRsingle $ ArrayR shr tp
-    Fold _ _ _ a              -> let ArrayR (ShapeRsnoc shr) tp = arrayRepr a
-                                 in  TupRsingle (ArrayR shr tp)
-    FoldSeg _ _ _ _ a _       -> arraysRepr a
-    Scan _ _ _ _ a            -> arraysRepr a
-    Scan' _ _ _ _ a           -> let repr@(ArrayR (ShapeRsnoc shr) tp) = arrayRepr a
-                                 in  TupRsingle repr `TupRpair` TupRsingle (ArrayR shr tp)
-    Permute _ _ a _ _         -> arraysRepr a
-    Backpermute shr _ _ a     -> let ArrayR _ tp = arrayRepr a
-                                 in  TupRsingle (ArrayR shr tp)
-    Stencil s tp _ _ _        -> TupRsingle $ ArrayR (stencilShape s) tp
-    Stencil2 s _ tp _ _ _ _ _ -> TupRsingle $ ArrayR (stencilShape s) tp
-
-instance HasArraysRepr SmartAcc where
-  arraysRepr (SmartAcc e) = arraysRepr e
-
-
-{--
-data PreSeq acc seq exp arrs where
-  -- Convert the given Haskell-list of arrays to a sequence.
-  StreamIn :: Arrays a
-           => [a]
-           -> PreSeq acc seq exp [a]
-
-  -- Convert the given array to a sequence.
-  -- Example:
-  -- slix = Z :. All :. Split :. All :. All :. Split
-  --              ^       ^       ^      ^      ^
-  --              |        \     /      /       |
-  --              |         \___/______/_______ Iteration space.
-  --              |            /      /
-  --           Element________/______/
-  --            shape.
-  --
-  ToSeq :: ( Elt e
-           , Slice slix
-           , Division slsix
-           , DivisionSlice slsix ~ slix
-           , Typeable (FullShape slix)
-           , Typeable (SliceShape slix)
-           )
-        => slsix
-        -> acc (Array (FullShape slix) e)
-        -> PreSeq acc seq exp [Array (SliceShape slix) e]
-
-  -- Apply the given the given function to all elements of the given sequence.
-  MapSeq :: (Arrays a, Arrays b)
-         => (Acc a -> acc b)
-         -> seq [a]
-         -> PreSeq acc seq exp [b]
-
-  -- Apply a given binary function pairwise to all elements of the given sequences.
-  -- The length of the result is the length of the shorter of the two argument
-  -- arrays.
-  ZipWithSeq :: (Arrays a, Arrays b, Arrays c)
-             => (Acc a -> Acc b -> acc c)
-             -> seq [a]
-             -> seq [b]
-             -> PreSeq acc seq exp [c]
-
-  -- ScanSeq (+) a0 x. Scan a sequence x by combining each element
-  -- using the given binary operation (+). (+) must be associative:
-  --
-  --   Forall a b c. (a + b) + c = a + (b + c),
-  --
-  -- and a0 must be the identity element for (+):
-  --
-  --   Forall a. a0 + a = a = a + a0.
-  --
-  ScanSeq :: Elt a
-          => (Exp a -> Exp a -> exp a)
-          -> exp a
-          -> seq [Scalar a]
-          -> PreSeq acc seq exp [Scalar a]
-
-  -- FoldSeq (+) a0 x. Fold a sequence x by combining each element
-  -- using the given binary operation (+). (+) must be associative:
-  --
-  --   Forall a b c. (a + b) + c = a + (b + c),
-  --
-  -- and a0 must be the identity element for (+):
-  --
-  --   Forall a. a0 + a = a = a + a0.
-  --
-  FoldSeq :: Elt a
-          => (Exp a -> Exp a -> exp a)
-          -> exp a
-          -> seq [Scalar a]
-          -> PreSeq acc seq exp (Scalar a)
-
-  -- FoldSeqFlatten f a0 x. A specialized version of FoldSeqAct
-  -- where reduction with the companion operator corresponds to
-  -- flattening. f must be semi-associative, with vecotor append (++)
-  -- as the companion operator:
-  --
-  --   Forall b s1 a2 sh2 a2.
-  --     f (f b sh1 a1) sh2 a2 = f b (sh1 ++ sh2) (a1 ++ a2).
-  --
-  -- It is common to ignore the shape vectors, yielding the usual
-  -- semi-associativity law:
-  --
-  --   f b a _ = b + a,
-  --
-  -- for some (+) satisfying:
-  --
-  --   Forall b a1 a2. (b + a1) + a2 = b + (a1 ++ a2).
-  --
-  FoldSeqFlatten :: (Arrays a, Shape sh, Elt e)
-                 => (Acc a -> Acc (Vector sh) -> Acc (Vector e) -> acc a)
-                 -> acc a
-                 -> seq [Array sh e]
-                 -> PreSeq acc seq exp a
-
-  -- Tuple up the results of a sequence computation. Note that the Arrays
-  -- constraint requires that the elements of the tuple are Arrays, not
-  -- streams ([]).
-  Stuple :: (Arrays arrs, IsAtuple arrs)
-         => Atuple (seq) (TupleRepr arrs)
-         -> PreSeq acc seq exp arrs
-
--- |Array-valued sequence computations
---
-newtype Seq a = Seq (PreSeq Acc Seq Exp a)
-
-deriving instance Typeable Seq
---}
-
->>>>>>> 632b3fe4
 
 -- Embedded expressions of the surface language
 -- --------------------------------------------
@@ -1025,18 +800,10 @@
                                  in  TupRsingle $ ArrayR shr tp
     Fold _ _ _ a              -> let ArrayR (ShapeRsnoc shr) tp = arrayR a
                                  in  TupRsingle (ArrayR shr tp)
-    Fold1 _ _ a               -> let ArrayR (ShapeRsnoc shr) tp = arrayR a
-                                 in  TupRsingle (ArrayR shr tp)
     FoldSeg _ _ _ _ a _       -> arraysR a
-    Fold1Seg _ _ _ a _        -> arraysR a
-    Scanl _ _ _ a             -> arraysR a
-    Scanl' _ _ _ a            -> let repr@(ArrayR (ShapeRsnoc shr) tp) = arrayR a
+    Scan _ _ _ _ a            -> arraysR a
+    Scan' _ _ _ _ a           -> let repr@(ArrayR (ShapeRsnoc shr) tp) = arrayR a
                                  in  TupRsingle repr `TupRpair` TupRsingle (ArrayR shr tp)
-    Scanl1 _ _ a              -> arraysR a
-    Scanr _ _ _ a             -> arraysR a
-    Scanr' _ _ _ a            -> let repr@(ArrayR (ShapeRsnoc shr) tp) = arrayR a
-                                 in  TupRsingle repr `TupRpair` TupRsingle (ArrayR shr tp)
-    Scanr1 _ _ a              -> arraysR a
     Permute _ _ a _ _         -> arraysR a
     Backpermute shr _ _ a     -> let ArrayR _ tp = arrayR a
                                  in  TupRsingle (ArrayR shr tp)
@@ -1063,7 +830,7 @@
     Prj _ _                         -> error "I never joke about my work"
     VecPack   vecR _                -> TupRsingle $ VectorScalarType $ vecRvector vecR
     VecUnpack vecR _                -> vecRtuple vecR
-    ToIndex _ _ _                   -> TupRsingle $ scalarTypeInt
+    ToIndex _ _ _                   -> TupRsingle scalarTypeInt
     FromIndex shr _ _               -> shapeType shr
     Cond _ e _                      -> typeR e
     While t _ _ _                   -> t
@@ -1072,7 +839,7 @@
     Index tp _ _                    -> tp
     LinearIndex tp _ _              -> tp
     Shape shr _                     -> shapeType shr
-    ShapeSize _ _                   -> TupRsingle $ scalarTypeInt
+    ShapeSize _ _                   -> TupRsingle scalarTypeInt
     Foreign tp _ _ _                -> tp
     Undef tp                        -> TupRsingle tp
     Coerce _ tp _                   -> TupRsingle tp
@@ -1507,32 +1274,34 @@
 -- ---------
 
 showPreAccOp :: forall acc exp arrs. PreSmartAcc acc exp arrs -> String
-showPreAccOp (Atag _ i)         = "Atag " ++ show i
-showPreAccOp (Use aR a)         = "Use "  ++ showArrayShort 5 (showsElt (arrayRtype aR)) aR a
-showPreAccOp Pipe{}             = "Pipe"
-showPreAccOp Acond{}            = "Acond"
-showPreAccOp Awhile{}           = "Awhile"
-showPreAccOp Apair{}            = "Apair"
-showPreAccOp Anil{}             = "Anil"
-showPreAccOp Aprj{}             = "Aprj"
-showPreAccOp Unit{}             = "Unit"
-showPreAccOp Generate{}         = "Generate"
-showPreAccOp Reshape{}          = "Reshape"
-showPreAccOp Replicate{}        = "Replicate"
-showPreAccOp Slice{}            = "Slice"
-showPreAccOp Map{}              = "Map"
-showPreAccOp ZipWith{}          = "ZipWith"
-showPreAccOp (Fold _ _ Just{} _) = "Fold"
-showPreAccOp Fold{}             = "Fold1"
-showPreAccOp (FoldSeg _ _ _ Just{} _ _) = "FoldSeg"
-showPreAccOp FoldSeg{}          = "Fold1Seg"
-showPreAccOp (Scan d _ _ z _)   = "Scan" ++ show d ++ maybe "1" (const "") z -- Scanl, Scanl1, Scanr, Scanr1
-showPreAccOp (Scan' d _ _ _ _)  = "Scan" ++ show d ++ "'"
-showPreAccOp Permute{}          = "Permute"
-showPreAccOp Backpermute{}      = "Backpermute"
-showPreAccOp Stencil{}          = "Stencil"
-showPreAccOp Stencil2{}         = "Stencil2"
-showPreAccOp Aforeign{}         = "Aforeign"
+showPreAccOp (Atag _ i)            = "Atag " ++ show i
+showPreAccOp (Use aR a)            = "Use "  ++ showArrayShort 5 (showsElt (arrayRtype aR)) aR a
+showPreAccOp Pipe{}                = "Pipe"
+showPreAccOp Acond{}               = "Acond"
+showPreAccOp Awhile{}              = "Awhile"
+showPreAccOp Apair{}               = "Apair"
+showPreAccOp Anil{}                = "Anil"
+showPreAccOp Aprj{}                = "Aprj"
+showPreAccOp Unit{}                = "Unit"
+showPreAccOp Generate{}            = "Generate"
+showPreAccOp Reshape{}             = "Reshape"
+showPreAccOp Replicate{}           = "Replicate"
+showPreAccOp Slice{}               = "Slice"
+showPreAccOp Map{}                 = "Map"
+showPreAccOp ZipWith{}             = "ZipWith"
+showPreAccOp (Fold _ _ z _)        = "Fold" ++ maybe "1" (const "") z
+showPreAccOp (FoldSeg _ _ _ z _ _) = "Fold" ++ maybe "1" (const "") z ++ "Seg"
+showPreAccOp (Scan d _ _ z _)      = "Scan" ++ showsDirection d (maybe "1" (const "") z)
+showPreAccOp (Scan' d _ _ _ _)     = "Scan" ++ showsDirection d "'"
+showPreAccOp Permute{}             = "Permute"
+showPreAccOp Backpermute{}         = "Backpermute"
+showPreAccOp Stencil{}             = "Stencil"
+showPreAccOp Stencil2{}            = "Stencil2"
+showPreAccOp Aforeign{}            = "Aforeign"
+
+showsDirection :: Direction -> ShowS
+showsDirection LeftToRight = ('l':)
+showsDirection RightToLeft = ('r':)
 
 showPreExpOp :: PreSmartExp acc exp t -> String
 showPreExpOp (Tag _ i)          = "Tag" ++ show i
