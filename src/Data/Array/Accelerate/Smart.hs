--- conflicted
+++ resolved
@@ -28,11 +28,7 @@
 
   -- * HOAS AST
   Acc(..), SmartAcc(..), PreSmartAcc(..), PairIdx(..), Exp(..), SmartExp(..), PreSmartExp(..),
-<<<<<<< HEAD
-  Boundary(..), PreBoundary(..), Stencil(..), Level, unExp, Direction(..),
-=======
-  Boundary(..), PreBoundary(..), Stencil(..), Level,
->>>>>>> 170a2474
+  Boundary(..), PreBoundary(..), Stencil(..), Level, Direction(..),
 
   -- * Smart constructors for literals
   constant, undef,
@@ -61,14 +57,9 @@
   mkOrd, mkChr, mkBoolToInt, mkFromIntegral, mkToFloating, mkBitcast, mkCoerce, Coerce,
 
   -- * Auxiliary functions
-<<<<<<< HEAD
-  ($$), ($$$), ($$$$), ($$$$$), unAcc, unAccFunction, ApplyAcc(..), exp, unPair, mkPairToTuple, HasExpType(..), HasArraysRepr(..),
-  vecR2, vecR3, vecR4, vecR5, vecR6, vecR7, vecR8, vecR9, vecR16, unExpFunction, unExpBinaryFunction,
-=======
   ($$), ($$$), ($$$$), ($$$$$),
   ApplyAcc(..), HasExpType(..), HasArraysRepr(..),
-  unAcc, unAccFunction, mkExp, unExp, unExpFunction, unPair, mkPairToTuple,
->>>>>>> 170a2474
+  unAcc, unAccFunction, mkExp, unExp, unExpFunction, unExpBinaryFunction, unPair, mkPairToTuple,
 
   -- Debugging
   showPreAccOp, showPreExpOp,
