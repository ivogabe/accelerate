--- conflicted
+++ resolved
@@ -67,13 +67,8 @@
 prettyOpenAcc env = \case
   Exec op args -> prettyOpWithArgs env op args
   Return vars -> hang 2 $ group $ vsep [annotate Statement "return", prettyVars env 10 vars]
-<<<<<<< HEAD
-  Compute exp -> hang 2 $ group $ vsep [annotate Statement "compute", prettyExp env exp]
+  Compute exp -> hang 2 $ group $ vsep [annotate Statement "compute", prettyExp (val env) exp]
   Alet LeftHandSideUnit _ bnd body
-=======
-  Compute exp -> hang 2 $ group $ vsep [annotate Statement "compute", prettyExp (val env) exp]
-  Alet (LeftHandSideWildcard TupRunit) _ bnd body
->>>>>>> 2bb2da75
     -> prettyOpenAcc env bnd
         <> hardline
         <> prettyOpenAcc env body
