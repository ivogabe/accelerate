--- conflicted
+++ resolved
@@ -37,20 +37,14 @@
 
 ) where
 
-import Data.Array.Accelerate.Analysis.Match                     ( matchSingleType, (:~:)(..) )
+import Data.Array.Accelerate.Analysis.Match                         ( matchSingleType, (:~:)(..) )
 import Data.Array.Accelerate.Array.Buffer
 -- import Data.Array.Accelerate.Array.Data
 import Data.Array.Accelerate.Array.Remote.Class
-<<<<<<< HEAD
-import Data.Array.Accelerate.Array.Remote.Table                 ( StableBuffer, makeWeakArrayData )
-import Data.Array.Accelerate.Error                              ( internalError )
+import Data.Array.Accelerate.Array.Remote.Table                     ( StableBuffer, makeWeakArrayData, formatStableBuffer )
+import Data.Array.Accelerate.Error                                  ( internalError )
 import Data.Array.Accelerate.Representation.Elt
 import Data.Array.Accelerate.Representation.Type
-=======
-import Data.Array.Accelerate.Array.Remote.Table                     ( StableArray, makeWeakArrayData, formatStableArray )
-import Data.Array.Accelerate.Array.Unique                           ( touchUniqueArray )
-import Data.Array.Accelerate.Error                                  ( internalError )
->>>>>>> 1ab75f1e
 import Data.Array.Accelerate.Type
 import qualified Data.Array.Accelerate.Array.Remote.Table           as Basic
 import qualified Data.Array.Accelerate.Debug.Internal.Flags         as Debug
@@ -160,7 +154,7 @@
     --
     case mu of
       Nothing -> do
-        message ("withRemote/array has never been malloc'd: " % formatStableArray) key
+        message ("withRemote/array has never been malloc'd: " % formatStableBuffer) key
         return Nothing -- The array was never in the table
 
       Just u  -> do
@@ -169,7 +163,7 @@
                 Just p          -> return p
                 Nothing
                   | isEvicted u -> copyBack utbl (incCount u)
-                  | otherwise   -> do message ("lost array " % formatStableArray) key
+                  | otherwise   -> do message ("lost array " % formatStableBuffer) key
                                       internalError "non-evicted array has been lost"
         return (Just ptr)
   --
@@ -201,7 +195,7 @@
        -> RemotePtr m (ScalarArrayDataR a)
        -> m c
     go key ptr = do
-      message ("withRemote/using: " % formatStableArray) key
+      message ("withRemote/using: " % formatStableBuffer) key
       (task, c) <- run ptr
       liftIO . withMVar ref  $ \utbl -> do
         HT.mutateIO utbl key $ \case
@@ -301,7 +295,7 @@
           message "evictLRU/Accelerate GC interrupted by GHC GC"
 
         Just arr -> do
-          message ("evictLRU/evicting " % formatStableArray) sa
+          message ("evictLRU/evicting " % formatStableBuffer) sa
           copyIfNecessary status n tp arr
           -- liftIO $ Debug.remote_memory_evict sa (remoteBytes tp n)
           liftIO $ Basic.freeStable @m mt sa
@@ -391,7 +385,7 @@
   mref <- deRefWeak weak_utbl
   case mref of
     Nothing  -> message "finalize cache/dead table"
-    Just ref -> trace (bformat ("finalize cache: " % formatStableArray) key) $ withMVar' ref (`delete` key)
+    Just ref -> trace (bformat ("finalize cache: " % formatStableBuffer) key) $ withMVar' ref (`delete` key)
 
 delete :: UT task -> StableBuffer -> IO ()
 delete = HT.delete
