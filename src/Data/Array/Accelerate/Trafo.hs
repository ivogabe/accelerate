<<<<<<< HEAD
{-# LANGUAGE AllowAmbiguousTypes                 #-}
{-# LANGUAGE CPP                 #-}
{-# LANGUAGE FlexibleContexts    #-}
{-# LANGUAGE RankNTypes          #-}
{-# LANGUAGE ScopedTypeVariables #-}
{-# LANGUAGE TypeApplications    #-}
=======
{-# LANGUAGE CPP               #-}
{-# LANGUAGE OverloadedStrings #-}
>>>>>>> 1ab75f1e
{-# OPTIONS_HADDOCK hide #-}
-- |
-- Module      : Data.Array.Accelerate.Trafo
-- Copyright   : [2012..2020] The Accelerate Team
-- License     : BSD3
--
-- Maintainer  : Trevor L. McDonell <trevor.mcdonell@gmail.com>
-- Stability   : experimental
-- Portability : non-portable (GHC extensions)
--

module Data.Array.Accelerate.Trafo (

  -- * HOAS -> de Bruijn conversion
  -- ** Array computations
  convertAcc, convertAccWith,

  -- ** Array functions
  Afunction, ArraysFunctionR,
  convertAfun, convertAfunWith,

  -- ** Sequence computations
  -- convertSeq, convertSeqWith,

  -- ** Scalar expressions
  Function, EltFunctionR,
  convertExp, convertFun,

  test,
) where

import Data.Array.Accelerate.Sugar.Array                  ( ArraysR )
import Data.Array.Accelerate.Sugar.Elt                    ( EltR )
import Data.Array.Accelerate.Smart
import Data.Array.Accelerate.Trafo.Config
-- import Data.Array.Accelerate.Trafo.Delayed
import Data.Array.Accelerate.Trafo.Sharing                ( Afunction, ArraysFunctionR, Function, EltFunctionR )
import qualified Data.Array.Accelerate.AST                as AST
import Data.Array.Accelerate.AST.Kernel
import Data.Array.Accelerate.AST.Schedule
-- import qualified Data.Array.Accelerate.Trafo.Fusion       as Fusion
import qualified Data.Array.Accelerate.Trafo.LetSplit     as LetSplit
import qualified Data.Array.Accelerate.Trafo.Exp.Simplify as Rewrite
import qualified Data.Array.Accelerate.Trafo.Sharing      as Sharing
import qualified Data.Array.Accelerate.Trafo.Operation.LiveVars as Operation
-- import qualified Data.Array.Accelerate.Trafo.Vectorise    as Vectorise

import Control.DeepSeq
<<<<<<< HEAD
import qualified Data.Array.Accelerate.Trafo.Partitioning.ILP.Graph as Partitioning
import Data.Array.Accelerate.Representation.Ground (DesugaredArrays, DesugaredAfun)
import Data.Array.Accelerate.Trafo.Desugar (DesugarAcc, desugar, desugarAfun)
import qualified Data.Array.Accelerate.Trafo.NewNewFusion as NewNewFusion
import qualified Data.Array.Accelerate.Pretty             as Pretty
import qualified Data.Array.Accelerate.Pretty.Operation   as Pretty
import qualified Data.Array.Accelerate.Pretty.Schedule    as Pretty
import Data.Array.Accelerate.Pretty.Partitioned ()
=======
import Data.Text.Lazy.Builder
>>>>>>> 1ab75f1e

#ifdef ACCELERATE_DEBUG
import Formatting
import System.IO.Unsafe
import Data.Array.Accelerate.Debug.Internal.Flags                   hiding ( when )
import Data.Array.Accelerate.Debug.Internal.Timed
#endif

test
  :: forall sched kernel f. (Afunction f, DesugarAcc (KernelOperation kernel), Operation.SLVOperation (KernelOperation kernel), Partitioning.MakesILP (KernelOperation kernel), Pretty.PrettyOp (KernelOperation kernel), Pretty.PrettyKernel kernel, IsSchedule sched, IsKernel kernel, Pretty.PrettySchedule sched)
  => f
  -> String
test f
  = "OperationAcc:\n"
  ++ Pretty.renderForTerminal (Pretty.prettyAfun operation)
  ++ "\n\nPartitionedAcc:\n"
  ++ Pretty.renderForTerminal (Pretty.prettyAfun partitioned)
  ++ "\nSLV'd PartitionedAcc:\n"
  ++ Pretty.renderForTerminal (Pretty.prettyAfun slvpartitioned)
  ++ "\n\nSchedule:\n"
  ++ Pretty.renderForTerminal (Pretty.prettySchedule schedule)
  where
    operation
      = Operation.stronglyLiveVariablesFun
      $ desugarAfun @(KernelOperation kernel)
      $ LetSplit.convertAfun 
      $ Sharing.convertAfunWith defaultOptions f

    partitioned = NewNewFusion.convertAfun operation

    slvpartitioned = Operation.stronglyLiveVariablesFun partitioned

    schedule = convertScheduleFun @sched @kernel partitioned

-- HOAS -> de Bruijn conversion
-- ----------------------------

-- | Convert a closed array expression to de Bruijn form while also
--   incorporating sharing observation and array fusion.
--
convertAcc
  :: forall sched kernel arrs.
     (DesugarAcc (KernelOperation kernel), Operation.SLVOperation (KernelOperation kernel), Partitioning.MakesILP (KernelOperation kernel), Pretty.PrettyOp (KernelOperation kernel), IsSchedule sched, IsKernel kernel)
  => Acc arrs
  -> sched kernel () (ScheduleOutput sched (DesugaredArrays (ArraysR arrs)) -> ())
convertAcc = convertAccWith defaultOptions

convertAccWith
  :: forall sched kernel arrs.
     (DesugarAcc (KernelOperation kernel), Operation.SLVOperation (KernelOperation kernel), Partitioning.MakesILP (KernelOperation kernel), Pretty.PrettyOp (KernelOperation kernel), IsSchedule sched, IsKernel kernel)
  => Config
  -> Acc arrs
  -> sched kernel () (ScheduleOutput sched (DesugaredArrays (ArraysR arrs)) -> ())
convertAccWith config
  = phase' "codegen"     rnfSchedule convertSchedule
  . phase  "array-fusion"           (NewNewFusion.convertAccWith config)
  . phase  "operation-live-vars"    Operation.stronglyLiveVariables
  . phase  "desugar"                desugar
  . phase  "array-split-lets"       LetSplit.convertAcc
  -- phase "vectorise-sequences"    Vectorise.vectoriseSeqAcc `when` vectoriseSequences
  . phase  "sharing-recovery"       (Sharing.convertAccWith config)


-- | Convert a unary function over array computations, incorporating sharing
--   observation and array fusion
--
convertAfun
  :: forall sched kernel f.
     (Afunction f, DesugarAcc (KernelOperation kernel), Operation.SLVOperation (KernelOperation kernel), Partitioning.MakesILP (KernelOperation kernel), Pretty.PrettyOp (KernelOperation kernel), IsSchedule sched, IsKernel kernel)
  => f
  -> sched kernel () (Scheduled sched (DesugaredAfun (ArraysFunctionR f)))
convertAfun = convertAfunWith defaultOptions

convertAfunWith
  :: forall sched kernel f.
     (Afunction f, DesugarAcc (KernelOperation kernel), Operation.SLVOperation (KernelOperation kernel), Partitioning.MakesILP (KernelOperation kernel), Pretty.PrettyOp (KernelOperation kernel), IsSchedule sched, IsKernel kernel)
  => Config
  -> f
  -> sched kernel () (Scheduled sched (DesugaredAfun (ArraysFunctionR f)))
convertAfunWith config
  = phase' "codegen"     rnfSchedule convertScheduleFun
  . phase  "array-fusion"           (NewNewFusion.convertAfunWith config)
  . phase  "operation-live-vars"    Operation.stronglyLiveVariablesFun
  . phase  "desugar"                desugarAfun
  . phase  "array-split-lets"       LetSplit.convertAfun
  -- phase "vectorise-sequences"    Vectorise.vectoriseSeqAfun  `when` vectoriseSequences
  . phase  "sharing-recovery"       (Sharing.convertAfunWith config)


-- | Convert a closed scalar expression, incorporating sharing observation and
--   optimisation.
--
convertExp :: Exp e -> AST.Exp () (EltR e)
convertExp
  = phase "exp-simplify"     Rewrite.simplifyExp
  . phase "sharing-recovery" Sharing.convertExp


-- | Convert closed scalar functions, incorporating sharing observation and
--   optimisation.
--
convertFun :: Function f => f -> AST.Fun () (EltFunctionR f)
convertFun
  = phase "exp-simplify"     Rewrite.simplifyFun
  . phase "sharing-recovery" Sharing.convertFun

{--
-- | Convert a closed sequence computation, incorporating sharing observation and
--   optimisation.
--
convertSeq :: Typeable s => Seq s -> DelayedSeq s
convertSeq = convertSeqWith phases

convertSeqWith :: Typeable s => Phase -> Seq s -> DelayedSeq s
convertSeqWith Phase{..} s
  = phase "array-fusion"           (Fusion.convertSeq enableAccFusion)
  -- $ phase "vectorise-sequences"    Vectorise.vectoriseSeq     `when` vectoriseSequences
  -- $ phase "rewrite-segment-offset" Rewrite.convertSegmentsSeq `when` convertOffsetOfSegment
  $ phase "sharing-recovery"       (Sharing.convertSeq recoverAccSharing recoverExpSharing recoverSeqSharing floatOutAccFromExp)
  $ s
--}


-- when :: (a -> a) -> Bool -> a -> a
-- when f True  = f
-- when _ False = id

-- Debugging
-- ---------

-- Execute a phase of the compiler and (possibly) print some timing/gc
-- statistics.
--
<<<<<<< HEAD
phase :: NFData b => String -> (a -> b) -> a -> b
phase n = phase' n rnf

-- Execute a phase of the compiler and (possibly) print some timing/gc
-- statistics.
--
phase' :: String -> (b -> ()) -> (a -> b) -> a -> b
=======
phase :: NFData b => Builder -> (a -> b) -> a -> b
>>>>>>> 1ab75f1e
#ifdef ACCELERATE_DEBUG
phase' n rnf'' f x = unsafePerformIO $ do
  enabled <- getFlag dump_phases
  if enabled
<<<<<<< HEAD
    then timed dump_phases (\wall cpu -> printf "phase %s: %s" n (elapsed wall cpu)) (let y = f x in rnf'' y `seq` return y)
=======
    then timed dump_phases (now ("phase " <> n <> ": ") % elapsed) (return $!! f x)
>>>>>>> 1ab75f1e
    else return (f x)
#else
phase' _ _ f = f
#endif

<|MERGE_RESOLUTION|>--- conflicted
+++ resolved
@@ -1,14 +1,10 @@
-<<<<<<< HEAD
-{-# LANGUAGE AllowAmbiguousTypes                 #-}
+{-# LANGUAGE AllowAmbiguousTypes #-}
 {-# LANGUAGE CPP                 #-}
 {-# LANGUAGE FlexibleContexts    #-}
 {-# LANGUAGE RankNTypes          #-}
 {-# LANGUAGE ScopedTypeVariables #-}
 {-# LANGUAGE TypeApplications    #-}
-=======
-{-# LANGUAGE CPP               #-}
-{-# LANGUAGE OverloadedStrings #-}
->>>>>>> 1ab75f1e
+{-# LANGUAGE OverloadedStrings   #-}
 {-# OPTIONS_HADDOCK hide #-}
 -- |
 -- Module      : Data.Array.Accelerate.Trafo
@@ -57,7 +53,6 @@
 -- import qualified Data.Array.Accelerate.Trafo.Vectorise    as Vectorise
 
 import Control.DeepSeq
-<<<<<<< HEAD
 import qualified Data.Array.Accelerate.Trafo.Partitioning.ILP.Graph as Partitioning
 import Data.Array.Accelerate.Representation.Ground (DesugaredArrays, DesugaredAfun)
 import Data.Array.Accelerate.Trafo.Desugar (DesugarAcc, desugar, desugarAfun)
@@ -66,9 +61,7 @@
 import qualified Data.Array.Accelerate.Pretty.Operation   as Pretty
 import qualified Data.Array.Accelerate.Pretty.Schedule    as Pretty
 import Data.Array.Accelerate.Pretty.Partitioned ()
-=======
 import Data.Text.Lazy.Builder
->>>>>>> 1ab75f1e
 
 #ifdef ACCELERATE_DEBUG
 import Formatting
@@ -202,28 +195,19 @@
 -- Execute a phase of the compiler and (possibly) print some timing/gc
 -- statistics.
 --
-<<<<<<< HEAD
-phase :: NFData b => String -> (a -> b) -> a -> b
+phase :: NFData b => Builder -> (a -> b) -> a -> b
 phase n = phase' n rnf
 
 -- Execute a phase of the compiler and (possibly) print some timing/gc
 -- statistics.
 --
-phase' :: String -> (b -> ()) -> (a -> b) -> a -> b
-=======
-phase :: NFData b => Builder -> (a -> b) -> a -> b
->>>>>>> 1ab75f1e
+phase' :: Builder -> (b -> ()) -> (a -> b) -> a -> b
 #ifdef ACCELERATE_DEBUG
 phase' n rnf'' f x = unsafePerformIO $ do
   enabled <- getFlag dump_phases
   if enabled
-<<<<<<< HEAD
-    then timed dump_phases (\wall cpu -> printf "phase %s: %s" n (elapsed wall cpu)) (let y = f x in rnf'' y `seq` return y)
-=======
-    then timed dump_phases (now ("phase " <> n <> ": ") % elapsed) (return $!! f x)
->>>>>>> 1ab75f1e
+    then timed dump_phases (now ("phase " <> n <> ": ") % elapsed) (let y = f x in rnf'' y `seq` return y)
     else return (f x)
 #else
 phase' _ _ f = f
-#endif
-
+#endif