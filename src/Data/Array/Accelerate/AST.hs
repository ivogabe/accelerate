--- conflicted
+++ resolved
@@ -114,11 +114,7 @@
   liftIdx, liftTupleIdx,
   liftConst, liftSliceIndex, liftPrimConst, liftPrimFun,
   liftPreOpenAfun, liftPreOpenAcc, liftPreOpenFun, liftPreOpenExp,
-<<<<<<< HEAD
-  liftALhs, liftELhs, liftArray,
-=======
-  liftArray, liftArraysR, liftLHS,
->>>>>>> da18b951
+  liftALhs, liftELhs, liftArray, liftArraysR, liftTupleType,
 
   -- Utilities
   Exists(..), weakenWithLHS, (:>), weakenId, weakenSucc, weakenSucc', (.>), (>:>),
@@ -1736,7 +1732,6 @@
     Scanr1 f a                -> [|| Scanr1 $$(liftF f) $$(liftA a) ||]
     Scanr' f z a              -> [|| Scanr' $$(liftF f) $$(liftE z) $$(liftA a) ||]
     Permute f d p a           -> [|| Permute $$(liftF f) $$(liftA d) $$(liftF p) $$(liftA a) ||]
-<<<<<<< HEAD
     Backpermute shr sh p a    -> [|| Backpermute $$(liftShapeR shr) $$(liftE sh) $$(liftF p) $$(liftA a) ||]
     Stencil sr tp f b a       ->
       let
@@ -1751,13 +1746,13 @@
       in [|| Stencil2 $$(liftStencilR sr1) $$(liftStencilR sr2) $$(liftTupleType tp) $$(liftF f) $$(liftB repr1 b1) $$(liftA a1) $$(liftB repr2 b2) $$(liftA a2) ||]
 
 liftALhs :: ALeftHandSide arrs aenv aenv' -> Q (TExp (ALeftHandSide arrs aenv aenv'))
+liftALhs (LeftHandSideSingle repr) = [|| LeftHandSideSingle $$(liftArrayR repr) ||]
 liftALhs (LeftHandSideWildcard r)  = [|| LeftHandSideWildcard $$(liftArraysR r) ||]
-liftALhs (LeftHandSideSingle repr) = [|| LeftHandSideSingle $$(liftArrayR repr) ||]
 liftALhs (LeftHandSidePair a b)    = [|| LeftHandSidePair $$(liftALhs a) $$(liftALhs b) ||]
 
 liftELhs :: ELeftHandSide t env env' -> Q (TExp (ELeftHandSide t env env'))
+liftELhs (LeftHandSideSingle t)      = [|| LeftHandSideSingle $$(liftScalarType t) ||]
 liftELhs (LeftHandSideWildcard r)    = [|| LeftHandSideWildcard $$(liftTupleType r) ||]
-liftELhs (LeftHandSideSingle t)      = [|| LeftHandSideSingle $$(liftScalarType t) ||]
 liftELhs (LeftHandSidePair a b)      = [|| LeftHandSidePair $$(liftELhs a) $$(liftELhs b) ||]
 
 liftShapeR :: ShapeR sh -> Q (TExp (ShapeR sh))
@@ -1766,16 +1761,6 @@
 
 liftArrayR :: ArrayR a -> Q (TExp (ArrayR a))
 liftArrayR (ArrayR shr tp) = [|| ArrayR $$(liftShapeR shr) $$(liftTupleType tp) ||]
-=======
-    Backpermute sh p a        -> [|| Backpermute $$(liftE sh) $$(liftF p) $$(liftA a) ||]
-    Stencil f b a             -> [|| Stencil $$(liftF f) $$(liftB b) $$(liftA a) ||]
-    Stencil2 f b1 a1 b2 a2    -> [|| Stencil2 $$(liftF f) $$(liftB b1) $$(liftA a1) $$(liftB b2) $$(liftA a2) ||]
-
-liftLHS :: LeftHandSide arrs aenv aenv' -> Q (TExp (LeftHandSide arrs aenv aenv'))
-liftLHS LeftHandSideArray        = [|| LeftHandSideArray ||]
-liftLHS (LeftHandSideWildcard r) = [|| LeftHandSideWildcard $$(liftArraysR r) ||]
-liftLHS (LeftHandSidePair a b)   = [|| LeftHandSidePair $$(liftLHS a) $$(liftLHS b) ||]
->>>>>>> da18b951
 
 liftArraysR :: ArraysR arrs -> Q (TExp (ArraysR arrs))
 liftArraysR TupRunit          = [|| TupRunit ||]
