{-# LANGUAGE CPP, ExistentialQuantification #-}

module Test (

  Title, Description, Test(..), Status(..),
  allTests, verifyTest, benchmarkTest

) where

-- individual test implementations
import qualified Map
import qualified Zip
import qualified ZipWith
import qualified Fold
import qualified ScanSeg
import qualified Stencil
import qualified Stencil2
import qualified Permute
import qualified Backpermute

import qualified SASUM
import qualified SAXPY
import qualified DotP
import qualified Filter
import qualified SMVM
import qualified BlackScholes
import qualified Radix
import qualified SliceExamples

#ifdef ACCELERATE_IO
import qualified BlockCopy
#endif

import qualified Canny
import qualified IntegralImage
import qualified SharingRecovery

-- friends
import Util
import Config
import Validate

-- libraries
import Prelude                                          hiding (catch)
import Criterion                                        (Benchmark, bench, whnf)
import Data.Maybe
import Data.Array.IArray
import Control.Monad
import Control.Exception
import System.IO
import System.IO.Unsafe
import System.Console.CmdArgs                           (getVerbosity, Verbosity(..))

import Data.Array.Accelerate                            (Acc)
import qualified Data.Array.Accelerate                  as Acc
import qualified Data.Array.Accelerate.Interpreter      as Interpreter

#ifdef ACCELERATE_CUDA_BACKEND
import qualified Data.Array.Accelerate.CUDA             as CUDA
#endif


data Status
  = Ok
  | Skipped
  | Failed String

instance Eq Status where
  Ok      == Ok      = True
  Skipped == Skipped = True
  _       == _       = False

instance Show Status where
  show Ok         = "Ok"
  show Skipped    = "Skipped"
  show (Failed s) = "Failed: " ++ s


type Title       = String
type Description = String

data Test
  -- A cannonical test program, where we have a reference implementation that
  -- the Accelerate program must match. The 'convert' field is slightly magic:
  -- we need to carry it around as a proof that ELtRepr sh ~ EltRepr ix.
  --
  = forall array ix sh e. (Similar e, Acc.Elt e, Acc.Shape sh, Show ix, Show e, IArray array e, Ix ix) => Test
  { title       :: Title
  , description :: Description
  , reference   :: () -> array ix e
  , accelerate  :: () -> Acc (Acc.Array sh e)
  , convert     :: Acc.Array sh e -> array ix e
  }

  -- No reference implementation, so the result can not be validated, but we can
  -- check that no exceptions are thrown, and benchmark the operation.
  --
  | forall sh e. (Acc.Elt e, Acc.Shape sh) => TestNoRef
  { title       :: Title
  , description :: Description
  , accelerate  :: () -> Acc (Acc.Array sh e)
  }

  -- An IO action. Run once to verify that no exceptions are thrown, do not
  -- benchmark.
  --
  | forall a. TestIO
  { title       :: Title
  , description :: Description
  , action      :: IO a
  }


allTests :: Config -> IO [Test]
allTests cfg = sequence'
  [

    -- primitive functions
    mkTest "map-abs"               "absolute value of each element"             $ Map.run "abs" n
  , mkTest "map-plus"              "add a constant to each element"             $ Map.run "plus" n
  , mkTest "map-square"            "square of each element"                     $ Map.run "square" n
  , mkTest "zip"                   "vector zip"                                 $ Zip.run n
  , mkTest "zipWith-plus"          "element-wise addition"                      $ ZipWith.run "plus" n
  , mkTest "fold-sum"              "vector reduction: fold (+) 0"               $ Fold.run "sum" n
  , mkTest "fold-product"          "vector product: fold (*) 1"                 $ Fold.run "product" n
  , mkTest "fold-maximum"          "maximum of a vector: fold1 max"             $ Fold.run "maximum" n
  , mkTest "fold-minimum"          "minimum of a vector: fold1 min"             $ Fold.run "minimum" n
  , mkTest "fold-2d-sum"           "reduction along innermost matrix dimension" $ Fold.run2d "sum-2d" n
  , mkTest "fold-2d-product"       "product along innermost matrix dimension"   $ Fold.run2d "product-2d" n
  , mkTest "scanseg-sum"           "segmented reduction"                        $ ScanSeg.run "sum" n
  , mkTest "stencil-1D"            "3-element vector"                           $ Stencil.run "1D" n
  , mkTest "stencil-2D"            "3x3 pattern"                                $ Stencil.run2D "2D" n
  , mkTest "stencil-3D"            "3x3x3 pattern"                              $ Stencil.run3D "3D" n
  , mkTest "stencil-3x3-cross"     "3x3 cross pattern"                          $ Stencil.run2D "3x3-cross" n
  , mkTest "stencil-3x3-pair"      "3x3 non-symmetric pattern with pairs"       $ Stencil.run2D "3x3-pair" n
  , mkTest "stencil2-2D"           "3x3 pattern"                                $ Stencil2.run2D "2D" n
  , mkTest "permute-hist"          "histogram"                                  $ Permute.run "histogram" n
  , mkTest "backpermute-reverse"   "reverse a vector"                           $ Backpermute.run "reverse" n
  , mkTest "backpermute-transpose" "transpose a matrix"                         $ Backpermute.run2d "transpose" n

    -- simple examples
  , mkTest "sasum"                 "sum of absolute values"                     $ SASUM.run n
  , mkTest "saxpy"                 "scalar alpha*x + y"                         $ SAXPY.run n
  , mkTest "dotp"                  "vector dot-product"                         $ DotP.run n
  , mkTest "filter"                "return elements that satisfy a predicate"   $ Filter.run n
  , mkTest "smvm"                  "sparse-matrix vector multiplication"        $ SMVM.run (cfgMatrix cfg)
  , mkTest "black-scholes"         "Black-Scholes option pricing"               $ BlackScholes.run n
  , mkTest "radixsort"             "radix sort"                                 $ Radix.run n

#ifdef ACCELERATE_IO
    -- Array IO
  , mkIO   "io"                    "array IO test"                              $ BlockCopy.run
#endif

<<<<<<< HEAD
    -- image processing
  , mkNoRef "canny"                "canny edge detection"                       $ Canny.run img
  , mkNoRef "integral-image"       "image integral (2D scan)"                   $ IntegralImage.run img
    -- slices
  , mkTest "slices"                "replicate (Z:.2:.All:.All)"                 $ SliceExamples.run1
  , mkTest "slices"                "replicate (Z:.All:.2:.All)"                 $ SliceExamples.run2
  , mkTest "slices"                "replicate (Z:.All:.All:.2)"                 $ SliceExamples.run3
  , mkTest "slices"                "replicate (Any:.2)"                         $ SliceExamples.run4
  , mkTest "slices"                "replicate (Z:.2:.2:.2)"                     $ SliceExamples.run5

=======
  --  image processing
  , mkNoRef "canny"          "canny edge detection"                       $ Canny.run img
  , mkNoRef "integral-image" "image integral (2D scan)"                   $ IntegralImage.run img
  -- slices
  , mkTest "slices"  "replicate (Z:.2:.All:.All)" $ SliceExamples.run1
  , mkTest "slices"  "replicate (Z:.All:.2:.All)" $ SliceExamples.run2
  , mkTest "slices"  "replicate (Z:.All:.All:.2)" $ SliceExamples.run3
  , mkTest "slices"  "replicate (Any:.2)"         $ SliceExamples.run4  
  , mkTest "slices"  "replicate (Z:.2:.2:.2)"     $ SliceExamples.run5
  --
  , mkIO "sharing-recovery" "simple"    $ return (show SharingRecovery.simple)
  , mkIO "sharing-recovery" "orderFail" $ return (show SharingRecovery.orderFail)
  , mkIO "sharing-recovery" "testSort"  $ return (show SharingRecovery.testSort)
  , mkIO "sharing-recovery" "muchSharing" $ return (show $ SharingRecovery.muchSharing 20)
  , mkIO "sharing-recovery" "bfsFail"   $ return (show SharingRecovery.bfsFail)
  , mkIO "sharing-recovery" "twoLetsSameLevel"  $ return (show SharingRecovery.twoLetsSameLevel)
  , mkIO "sharing-recovery" "twoLetsSameLevel2" $ return (show SharingRecovery.twoLetsSameLevel2)
  , mkIO "sharing-recovery" "noLetAtTop"   $ return (show SharingRecovery.noLetAtTop)
  , mkIO "sharing-recovery" "noLetAtTop2"   $ return (show SharingRecovery.noLetAtTop2)
  , mkIO "sharing-recovery" "pipe" $ return (show SharingRecovery.pipe)
>>>>>>> 028c1a08
  ]
  where
    n   = cfgElements cfg
    img = fromMaybe (error "no image file specified") (cfgImage cfg)
    --
    mkTest name desc builder = do
      ~(ref,acc) <- unsafeInterleaveIO builder  -- must be super lazy
      return $ Test name desc ref acc Acc.toIArray

    mkNoRef name desc builder = do
      acc <- unsafeInterleaveIO builder
      return $ TestNoRef name desc acc

    mkIO name desc act = return $ TestIO name desc act



-- How to evaluate Accelerate programs with the chosen backend?
--
backend :: Acc.Arrays a => Config -> Acc a -> a
backend cfg =
  case cfgBackend cfg of
    Interpreter -> Interpreter.run
#ifdef ACCELERATE_CUDA_BACKEND
    CUDA        -> CUDA.run
#endif


-- Verify that the Accelerate and reference implementations yield the same
-- result in the chosen backend
--
verifyTest :: Config -> Test -> IO Status
verifyTest cfg test = do
  quiet <- (==Quiet) `fmap` getVerbosity
  verify quiet `catch` \e -> let r = Failed (show (e :: SomeException))
                             in  putStrLn (show r) >> return r
  where
    run acc      = backend cfg $ acc ()
    verify quiet = do
      unless quiet $ putStr (title test ++ ": ") >> hFlush stdout
      result <- case test of
        Test _ _ ref acc cvt ->
          return $ case validate (ref ()) (cvt $ run acc) of
                     []   -> Ok
                     errs -> Failed . unlines . ("":)
                                    $ map (\(i,v) -> ">>> " ++ shows i " : " ++ show v) errs

        TestNoRef _ _ acc -> return $ run acc `seq` Ok
        TestIO _ _ act    -> act >>= \v -> v `seq` return Ok
      --
      unless quiet $ putStrLn (show result)
      return result


-- Benchmark a test with Criterion
--
benchmarkTest :: Config -> Test -> Maybe Benchmark
benchmarkTest cfg (Test name _ _ acc _)  = Just . bench name $ whnf (backend cfg . acc) ()
benchmarkTest cfg (TestNoRef name _ acc) = Just . bench name $ whnf (backend cfg . acc) ()
benchmarkTest _   (TestIO _ _ _)         = Nothing
<|MERGE_RESOLUTION|>--- conflicted
+++ resolved
@@ -152,18 +152,6 @@
   , mkIO   "io"                    "array IO test"                              $ BlockCopy.run
 #endif
 
-<<<<<<< HEAD
-    -- image processing
-  , mkNoRef "canny"                "canny edge detection"                       $ Canny.run img
-  , mkNoRef "integral-image"       "image integral (2D scan)"                   $ IntegralImage.run img
-    -- slices
-  , mkTest "slices"                "replicate (Z:.2:.All:.All)"                 $ SliceExamples.run1
-  , mkTest "slices"                "replicate (Z:.All:.2:.All)"                 $ SliceExamples.run2
-  , mkTest "slices"                "replicate (Z:.All:.All:.2)"                 $ SliceExamples.run3
-  , mkTest "slices"                "replicate (Any:.2)"                         $ SliceExamples.run4
-  , mkTest "slices"                "replicate (Z:.2:.2:.2)"                     $ SliceExamples.run5
-
-=======
   --  image processing
   , mkNoRef "canny"          "canny edge detection"                       $ Canny.run img
   , mkNoRef "integral-image" "image integral (2D scan)"                   $ IntegralImage.run img
@@ -184,7 +172,6 @@
   , mkIO "sharing-recovery" "noLetAtTop"   $ return (show SharingRecovery.noLetAtTop)
   , mkIO "sharing-recovery" "noLetAtTop2"   $ return (show SharingRecovery.noLetAtTop2)
   , mkIO "sharing-recovery" "pipe" $ return (show SharingRecovery.pipe)
->>>>>>> 028c1a08
   ]
   where
     n   = cfgElements cfg
@@ -199,7 +186,6 @@
       return $ TestNoRef name desc acc
 
     mkIO name desc act = return $ TestIO name desc act
-
 
 
 -- How to evaluate Accelerate programs with the chosen backend?
