{-# LANGUAGE ConstraintKinds       #-}
{-# LANGUAGE FlexibleContexts      #-}
{-# LANGUAGE FlexibleInstances     #-}
{-# LANGUAGE MultiParamTypeClasses #-}
{-# LANGUAGE PatternGuards         #-}
<<<<<<< HEAD
{-# LANGUAGE RebindableSyntax      #-}
=======
>>>>>>> 2e914a46
{-# LANGUAGE ScopedTypeVariables   #-}
{-# LANGUAGE TypeFamilies          #-}
{-# LANGUAGE TypeOperators         #-}
-- |
-- Module      : Data.Array.Accelerate.Prelude
-- Copyright   : [2009..2014] Manuel M T Chakravarty, Gabriele Keller, Trevor L. McDonell
--               [2010..2011] Ben Lever
-- License     : BSD3
--
-- Maintainer  : Manuel M T Chakravarty <chak@cse.unsw.edu.au>
-- Stability   : experimental
-- Portability : non-portable (GHC extensions)
--
-- Standard functions that are not part of the core set (directly represented in
-- the AST), but are instead implemented in terms of the core set.
--

module Data.Array.Accelerate.Prelude (

  -- * Element-wise operations
  indexed,
  imap,

  -- * Zipping
  zipWith3, zipWith4, zipWith5, zipWith6, zipWith7, zipWith8, zipWith9,
  izipWith, izipWith3, izipWith4, izipWith5, izipWith6, izipWith7, izipWith8, izipWith9,
  zip, zip3, zip4, zip5, zip6, zip7, zip8, zip9,

  -- * Unzipping
  unzip, unzip3, unzip4, unzip5, unzip6, unzip7, unzip8, unzip9,

  -- * Reductions
  foldAll, fold1All,

  -- ** Specialised folds
  all, any, and, or, sum, product, minimum, maximum,

  -- * Scans
  prescanl, postscanl, prescanr, postscanr,

  -- ** Segmented scans
  scanlSeg, scanl'Seg, scanl1Seg, prescanlSeg, postscanlSeg,
  scanrSeg, scanr'Seg, scanr1Seg, prescanrSeg, postscanrSeg,

  -- * Shape manipulation
  flatten,

  -- * Enumeration and filling
  fill, enumFromN, enumFromStepN,

  -- * Concatenation
  (++),

  -- * Working with predicates
  -- ** Filtering
  filter,

  -- ** Scatter / Gather
  scatter, scatterIf,
  gather,  gatherIf,

  -- * Permutations
  reverse, transpose,

  -- * Extracting sub-vectors
  init, tail, take, drop, slit,

  -- * Controlling execution
  compute,

  -- * Flow control
  IfThenElse(..),

  -- ** Array-level
  (?|),

  -- ** Expression-level
  (?), caseof,

  -- * Scalar iteration
  iterate,

  -- * Scalar reduction
  sfoldl, -- sfoldr,

  -- * Lifting and unlifting
  Lift(..), Unlift(..),
  lift1, lift2, lift3, ilift1, ilift2, ilift3,

  -- ** Tuple construction and destruction
  fst, afst, snd, asnd, curry, uncurry,

  -- ** Index construction and destruction
  index0, index1, unindex1, index2, unindex2, index3, unindex3,

  -- * Array operations with a scalar result
  the, null, length,

  -- * Sequence operations
  -- fromSeq, fromSeqElems, fromSeqShapes, toSeqInner, toSeqOuter2, toSeqOuter3, generateSeq,

) where

-- avoid clashes with Prelude functions
--
import Data.Typeable                                                ( gcast )
import GHC.Base                                                     ( Constraint )
import Prelude                                                      ( (.), ($), Maybe(..), const, id, fromInteger, flip, undefined, fail )
import qualified Prelude                                            as P

-- friends
import Data.Array.Accelerate.Analysis.Match
import Data.Array.Accelerate.Array.Sugar                            hiding ( (!), ignore, shape, size, intersect, toIndex, fromIndex )
import Data.Array.Accelerate.Classes
import Data.Array.Accelerate.Language
import Data.Array.Accelerate.Lift
import Data.Array.Accelerate.Smart
import Data.Array.Accelerate.Type

import Data.Array.Accelerate.Data.Bits


-- Element-wise operations
-- -----------------------

-- | Pair each element with its index
--
indexed :: (Shape sh, Elt a) => Acc (Array sh a) -> Acc (Array sh (sh, a))
indexed xs = zip (generate (shape xs) id) xs

-- | Apply a function to every element of an array and its index
--
imap :: (Shape sh, Elt a, Elt b)
     => (Exp sh -> Exp a -> Exp b)
     -> Acc (Array sh a)
     -> Acc (Array sh b)
imap f xs = zipWith f (generate (shape xs) id) xs


-- | Zip three arrays with the given function, analogous to 'zipWith'.
--
zipWith3 :: (Shape sh, Elt a, Elt b, Elt c, Elt d)
         => (Exp a -> Exp b -> Exp c -> Exp d)
         -> Acc (Array sh a)
         -> Acc (Array sh b)
         -> Acc (Array sh c)
         -> Acc (Array sh d)
zipWith3 f as bs cs
  = generate (shape as `intersect` shape bs `intersect` shape cs)
             (\ix -> f (as ! ix) (bs ! ix) (cs ! ix))

-- | Zip four arrays with the given function, analogous to 'zipWith'.
--
zipWith4 :: (Shape sh, Elt a, Elt b, Elt c, Elt d, Elt e)
         => (Exp a -> Exp b -> Exp c -> Exp d -> Exp e)
         -> Acc (Array sh a)
         -> Acc (Array sh b)
         -> Acc (Array sh c)
         -> Acc (Array sh d)
         -> Acc (Array sh e)
zipWith4 f as bs cs ds
  = generate (shape as `intersect` shape bs `intersect`
              shape cs `intersect` shape ds)
             (\ix -> f (as ! ix) (bs ! ix) (cs ! ix) (ds ! ix))

-- | Zip five arrays with the given function, analogous to 'zipWith'.
--
zipWith5 :: (Shape sh, Elt a, Elt b, Elt c, Elt d, Elt e, Elt f)
         => (Exp a -> Exp b -> Exp c -> Exp d -> Exp e -> Exp f)
         -> Acc (Array sh a)
         -> Acc (Array sh b)
         -> Acc (Array sh c)
         -> Acc (Array sh d)
         -> Acc (Array sh e)
         -> Acc (Array sh f)
zipWith5 f as bs cs ds es
  = generate (shape as `intersect` shape bs `intersect` shape cs
                       `intersect` shape ds `intersect` shape es)
             (\ix -> f (as ! ix) (bs ! ix) (cs ! ix) (ds ! ix) (es ! ix))

-- | Zip six arrays with the given function, analogous to 'zipWith'.
--
zipWith6 :: (Shape sh, Elt a, Elt b, Elt c, Elt d, Elt e, Elt f, Elt g)
         => (Exp a -> Exp b -> Exp c -> Exp d -> Exp e -> Exp f -> Exp g)
         -> Acc (Array sh a)
         -> Acc (Array sh b)
         -> Acc (Array sh c)
         -> Acc (Array sh d)
         -> Acc (Array sh e)
         -> Acc (Array sh f)
         -> Acc (Array sh g)
zipWith6 f as bs cs ds es fs
  = generate (shape as `intersect` shape bs `intersect` shape cs
                       `intersect` shape ds `intersect` shape es
                       `intersect` shape fs)
             (\ix -> f (as ! ix) (bs ! ix) (cs ! ix) (ds ! ix) (es ! ix) (fs ! ix))

-- | Zip seven arrays with the given function, analogous to 'zipWith'.
--
zipWith7 :: (Shape sh, Elt a, Elt b, Elt c, Elt d, Elt e, Elt f, Elt g, Elt h)
         => (Exp a -> Exp b -> Exp c -> Exp d -> Exp e -> Exp f -> Exp g -> Exp h)
         -> Acc (Array sh a)
         -> Acc (Array sh b)
         -> Acc (Array sh c)
         -> Acc (Array sh d)
         -> Acc (Array sh e)
         -> Acc (Array sh f)
         -> Acc (Array sh g)
         -> Acc (Array sh h)
zipWith7 f as bs cs ds es fs gs
  = generate (shape as `intersect` shape bs `intersect` shape cs
                       `intersect` shape ds `intersect` shape es
                       `intersect` shape fs `intersect` shape gs)
             (\ix -> f (as ! ix) (bs ! ix) (cs ! ix) (ds ! ix) (es ! ix) (fs ! ix) (gs ! ix))

-- | Zip eight arrays with the given function, analogous to 'zipWith'.
--
zipWith8 :: (Shape sh, Elt a, Elt b, Elt c, Elt d, Elt e, Elt f, Elt g, Elt h, Elt i)
         => (Exp a -> Exp b -> Exp c -> Exp d -> Exp e -> Exp f -> Exp g -> Exp h -> Exp i)
         -> Acc (Array sh a)
         -> Acc (Array sh b)
         -> Acc (Array sh c)
         -> Acc (Array sh d)
         -> Acc (Array sh e)
         -> Acc (Array sh f)
         -> Acc (Array sh g)
         -> Acc (Array sh h)
         -> Acc (Array sh i)
zipWith8 f as bs cs ds es fs gs hs
  = generate (shape as `intersect` shape bs `intersect` shape cs
                       `intersect` shape ds `intersect` shape es
                       `intersect` shape fs `intersect` shape gs
                       `intersect` shape hs)
             (\ix -> f (as ! ix) (bs ! ix) (cs ! ix) (ds ! ix) (es ! ix) (fs ! ix) (gs ! ix) (hs ! ix))

-- | Zip nine arrays with the given function, analogous to 'zipWith'.
--
zipWith9 :: (Shape sh, Elt a, Elt b, Elt c, Elt d, Elt e, Elt f, Elt g, Elt h, Elt i, Elt j)
         => (Exp a -> Exp b -> Exp c -> Exp d -> Exp e -> Exp f -> Exp g -> Exp h -> Exp i -> Exp j)
         -> Acc (Array sh a)
         -> Acc (Array sh b)
         -> Acc (Array sh c)
         -> Acc (Array sh d)
         -> Acc (Array sh e)
         -> Acc (Array sh f)
         -> Acc (Array sh g)
         -> Acc (Array sh h)
         -> Acc (Array sh i)
         -> Acc (Array sh j)
zipWith9 f as bs cs ds es fs gs hs is
  = generate (shape as `intersect` shape bs `intersect` shape cs
                       `intersect` shape ds `intersect` shape es
                       `intersect` shape fs `intersect` shape gs
                       `intersect` shape hs `intersect` shape is)
             (\ix -> f (as ! ix) (bs ! ix) (cs ! ix) (ds ! ix) (es ! ix) (fs ! ix) (gs ! ix) (hs ! ix) (is ! ix))


-- | Zip two arrays with a function that also takes the elements' index
--
izipWith :: (Shape sh, Elt a, Elt b, Elt c)
         => (Exp sh -> Exp a -> Exp b -> Exp c)
         -> Acc (Array sh a)
         -> Acc (Array sh b)
         -> Acc (Array sh c)
izipWith f as bs
  = generate (shape as `intersect` shape bs)
             (\ix -> f ix (as ! ix) (bs ! ix))

-- | Zip three arrays with a function that also takes the elements index,
-- analogous to 'izipWith'.
--
izipWith3 :: (Shape sh, Elt a, Elt b, Elt c, Elt d)
          => (Exp sh -> Exp a -> Exp b -> Exp c -> Exp d)
          -> Acc (Array sh a)
          -> Acc (Array sh b)
          -> Acc (Array sh c)
          -> Acc (Array sh d)
izipWith3 f as bs cs
  = generate (shape as `intersect` shape bs `intersect` shape cs)
             (\ix -> f ix (as ! ix) (bs ! ix) (cs ! ix))

-- | Zip four arrays with the given function that also takes the elements index,
-- analogous to 'zipWith'.
--
izipWith4 :: (Shape sh, Elt a, Elt b, Elt c, Elt d, Elt e)
          => (Exp sh -> Exp a -> Exp b -> Exp c -> Exp d -> Exp e)
          -> Acc (Array sh a)
          -> Acc (Array sh b)
          -> Acc (Array sh c)
          -> Acc (Array sh d)
          -> Acc (Array sh e)
izipWith4 f as bs cs ds
  = generate (shape as `intersect` shape bs `intersect`
              shape cs `intersect` shape ds)
             (\ix -> f ix (as ! ix) (bs ! ix) (cs ! ix) (ds ! ix))

-- | Zip five arrays with the given function that also takes the elements index,
-- analogous to 'zipWith'.
--
izipWith5 :: (Shape sh, Elt a, Elt b, Elt c, Elt d, Elt e, Elt f)
          => (Exp sh -> Exp a -> Exp b -> Exp c -> Exp d -> Exp e -> Exp f)
          -> Acc (Array sh a)
          -> Acc (Array sh b)
          -> Acc (Array sh c)
          -> Acc (Array sh d)
          -> Acc (Array sh e)
          -> Acc (Array sh f)
izipWith5 f as bs cs ds es
  = generate (shape as `intersect` shape bs `intersect` shape cs
                       `intersect` shape ds `intersect` shape es)
             (\ix -> f ix (as ! ix) (bs ! ix) (cs ! ix) (ds ! ix) (es ! ix))

-- | Zip six arrays with the given function that also takes the elements index,
-- analogous to 'zipWith'.
--
izipWith6 :: (Shape sh, Elt a, Elt b, Elt c, Elt d, Elt e, Elt f, Elt g)
          => (Exp sh -> Exp a -> Exp b -> Exp c -> Exp d -> Exp e -> Exp f -> Exp g)
          -> Acc (Array sh a)
          -> Acc (Array sh b)
          -> Acc (Array sh c)
          -> Acc (Array sh d)
          -> Acc (Array sh e)
          -> Acc (Array sh f)
          -> Acc (Array sh g)
izipWith6 f as bs cs ds es fs
  = generate (shape as `intersect` shape bs `intersect` shape cs
                       `intersect` shape ds `intersect` shape es
                       `intersect` shape fs)
             (\ix -> f ix (as ! ix) (bs ! ix) (cs ! ix) (ds ! ix) (es ! ix) (fs ! ix))

-- | Zip seven arrays with the given function that also takes the elements
-- index, analogous to 'zipWith'.
--
izipWith7 :: (Shape sh, Elt a, Elt b, Elt c, Elt d, Elt e, Elt f, Elt g, Elt h)
          => (Exp sh -> Exp a -> Exp b -> Exp c -> Exp d -> Exp e -> Exp f -> Exp g -> Exp h)
          -> Acc (Array sh a)
          -> Acc (Array sh b)
          -> Acc (Array sh c)
          -> Acc (Array sh d)
          -> Acc (Array sh e)
          -> Acc (Array sh f)
          -> Acc (Array sh g)
          -> Acc (Array sh h)
izipWith7 f as bs cs ds es fs gs
  = generate (shape as `intersect` shape bs `intersect` shape cs
                       `intersect` shape ds `intersect` shape es
                       `intersect` shape fs `intersect` shape gs)
             (\ix -> f ix (as ! ix) (bs ! ix) (cs ! ix) (ds ! ix) (es ! ix) (fs ! ix) (gs ! ix))

-- | Zip eight arrays with the given function that also takes the elements
-- index, analogous to 'zipWith'.
--
izipWith8 :: (Shape sh, Elt a, Elt b, Elt c, Elt d, Elt e, Elt f, Elt g, Elt h, Elt i)
          => (Exp sh -> Exp a -> Exp b -> Exp c -> Exp d -> Exp e -> Exp f -> Exp g -> Exp h -> Exp i)
          -> Acc (Array sh a)
          -> Acc (Array sh b)
          -> Acc (Array sh c)
          -> Acc (Array sh d)
          -> Acc (Array sh e)
          -> Acc (Array sh f)
          -> Acc (Array sh g)
          -> Acc (Array sh h)
          -> Acc (Array sh i)
izipWith8 f as bs cs ds es fs gs hs
  = generate (shape as `intersect` shape bs `intersect` shape cs
                       `intersect` shape ds `intersect` shape es
                       `intersect` shape fs `intersect` shape gs
                       `intersect` shape hs)
             (\ix -> f ix (as ! ix) (bs ! ix) (cs ! ix) (ds ! ix) (es ! ix) (fs ! ix) (gs ! ix) (hs ! ix))

-- | Zip nine arrays with the given function that also takes the elements index,
-- analogous to 'zipWith'.
--
izipWith9 :: (Shape sh, Elt a, Elt b, Elt c, Elt d, Elt e, Elt f, Elt g, Elt h, Elt i, Elt j)
          => (Exp sh -> Exp a -> Exp b -> Exp c -> Exp d -> Exp e -> Exp f -> Exp g -> Exp h -> Exp i -> Exp j)
          -> Acc (Array sh a)
          -> Acc (Array sh b)
          -> Acc (Array sh c)
          -> Acc (Array sh d)
          -> Acc (Array sh e)
          -> Acc (Array sh f)
          -> Acc (Array sh g)
          -> Acc (Array sh h)
          -> Acc (Array sh i)
          -> Acc (Array sh j)
izipWith9 f as bs cs ds es fs gs hs is
  = generate (shape as `intersect` shape bs `intersect` shape cs
                       `intersect` shape ds `intersect` shape es
                       `intersect` shape fs `intersect` shape gs
                       `intersect` shape hs `intersect` shape is)
             (\ix -> f ix (as ! ix) (bs ! ix) (cs ! ix) (ds ! ix) (es ! ix) (fs ! ix) (gs ! ix) (hs ! ix) (is ! ix))


-- | Combine the elements of two arrays pairwise.  The shape of the result is
-- the intersection of the two argument shapes.
--
zip :: (Shape sh, Elt a, Elt b)
    => Acc (Array sh a)
    -> Acc (Array sh b)
    -> Acc (Array sh (a, b))
zip = zipWith (curry lift)

-- | Take three arrays and return an array of triples, analogous to zip.
--
zip3 :: (Shape sh, Elt a, Elt b, Elt c)
     => Acc (Array sh a)
     -> Acc (Array sh b)
     -> Acc (Array sh c)
     -> Acc (Array sh (a, b, c))
zip3 = zipWith3 (\a b c -> lift (a,b,c))

-- | Take four arrays and return an array of quadruples, analogous to zip.
--
zip4 :: (Shape sh, Elt a, Elt b, Elt c, Elt d)
     => Acc (Array sh a)
     -> Acc (Array sh b)
     -> Acc (Array sh c)
     -> Acc (Array sh d)
     -> Acc (Array sh (a, b, c, d))
zip4 = zipWith4 (\a b c d -> lift (a,b,c,d))

-- | Take five arrays and return an array of five-tuples, analogous to zip.
--
zip5 :: (Shape sh, Elt a, Elt b, Elt c, Elt d, Elt e)
     => Acc (Array sh a)
     -> Acc (Array sh b)
     -> Acc (Array sh c)
     -> Acc (Array sh d)
     -> Acc (Array sh e)
     -> Acc (Array sh (a, b, c, d, e))
zip5 = zipWith5 (\a b c d e -> lift (a,b,c,d,e))

-- | Take six arrays and return an array of six-tuples, analogous to zip.
--
zip6 :: (Shape sh, Elt a, Elt b, Elt c, Elt d, Elt e, Elt f)
     => Acc (Array sh a)
     -> Acc (Array sh b)
     -> Acc (Array sh c)
     -> Acc (Array sh d)
     -> Acc (Array sh e)
     -> Acc (Array sh f)
     -> Acc (Array sh (a, b, c, d, e, f))
zip6 = zipWith6 (\a b c d e f -> lift (a,b,c,d,e,f))

-- | Take seven arrays and return an array of seven-tuples, analogous to zip.
--
zip7 :: (Shape sh, Elt a, Elt b, Elt c, Elt d, Elt e, Elt f, Elt g)
     => Acc (Array sh a)
     -> Acc (Array sh b)
     -> Acc (Array sh c)
     -> Acc (Array sh d)
     -> Acc (Array sh e)
     -> Acc (Array sh f)
     -> Acc (Array sh g)
     -> Acc (Array sh (a, b, c, d, e, f, g))
zip7 = zipWith7 (\a b c d e f g -> lift (a,b,c,d,e,f,g))

-- | Take seven arrays and return an array of seven-tuples, analogous to zip.
--
zip8 :: (Shape sh, Elt a, Elt b, Elt c, Elt d, Elt e, Elt f, Elt g, Elt h)
     => Acc (Array sh a)
     -> Acc (Array sh b)
     -> Acc (Array sh c)
     -> Acc (Array sh d)
     -> Acc (Array sh e)
     -> Acc (Array sh f)
     -> Acc (Array sh g)
     -> Acc (Array sh h)
     -> Acc (Array sh (a, b, c, d, e, f, g, h))
zip8 = zipWith8 (\a b c d e f g h -> lift (a,b,c,d,e,f,g,h))

-- | Take seven arrays and return an array of seven-tuples, analogous to zip.
--
zip9 :: (Shape sh, Elt a, Elt b, Elt c, Elt d, Elt e, Elt f, Elt g, Elt h, Elt i)
     => Acc (Array sh a)
     -> Acc (Array sh b)
     -> Acc (Array sh c)
     -> Acc (Array sh d)
     -> Acc (Array sh e)
     -> Acc (Array sh f)
     -> Acc (Array sh g)
     -> Acc (Array sh h)
     -> Acc (Array sh i)
     -> Acc (Array sh (a, b, c, d, e, f, g, h, i))
zip9 = zipWith9 (\a b c d e f g h i -> lift (a,b,c,d,e,f,g,h,i))


-- | The converse of 'zip', but the shape of the two results is identical to the
-- shape of the argument.
--
unzip :: (Shape sh, Elt a, Elt b)
      => Acc (Array sh (a, b))
      -> (Acc (Array sh a), Acc (Array sh b))
unzip arr = (map fst arr, map snd arr)

-- | Take an array of triples and return three arrays, analogous to unzip.
--
unzip3 :: (Shape sh, Elt a, Elt b, Elt c)
       => Acc (Array sh (a, b, c))
       -> (Acc (Array sh a), Acc (Array sh b), Acc (Array sh c))
unzip3 xs = (map get1 xs, map get2 xs, map get3 xs)
  where
    get1 x = let (a,_,_) = untup3 x in a
    get2 x = let (_,b,_) = untup3 x in b
    get3 x = let (_,_,c) = untup3 x in c


-- | Take an array of quadruples and return four arrays, analogous to unzip.
--
unzip4 :: (Shape sh, Elt a, Elt b, Elt c, Elt d)
       => Acc (Array sh (a, b, c, d))
       -> (Acc (Array sh a), Acc (Array sh b), Acc (Array sh c), Acc (Array sh d))
unzip4 xs = (map get1 xs, map get2 xs, map get3 xs, map get4 xs)
  where
    get1 x = let (a,_,_,_) = untup4 x in a
    get2 x = let (_,b,_,_) = untup4 x in b
    get3 x = let (_,_,c,_) = untup4 x in c
    get4 x = let (_,_,_,d) = untup4 x in d

-- | Take an array of 5-tuples and return five arrays, analogous to unzip.
--
unzip5 :: (Shape sh, Elt a, Elt b, Elt c, Elt d, Elt e)
       => Acc (Array sh (a, b, c, d, e))
       -> (Acc (Array sh a), Acc (Array sh b), Acc (Array sh c), Acc (Array sh d), Acc (Array sh e))
unzip5 xs = (map get1 xs, map get2 xs, map get3 xs, map get4 xs, map get5 xs)
  where
    get1 x = let (a,_,_,_,_) = untup5 x in a
    get2 x = let (_,b,_,_,_) = untup5 x in b
    get3 x = let (_,_,c,_,_) = untup5 x in c
    get4 x = let (_,_,_,d,_) = untup5 x in d
    get5 x = let (_,_,_,_,e) = untup5 x in e

-- | Take an array of 6-tuples and return six arrays, analogous to unzip.
--
unzip6 :: (Shape sh, Elt a, Elt b, Elt c, Elt d, Elt e, Elt f)
       => Acc (Array sh (a, b, c, d, e, f))
       -> ( Acc (Array sh a), Acc (Array sh b), Acc (Array sh c)
          , Acc (Array sh d), Acc (Array sh e), Acc (Array sh f))
unzip6 xs = (map get1 xs, map get2 xs, map get3 xs, map get4 xs, map get5 xs, map get6 xs)
  where
    get1 x = let (a,_,_,_,_,_) = untup6 x in a
    get2 x = let (_,b,_,_,_,_) = untup6 x in b
    get3 x = let (_,_,c,_,_,_) = untup6 x in c
    get4 x = let (_,_,_,d,_,_) = untup6 x in d
    get5 x = let (_,_,_,_,e,_) = untup6 x in e
    get6 x = let (_,_,_,_,_,f) = untup6 x in f

-- | Take an array of 7-tuples and return seven arrays, analogous to unzip.
--
unzip7 :: (Shape sh, Elt a, Elt b, Elt c, Elt d, Elt e, Elt f, Elt g)
       => Acc (Array sh (a, b, c, d, e, f, g))
       -> ( Acc (Array sh a), Acc (Array sh b), Acc (Array sh c)
          , Acc (Array sh d), Acc (Array sh e), Acc (Array sh f)
          , Acc (Array sh g))
unzip7 xs = ( map get1 xs, map get2 xs, map get3 xs
            , map get4 xs, map get5 xs, map get6 xs
            , map get7 xs )
  where
    get1 x = let (a,_,_,_,_,_,_) = untup7 x in a
    get2 x = let (_,b,_,_,_,_,_) = untup7 x in b
    get3 x = let (_,_,c,_,_,_,_) = untup7 x in c
    get4 x = let (_,_,_,d,_,_,_) = untup7 x in d
    get5 x = let (_,_,_,_,e,_,_) = untup7 x in e
    get6 x = let (_,_,_,_,_,f,_) = untup7 x in f
    get7 x = let (_,_,_,_,_,_,g) = untup7 x in g

-- | Take an array of 8-tuples and return eight arrays, analogous to unzip.
--
unzip8 :: (Shape sh, Elt a, Elt b, Elt c, Elt d, Elt e, Elt f, Elt g, Elt h)
       => Acc (Array sh (a, b, c, d, e, f, g, h))
       -> ( Acc (Array sh a), Acc (Array sh b), Acc (Array sh c)
          , Acc (Array sh d), Acc (Array sh e), Acc (Array sh f)
          , Acc (Array sh g), Acc (Array sh h) )
unzip8 xs = ( map get1 xs, map get2 xs, map get3 xs
            , map get4 xs, map get5 xs, map get6 xs
            , map get7 xs, map get8 xs )
  where
    get1 x = let (a,_,_,_,_,_,_,_) = untup8 x in a
    get2 x = let (_,b,_,_,_,_,_,_) = untup8 x in b
    get3 x = let (_,_,c,_,_,_,_,_) = untup8 x in c
    get4 x = let (_,_,_,d,_,_,_,_) = untup8 x in d
    get5 x = let (_,_,_,_,e,_,_,_) = untup8 x in e
    get6 x = let (_,_,_,_,_,f,_,_) = untup8 x in f
    get7 x = let (_,_,_,_,_,_,g,_) = untup8 x in g
    get8 x = let (_,_,_,_,_,_,_,h) = untup8 x in h

-- | Take an array of 8-tuples and return eight arrays, analogous to unzip.
--
unzip9 :: (Shape sh, Elt a, Elt b, Elt c, Elt d, Elt e, Elt f, Elt g, Elt h, Elt i)
       => Acc (Array sh (a, b, c, d, e, f, g, h, i))
       -> ( Acc (Array sh a), Acc (Array sh b), Acc (Array sh c)
          , Acc (Array sh d), Acc (Array sh e), Acc (Array sh f)
          , Acc (Array sh g), Acc (Array sh h), Acc (Array sh i))
unzip9 xs = ( map get1 xs, map get2 xs, map get3 xs
            , map get4 xs, map get5 xs, map get6 xs
            , map get7 xs, map get8 xs, map get9 xs )
  where
    get1 x = let (a,_,_,_,_,_,_,_,_) = untup9 x in a
    get2 x = let (_,b,_,_,_,_,_,_,_) = untup9 x in b
    get3 x = let (_,_,c,_,_,_,_,_,_) = untup9 x in c
    get4 x = let (_,_,_,d,_,_,_,_,_) = untup9 x in d
    get5 x = let (_,_,_,_,e,_,_,_,_) = untup9 x in e
    get6 x = let (_,_,_,_,_,f,_,_,_) = untup9 x in f
    get7 x = let (_,_,_,_,_,_,g,_,_) = untup9 x in g
    get8 x = let (_,_,_,_,_,_,_,h,_) = untup9 x in h
    get9 x = let (_,_,_,_,_,_,_,_,i) = untup9 x in i


-- Reductions
-- ----------

-- | Reduction of an array of arbitrary rank to a single scalar value.
--
foldAll :: (Shape sh, Elt a)
        => (Exp a -> Exp a -> Exp a)
        -> Exp a
        -> Acc (Array sh a)
        -> Acc (Scalar a)
foldAll f e arr = fold f e (flatten arr)

-- | Variant of 'foldAll' that requires the reduced array to be non-empty and
-- doesn't need an default value.
--
fold1All :: (Shape sh, Elt a)
         => (Exp a -> Exp a -> Exp a)
         -> Acc (Array sh a)
         -> Acc (Scalar a)
fold1All f arr = fold1 f (flatten arr)


-- Specialised reductions
-- ----------------------
--
-- Leave the results of these as scalar arrays to make it clear that these are
-- array computations, and thus can not be nested.

-- | Check if all elements satisfy a predicate
--
all :: (Shape sh, Elt e)
    => (Exp e -> Exp Bool)
    -> Acc (Array sh e)
    -> Acc (Scalar Bool)
all f = and . map f

-- | Check if any element satisfies the predicate
--
any :: (Shape sh, Elt e)
    => (Exp e -> Exp Bool)
    -> Acc (Array sh e)
    -> Acc (Scalar Bool)
any f = or . map f

-- | Check if all elements are 'True'
--
and :: Shape sh
    => Acc (Array sh Bool)
    -> Acc (Scalar Bool)
and = foldAll (&&*) (constant True)

-- | Check if any element is 'True'
--
or :: Shape sh
   => Acc (Array sh Bool)
   -> Acc (Scalar Bool)
or = foldAll (||*) (constant False)

-- | Compute the sum of elements
--
sum :: (Shape sh, Num e)
    => Acc (Array sh e)
    -> Acc (Scalar e)
sum = foldAll (+) 0

-- | Compute the product of the elements
--
product :: (Shape sh, Num e)
        => Acc (Array sh e)
        -> Acc (Scalar e)
product = foldAll (*) 1

-- | Yield the minimum element of an array. The array must not be empty.
--
minimum :: (Shape sh, Ord e)
        => Acc (Array sh e)
        -> Acc (Scalar e)
minimum = fold1All min

-- | Yield the maximum element of an array. The array must not be empty.
--
maximum :: (Shape sh, Ord e)
        => Acc (Array sh e)
        -> Acc (Scalar e)
maximum = fold1All max


-- Composite scans
-- ---------------

-- |Left-to-right prescan (aka exclusive scan).  As for 'scan', the first argument must be an
-- /associative/ function.  Denotationally, we have
--
-- > prescanl f e = Prelude.fst . scanl' f e
--
prescanl :: (Shape sh, Elt a)
         => (Exp a -> Exp a -> Exp a)
         -> Exp a
         -> Acc (Array (sh:.Int) a)
         -> Acc (Array (sh:.Int) a)
prescanl f e = P.fst . scanl' f e

-- |Left-to-right postscan, a variant of 'scanl1' with an initial value.  Denotationally, we have
--
-- > postscanl f e = map (e `f`) . scanl1 f
--
postscanl :: (Shape sh, Elt a)
          => (Exp a -> Exp a -> Exp a)
          -> Exp a
          -> Acc (Array (sh:.Int) a)
          -> Acc (Array (sh:.Int) a)
postscanl f e = map (e `f`) . scanl1 f

-- |Right-to-left prescan (aka exclusive scan).  As for 'scan', the first argument must be an
-- /associative/ function.  Denotationally, we have
--
-- > prescanr f e = Prelude.fst . scanr' f e
--
prescanr :: (Shape sh, Elt a)
         => (Exp a -> Exp a -> Exp a)
         -> Exp a
         -> Acc (Array (sh:.Int) a)
         -> Acc (Array (sh:.Int) a)
prescanr f e = P.fst . scanr' f e

-- |Right-to-left postscan, a variant of 'scanr1' with an initial value.  Denotationally, we have
--
-- > postscanr f e = map (e `f`) . scanr1 f
--
postscanr :: (Shape sh, Elt a)
          => (Exp a -> Exp a -> Exp a)
          -> Exp a
          -> Acc (Array (sh:.Int) a)
          -> Acc (Array (sh:.Int) a)
postscanr f e = map (`f` e) . scanr1 f


-- Segmented scans
-- ---------------

-- |Segmented version of 'scanl'
--
scanlSeg
    :: forall sh e i. (Shape sh, Slice sh, Elt e, Integral i, Bits i, FromIntegral i Int)
    => (Exp e -> Exp e -> Exp e)
    -> Exp e
    -> Acc (Array (sh:.Int) e)
    -> Acc (Segments i)
    -> Acc (Array (sh:.Int) e)
scanlSeg f z arr seg = null flags ?| ( zs , scanl1Seg f arr' seg' )
  where
    sh :. sz    = unlift (shape arr) :: Exp sh :. Exp Int
    zs          = fill (lift (sh :. length seg)) z

    -- Segmented exclusive scan is implemented by first injecting the seed
    -- element at the head of each segment, and then performing a segmented
    -- inclusive scan.
    --
    -- This is done by creating a creating a vector entirely of the seed
    -- element, and overlaying the input data in all places other than at the
    -- start of a segment.
    --
    seg'        = map (+1) seg
    arr'        = permute const
                          (fill (lift (sh :. sz + length seg)) z)
                          (\ix -> let sx :. i = unlift ix :: Exp sh :. Exp Int
                                  in  lift (sx :. i + fromIntegral (inc ! index1 i)))
                          arr

    -- Each element in the segments must be shifted to the right one additional
    -- place for each successive segment, to make room for the seed element.
    -- Here, we make use of the fact that the vector returned by 'mkHeadFlags'
    -- contains non-unit entries, which indicate zero length segments.
    --
    flags       = mkHeadFlags seg
    inc         = scanl1 (+) flags


-- |Segmented version of 'scanl'' along the innermost dimension of an array.
--
-- The first element of the resulting tuple is a vector of scanned values. The
-- second element is a vector of segment scan totals and has the same size as
-- the segment vector.
--
scanl'Seg
    :: forall sh e i. (Shape sh, Slice sh, Elt e, Integral i, Bits i, FromIntegral i Int)
    => (Exp e -> Exp e -> Exp e)
    -> Exp e
    -> Acc (Array (sh:.Int) e)
    -> Acc (Segments i)
    -> Acc (Array (sh:.Int) e, Array (sh:.Int) e)
scanl'Seg f z arr seg = lift ( null arr  ?| (emptyArray, body)
                             , null arr' ?| (emptyArray, sums) )
  where
    -- Segmented scan' is implemented by deconstructing a segmented exclusive
    -- scan, to separate the final value and scan body.
    --
    -- TLM: Segmented scans, and this version in particular, expend a lot of
    --      effort scanning flag arrays. On inspection it appears that several
    --      of these operations are duplicated, but this will not be picked up
    --      by sharing _observation_. Perhaps a global CSE-style pass would be
    --      beneficial.
    --
    arr'        = scanlSeg f z arr seg

    -- Extract the final reduction value for each segment, which is at the last
    -- index of each segment.
    --
    seg'        = map (+1) seg
    tails       = zipWith (+) seg . P.fst $ scanl' (+) 0 seg'
    sums        = backpermute
                    (lift (indexTail (shape arr') :. length seg))
                    (\ix -> let sz:.i = unlift ix :: Exp sh :. Exp Int
                            in  lift (sz :. fromIntegral (tails ! index1 i)))
                    arr'

    -- Slice out the body of each segment.
    --
    -- Build a head-flags representation based on the original segment
    -- descriptor. This contains the target length of each of the body segments,
    -- which is one fewer element than the actual bodies stored in arr'. Thus,
    -- the flags align with the last element of each body section, and when
    -- scanned, this element will be incremented over.
    --
    offset      = scanl1 (+) seg
    inc         = scanl1 (+)
                $ permute (+) (fill (index1 $ size arr + 1) 0)
                              (\ix -> index1' $ offset ! ix)
                              (fill (shape seg) (1 :: Exp i))

    body        = backpermute
                    (shape arr)
                    (\ix -> let sz:.i = unlift ix :: Exp sh :. Exp Int
                            in  lift (sz :. i + fromIntegral (inc ! index1 i)))
                              arr'


-- | Segmented version of 'scanl1' along the innermost dimension.
--
-- As with 'scanl1', the total number of elements considered, in this case given
-- by the 'sum' of segment descriptor, must not be zero. The input vector must
-- contain at least this many elements.
--
-- Zero length segments are allowed, and the behaviour is as if those entries
-- were not present in the segment descriptor; that is:
--
-- > scanl1Seg f xs [n,0,0] == scanl1Seg f xs [n]   where n /= 0
--
scanl1Seg
    :: (Shape sh, Slice sh, Elt e, Integral i, Bits i, FromIntegral i Int)
    => (Exp e -> Exp e -> Exp e)
    -> Acc (Array (sh:.Int) e)
    -> Acc (Segments i)
    -> Acc (Array (sh:.Int) e)
scanl1Seg f arr seg
  = P.snd
  . unzip
  . scanl1 (segmented f)
  $ zip (replicate (lift (indexTail (shape arr) :. All)) (mkHeadFlags seg)) arr

-- |Segmented version of 'prescanl'.
--
prescanlSeg
    :: (Shape sh, Slice sh, Elt e, Integral i, Bits i, FromIntegral i Int)
    => (Exp e -> Exp e -> Exp e)
    -> Exp e
    -> Acc (Array (sh:.Int) e)
    -> Acc (Segments i)
    -> Acc (Array (sh:.Int) e)
prescanlSeg f e vec seg
  = afst
  $ scanl'Seg f e vec seg

-- |Segmented version of 'postscanl'.
--
postscanlSeg
    :: (Shape sh, Slice sh, Elt e, Integral i, Bits i, FromIntegral i Int)
    => (Exp e -> Exp e -> Exp e)
    -> Exp e
    -> Acc (Array (sh:.Int) e)
    -> Acc (Segments i)
    -> Acc (Array (sh:.Int) e)
postscanlSeg f e vec seg
  = map (f e)
  $ scanl1Seg f vec seg

-- |Segmented version of 'scanr'.
--
scanrSeg
    :: forall sh e i. (Shape sh, Slice sh, Elt e, Integral i, Bits i, FromIntegral i Int)
    => (Exp e -> Exp e -> Exp e)
    -> Exp e
    -> Acc (Array (sh:.Int) e)
    -> Acc (Segments i)
    -> Acc (Array (sh:.Int) e)
scanrSeg f z arr seg = null flags ?| ( zs, scanr1Seg f arr' seg' )
  where
    sh :. sz    = unlift (shape arr) :: Exp sh :. Exp Int
    zs          = fill (lift (sh :. length seg)) z

    -- Using technique described for 'scanlSeg', where we intersperse the array
    -- with the seed element at the start of each segment, and then perform an
    -- inclusive segmented scan.
    --
    flags       = mkHeadFlags seg
    inc         = scanl1 (+) flags

    seg'        = map (+1) seg
    arr'        = permute const
                          (fill (lift (sh :. sz + length seg)) z)
                          (\ix -> let sx :. i = unlift ix :: Exp sh :. Exp Int
                                  in  lift (sx :. i + fromIntegral (inc ! index1 i) - 1))
                          arr


-- | Segmented version of 'scanr''.
--
scanr'Seg
    :: forall sh e i. (Shape sh, Slice sh, Elt e, Integral i, Bits i, FromIntegral i Int)
    => (Exp e -> Exp e -> Exp e)
    -> Exp e
    -> Acc (Array (sh:.Int) e)
    -> Acc (Segments i)
    -> Acc (Array (sh:.Int) e, Array (sh:.Int) e)
scanr'Seg f z arr seg = lift ( null arr  ?| (emptyArray, body)
                             , null arr' ?| (emptyArray, sums) )
  where
    -- Using technique described for scanl'Seg
    --
    arr'        = scanrSeg f z arr seg

    -- reduction values
    seg'        = map (+1) seg
    heads       = P.fst $ scanl' (+) 0 seg'
    sums        = backpermute
                    (lift (indexTail (shape arr') :. length seg))
                    (\ix -> let sz:.i = unlift ix :: Exp sh :. Exp Int
                            in  lift (sz :. fromIntegral (heads ! index1 i)))
                    arr'

    -- body segments
    inc         = scanl1 (+) $ mkHeadFlags seg
    body        = backpermute (shape arr)
                    (\ix -> let sz:.i = unlift ix :: Exp sh :. Exp Int
                            in  lift (sz :. i + fromIntegral (inc ! index1 i)))
                    arr'


-- |Segmented version of 'scanr1'.
--
scanr1Seg
    :: (Shape sh, Slice sh, Elt e, Integral i, Bits i, FromIntegral i Int)
    => (Exp e -> Exp e -> Exp e)
    -> Acc (Array (sh:.Int) e)
    -> Acc (Segments i)
    -> Acc (Array (sh:.Int) e)
scanr1Seg f arr seg
  = P.snd
  . unzip
  . scanr1 (flip (segmented f))
  $ zip (replicate (lift (indexTail (shape arr) :. All)) (mkTailFlags seg)) arr


-- |Segmented version of 'prescanr'.
--
prescanrSeg
    :: (Shape sh, Slice sh, Elt e, Integral i, Bits i, FromIntegral i Int)
    => (Exp e -> Exp e -> Exp e)
    -> Exp e
    -> Acc (Array (sh:.Int) e)
    -> Acc (Segments i)
    -> Acc (Array (sh:.Int) e)
prescanrSeg f e vec seg
  = afst
  $ scanr'Seg f e vec seg

-- |Segmented version of 'postscanr'.
--
postscanrSeg
    :: (Shape sh, Slice sh, Elt e, Integral i, Bits i, FromIntegral i Int)
    => (Exp e -> Exp e -> Exp e)
    -> Exp e
    -> Acc (Array (sh:.Int) e)
    -> Acc (Segments i)
    -> Acc (Array (sh:.Int) e)
postscanrSeg f e vec seg
  = map (f e)
  $ scanr1Seg f vec seg


-- Segmented scan helpers
-- ----------------------

-- |Compute head flags vector from segment vector for left-scans.
--
-- The vector will be full of zeros in the body of a segment, and non-zero
-- otherwise. The "flag" value, if greater than one, indicates that several
-- empty segments are represented by this single flag entry. This is additional
-- data is used by exclusive segmented scan.
--
mkHeadFlags
    :: (Integral i, FromIntegral i Int)
    => Acc (Segments i)
    -> Acc (Segments i)
mkHeadFlags seg
  = init
  $ permute (+) zeros (\ix -> index1' (offset ! ix)) ones
  where
    (offset, len)       = scanl' (+) 0 seg
    zeros               = fill (index1' $ the len + 1) 0
    ones                = fill (index1  $ size offset) 1

-- |Compute tail flags vector from segment vector for right-scans. That is, the
-- flag is placed at the last place in each segment.
--
mkTailFlags
    :: (Integral i, FromIntegral i Int)
    => Acc (Segments i)
    -> Acc (Segments i)
mkTailFlags seg
  = init
  $ permute (+) zeros (\ix -> index1' (the len - 1 - offset ! ix)) ones
  where
    (offset, len)       = scanr' (+) 0 seg
    zeros               = fill (index1' $ the len + 1) 0
    ones                = fill (index1  $ size offset) 1

-- |Construct a segmented version of a function from a non-segmented version.
-- The segmented apply operates on a head-flag value tuple, and follows the
-- procedure of Sengupta et. al.
--
segmented
    :: (Elt e, Num i, Bits i)
    => (Exp e -> Exp e -> Exp e)
    -> Exp (i, e)
    -> Exp (i, e)
    -> Exp (i, e)
segmented f a b =
  let (aF, aV) = unlift a
      (bF, bV) = unlift b
  in
  lift (aF .|. bF, bF /=* 0 ? (bV, f aV bV))

-- |Index construction and destruction generalised to integral types.
--
-- We generalise the segment descriptor to integral types because some
-- architectures, such as GPUs, have poor performance for 64-bit types. So,
-- there is a tension between performance and requiring 64-bit indices for some
-- applications, and we would not like to restrict ourselves to either one.
--
-- As we don't yet support non-Int dimensions in shapes, we will need to convert
-- back to concrete Int. However, don't put these generalised forms into the
-- base library, because it results in too many ambiguity errors.
--
index1' ::  (Integral i, FromIntegral i Int) => Exp i -> Exp DIM1
index1' i = lift (Z :. fromIntegral i)


-- Reshaping of arrays
-- -------------------

-- | Flattens a given array of arbitrary dimension.
--
flatten :: forall sh e. (Shape sh, Elt e) => Acc (Array sh e) -> Acc (Vector e)
flatten a
<<<<<<< HEAD
  | Just REFL <- matchShapeType (undefined::sh) (undefined::DIM1)
  = a
=======
  | Just Refl <- matchTupleType (eltType (undefined::sh)) (eltType (undefined::DIM1))
  , Just a'   <- gcast a
  = a'
>>>>>>> 2e914a46
flatten a
  = reshape (index1 $ size a) a


-- Enumeration and filling
-- -----------------------

-- | Create an array where all elements are the same value.
--
fill :: (Shape sh, Elt e) => Exp sh -> Exp e -> Acc (Array sh e)
fill sh c = generate sh (const c)

-- | Create an array of the given shape containing the values x, x+1, etc (in
--   row-major order).
--
enumFromN
    :: (Shape sh, Num e, FromIntegral Int e)
    => Exp sh
    -> Exp e
    -> Acc (Array sh e)
enumFromN sh x = enumFromStepN sh x 1

-- | Create an array of the given shape containing the values @x@, @x+y@,
-- @x+y+y@ etc. (in row-major order).
--
enumFromStepN
    :: (Shape sh, Num e, FromIntegral Int e)
    => Exp sh
    -> Exp e              -- ^ x: start
    -> Exp e              -- ^ y: step
    -> Acc (Array sh e)
enumFromStepN sh x y
  = reshape sh
  $ generate (index1 $ shapeSize sh)
             (\ix -> (fromIntegral (unindex1 ix :: Exp Int) * y) + x)

-- Concatenation
-- -------------

-- | Concatenate outermost component of two arrays. The extent of the lower
--   dimensional component is the intersection of the two arrays.
--
infixr 5 ++
(++) :: forall sh e. (Slice sh, Shape sh, Elt e)
     => Acc (Array (sh :. Int) e)
     -> Acc (Array (sh :. Int) e)
     -> Acc (Array (sh :. Int) e)
(++) xs ys
  = let sh1 :. n        = unlift (shape xs)     :: Exp sh :. Exp Int
        sh2 :. m        = unlift (shape ys)     :: Exp sh :. Exp Int
    in
    generate (lift (intersect sh1 sh2 :. n + m))
             (\ix -> let sh :. i = unlift ix    :: Exp sh :. Exp Int
                     in  i <* n ? ( xs ! ix, ys ! lift (sh :. i-n)) )

-- TLM: If we have something like (concat . split) then the source array will
--      have two use sites, but is actually safe (and better) to inline.


-- Filtering
-- ---------

-- | Drop elements that do not satisfy the predicate. Returns the elements which
-- pass the predicate, together with a segment descriptor indicating how many
-- elements along each outer dimension were valid.
--
-- >>> let vec = fromList (Z :. 10) [1..10] :: Vector Int
-- >>> vec
-- Vector (Z :. 10) [1,2,3,4,5,6,7,8,9,10]
--
-- >>> run $ filter even (use vec)
-- (Vector (Z :. 5) [2,4,6,8,10], Scalar Z [5])
--
-- >>> let mat = fromList (Z :. 4 :. 10) [1,2,3,4,5,6,7,8,9,10,1,1,1,1,1,2,2,2,2,2,2,4,6,8,10,12,14,16,18,20,1,3,5,7,9,11,13,15,17,19] :: Array DIM2 Int
-- >>> mat
-- Matrix (Z :. 4 :. 10)
--   [ 1, 2, 3, 4,  5,  6,  7,  8,  9, 10,
--     1, 1, 1, 1,  1,  2,  2,  2,  2,  2,
--     2, 4, 6, 8, 10, 12, 14, 16, 18, 20,
--     1, 3, 5, 7,  9, 11, 13, 15, 17, 19]
--
-- >>> run $ filter odd (use mat)
-- (Vector (Z :. 20) [1,3,5,7,9,1,1,1,1,1,1,3,5,7,9,11,13,15,17,19], Vector (Z :. 4) [5,5,0,10])
--
filter :: forall sh e. (Shape sh, Slice sh, Elt e)
       => (Exp e -> Exp Bool)
       -> Acc (Array (sh:.Int) e)
       -> Acc (Vector e, Array sh Int)
filter p arr
  -- Optimise 1-dimensional arrays, where we can avoid additional computations
  -- for the offset indices.
  | Just REFL <- matchShapeType (undefined::sh) (undefined::Z)
  = let
        keep            = map p arr
        (target, len)   = scanl' (+) 0 (map boolToInt keep)
        prj ix          = keep!ix ? ( index1 (target!ix), ignore )
        dummy           = backpermute (index1 (the len)) id arr
        result          = permute const dummy prj arr
    in
    if null arr
      then lift (emptyArray, fill (constant Z) 0)
      else lift (result, len)

filter p arr
  = let
        sz              = indexTail (shape arr)
        keep            = map p arr
        (target, len)   = scanl' (+) 0 (map boolToInt keep)
        (offset, valid) = scanl' (+) 0 (flatten len)
        prj ix          = if keep!ix
                            then index1 $ offset!index1 (toIndex sz (indexTail ix)) + target!ix
                            else ignore
        dummy           = backpermute (index1 (the valid)) id (flatten arr)
        result          = permute const dummy prj arr
    in
    if null arr
      then lift (emptyArray, fill sz 0)
      else lift (result, len)

-- FIXME: [Permute in the filter operation]
--
-- This is abusing 'permute' in that the first two arguments, the combination
-- function and array of default values, are only justified because we know the
-- permutation function will write to each location in the target exactly once.
--
-- Instead, we should have a primitive that directly encodes the compaction
-- pattern of the permutation function. This may be more efficient to compute,
-- and avoids the computation of the defaults array, which is ultimately wasted
-- work.
--

{-# NOINLINE filter #-}
{-# RULES
  "ACC filter/filter" forall f g arr.
    filter f (afst (filter g arr)) = filter (\x -> g x &&* f x) arr
 #-}


-- Gather operations
-- -----------------

-- | Gather elements from a source array at the given indices. For example:
--
--  > input  = [1, 9, 6, 4, 4, 2, 0, 1, 2]
--  > from   = [1, 3, 7, 2, 5, 3]
--  >
--  > output = [9, 4, 1, 6, 2, 4]
--
gather :: (Shape sh, Elt e)
       => Acc (Array sh Int)      -- ^ index of source at each index to gather
       -> Acc (Vector e)          -- ^ source vector
       -> Acc (Array sh e)        -- ^ output
gather indices input = map (input !!) indices
  -- TLM NOTES:
  --  * (!!) has potential for later optimisation
  --  * We needn't fix the source array to Vector, but this matches the
  --    intuition that 'Int' ~ 'DIM1'.


-- | Conditionally copy elements from source array to destination array according
--   to an index mapping. This is a backpermute operation where a 'from' vector
--   encodes the output to input index mapping. In addition, there is a 'mask'
--   vector, and an associated predication function, that specifies whether an
--   element will be copied. If not copied, the output array assumes the default
--   vector's value.
--
--   For example:
--
--  > default = [6, 6, 6, 6, 6, 6]
--  > from    = [1, 3, 7, 2, 5, 3]
--  > mask    = [3, 4, 9, 2, 7, 5]
--  > pred    = (>* 4)
--  > input   = [1, 9, 6, 4, 4, 2, 0, 1, 2]
--  >
--  > output  = [6, 6, 1, 6, 2, 4]
--
gatherIf :: (Elt a, Elt b)
         => Acc (Vector Int)      -- ^index mapping
         -> Acc (Vector a)        -- ^mask
         -> (Exp a -> Exp Bool)   -- ^predicate
         -> Acc (Vector b)        -- ^default
         -> Acc (Vector b)        -- ^input
         -> Acc (Vector b)        -- ^output
gatherIf from maskV pred defaults input = zipWith zf pf gatheredV
  where
    zf p g      = p ? (unlift g)
    gatheredV   = zip (gather from input) defaults
    pf          = map pred maskV


-- Scatter operations
-- ------------------

-- | Copy elements from source array to destination array according to an index
--   mapping. This is a forward-permute operation where a 'to' vector encodes an
--   input to output index mapping. Output elements for indices that are not
--   mapped assume the default vector's value.
--
--   For example:
--
--  > default = [0, 0, 0, 0, 0, 0, 0, 0, 0]
--  > to      = [1, 3, 7, 2, 5, 8]
--  > input   = [1, 9, 6, 4, 4, 2, 5]
--  >
--  > output  = [0, 1, 4, 9, 0, 4, 0, 6, 2]
--
--   Note if the same index appears in the index mapping more than once, the
--   result is undefined. It does not makes sense for the 'to' vector to be
--   larger than the 'input' vector.
--
scatter :: Elt e
        => Acc (Vector Int)       -- ^index mapping
        -> Acc (Vector e)         -- ^default
        -> Acc (Vector e)         -- ^input
        -> Acc (Vector e)         -- ^output
scatter to defaults input = permute const defaults pf input'
  where
    pf ix       = index1 (to ! ix)
    input'      = backpermute (shape to `intersect` shape input) id input


-- | Conditionally copy elements from source array to destination array according
--   to an index mapping. This is a forward-permute operation where a 'to'
--   vector encodes an input to output index mapping. In addition, there is a
--   'mask' vector, and an associated predicate function. The mapping will only
--   occur if the predicate function applied to the mask at that position
--   resolves to 'True'. If not copied, the output array assumes the default
--   vector's value.
--
--   For example:
--
--  > default = [0, 0, 0, 0, 0, 0, 0, 0, 0]
--  > to      = [1, 3, 7, 2, 5, 8]
--  > mask    = [3, 4, 9, 2, 7, 5]
--  > pred    = (>* 4)
--  > input   = [1, 9, 6, 4, 4, 2, 5]
--  >
--  > output  = [0, 0, 0, 0, 0, 4, 0, 6, 2]
--
--   Note if the same index appears in the mapping more than once, the result is
--   undefined. The 'to' and 'mask' vectors must be the same length. It does not
--   make sense for these to be larger than the 'input' vector.
--
scatterIf :: (Elt e, Elt e')
          => Acc (Vector Int)      -- ^index mapping
          -> Acc (Vector e)        -- ^mask
          -> (Exp e -> Exp Bool)   -- ^predicate
          -> Acc (Vector e')       -- ^default
          -> Acc (Vector e')       -- ^input
          -> Acc (Vector e')       -- ^output
scatterIf to maskV pred defaults input = permute const defaults pf input'
  where
    pf ix       = pred (maskV ! ix) ? ( index1 (to ! ix), ignore )
    input'      = backpermute (shape to `intersect` shape input) id input


-- Permutations
-- ------------

-- | Reverse the elements of a vector.
--
reverse :: Elt e => Acc (Vector e) -> Acc (Vector e)
reverse xs =
  let len       = unindex1 (shape xs)
      pf i      = len - i - 1
  in  backpermute (shape xs) (ilift1 pf) xs

-- | Transpose the rows and columns of a matrix.
--
transpose :: Elt e => Acc (Array DIM2 e) -> Acc (Array DIM2 e)
transpose mat =
  let swap = lift1 $ \(Z:.x:.y) -> Z:.y:.x :: Z:.Exp Int:.Exp Int
  in  backpermute (swap $ shape mat) swap mat


-- Extracting sub-vectors
-- ----------------------

-- | Yield the first @n@ elements in the outermost dimension of the array (plus
-- all lower dimensional elements).
--
take :: forall sh e. (Slice sh, Shape sh, Elt e)
     => Exp Int
     -> Acc (Array (sh :. Int) e)
     -> Acc (Array (sh :. Int) e)
take n acc =
  let n'        = the (unit (n `min` sz))
      sh :. sz  = unlift (shape acc)            :: Exp sh :. Exp Int
  in
  backpermute (lift (sh :. n')) id acc


-- | Yield all but the first @n@ elements along the outermost dimension of the
-- array (plus all lower dimensional elements).
--
drop :: forall sh e. (Slice sh, Shape sh, Elt e)
     => Exp Int
     -> Acc (Array (sh :. Int) e)
     -> Acc (Array (sh :. Int) e)
drop n acc =
  let n'        = the (unit n)
      sh :. sz  = unlift (shape acc)            :: Exp sh :. Exp Int
      index ix  = let j :. i = unlift ix        :: Exp sh :. Exp Int
                  in  lift (j :. i + n')
  in
  backpermute (lift (sh :. 0 `max` (sz - n'))) index acc


-- | Yield all but the elements in the last index of the outermost dimension.
--
init :: forall sh e. (Slice sh, Shape sh, Elt e)
     => Acc (Array (sh :. Int) e)
     -> Acc (Array (sh :. Int) e)
init acc =
  let sh :. sz  = unlift (shape acc)            :: Exp sh :. Exp Int
  in  backpermute (lift (sh :. sz `min` (sz - 1))) id acc


-- | Yield all but the first element of the input vector. The vector must not be
--   empty.
--
tail :: forall sh e. (Slice sh, Shape sh, Elt e)
     => Acc (Array (sh :. Int) e)
     -> Acc (Array (sh :. Int) e)
tail acc =
  let sh :. sz  = unlift (shape acc)            :: Exp sh :. Exp Int
      index ix  = let j :. i = unlift ix        :: Exp sh :. Exp Int
                  in  lift (j :. i + 1)
  in
  backpermute (lift (sh :. 0 `max` (sz - 1))) index acc


-- | Yield a slit (slice) of the outermost indices of an array. Denotationally,
-- we have:
--
-- > slit i n = take n . drop i
--
slit :: forall sh e. (Slice sh, Shape sh, Elt e)
     => Exp Int
     -> Exp Int
     -> Acc (Array (sh :. Int) e)
     -> Acc (Array (sh :. Int) e)
slit m n acc =
  let m'        = the (unit m)
      n'        = the (unit n)
      sh :. sz  = unlift (shape acc)            :: Exp sh :. Exp Int
      index ix  = let j :. i = unlift ix        :: Exp sh :. Exp Int
                  in  lift (j :. i + m')
  in
  backpermute (lift (sh :. (n' `min` ((sz - m') `max` 0)))) index acc


-- Controlling execution
-- ---------------------

-- | Force an array expression to be evaluated, preventing it from fusing with
-- other operations.
--
-- In the case of GPU execution, this also means that the operation is available
-- to be executed concurrently with other kernels. In particular, consider using
-- this if you have a series of operations that are compute bound rather than
-- memory bound.
--
-- Here is the synthetic example:
--
-- > loop :: Exp Int -> Exp Int
-- > loop ticks =
-- >   let clockRate = 900000   -- kHz
-- >   in  A.while (\i -> i <* clockRate * ticks) (+1) 0
-- >
-- > test :: Acc (Vector Int)
-- > test =
-- >   A.zip3
-- >     (compute $ A.map loop (use $ A.fromList (Z:.1) [10]))
-- >     (compute $ A.map loop (use $ A.fromList (Z:.1) [10]))
-- >     (compute $ A.map loop (use $ A.fromList (Z:.1) [10]))
-- >
--
-- Without the use of 'compute', the operations are fused together and the three
-- long-running loops are executed sequentially in a single kernel. Instead, the
-- individual kernels can now be executed concurrently, reducing overall runtime
-- (on hardware that supports concurrent kernel execution).
--
compute :: Arrays a => Acc a -> Acc a
compute = id >-> id


-- Flow control
-- ------------

-- | Infix version of 'acond'. If the predicate evaluates to 'True', the first
-- component of the tuple is returned, else the second.
--
-- See also: 'ifThenElse'.
--
infix 0 ?|
(?|) :: Arrays a => Exp Bool -> (Acc a, Acc a) -> Acc a
c ?| (t, e) = acond c t e

-- | An infix version of 'cond'. If the predicate evaluates to 'True', the first
-- component of the tuple is returned, else the second.
--
-- See also: 'ifThenElse'.
--
infix 0 ?
(?) :: Elt t => Exp Bool -> (Exp t, Exp t) -> Exp t
c ? (t, e) = cond c t e

-- | A case-like control structure
--
caseof :: (Elt a, Elt b)
       => Exp a                         -- ^ case subject
       -> [(Exp a -> Exp Bool, Exp b)]  -- ^ list of cases to attempt
       -> Exp b                         -- ^ default value
       -> Exp b
caseof _ []        e = e
caseof x ((p,b):l) e = cond (p x) b (caseof x l e)


-- | For use with @-XRebindableSyntax@, this class provides 'ifThenElse' lifted
-- to both scalar and array types.
--
class IfThenElse t where
  type EltT t a :: Constraint
  ifThenElse :: EltT t a => Exp Bool -> t a -> t a -> t a

instance IfThenElse Exp where
  type EltT Exp t = Elt t
  ifThenElse = cond

instance IfThenElse Acc where
  type EltT Acc a = Arrays a
  ifThenElse = acond


-- Scalar iteration
-- ----------------

-- | Repeatedly apply a function a fixed number of times
--
iterate :: forall a. Elt a
        => Exp Int
        -> (Exp a -> Exp a)
        -> Exp a
        -> Exp a
iterate n f z
  = let step :: (Exp Int, Exp a) -> (Exp Int, Exp a)
        step (i, acc)   = ( i+1, f acc )
    in
    snd $ while (\v -> fst v <* n) (lift1 step) (lift (constant 0, z))


-- Scalar bulk operations
-- ----------------------

-- | Reduce along an innermost slice of an array /sequentially/, by applying a
-- binary operator to a starting value and the array from left to right.
--
sfoldl :: forall sh a b. (Shape sh, Slice sh, Elt a, Elt b)
       => (Exp a -> Exp b -> Exp a)
       -> Exp a
       -> Exp sh
       -> Acc (Array (sh :. Int) b)
       -> Exp a
sfoldl f z ix xs
  = let step :: (Exp Int, Exp a) -> (Exp Int, Exp a)
        step (i, acc)   = ( i+1, acc `f` (xs ! lift (ix :. i)) )
        (_ :. n)        = unlift (shape xs)     :: Exp sh :. Exp Int
    in
    snd $ while (\v -> fst v <* n) (lift1 step) (lift (constant 0, z))


-- Tuples
-- ------

-- |Extract the first component of a scalar pair.
--
fst :: forall a b. (Elt a, Elt b) => Exp (a, b) -> Exp a
fst e = let (x, _::Exp b) = unlift e in x

-- |Extract the first component of an array pair.
afst :: forall a b. (Arrays a, Arrays b) => Acc (a, b) -> Acc a
afst a = let (x, _::Acc b) = unlift a in x

-- |Extract the second component of a scalar pair.
--
snd :: forall a b. (Elt a, Elt b) => Exp (a, b) -> Exp b
snd e = let (_:: Exp a, y) = unlift e in y

-- | Extract the second component of an array pair
asnd :: forall a b. (Arrays a, Arrays b) => Acc (a, b) -> Acc b
asnd a = let (_::Acc a, y) = unlift a in y

-- |Converts an uncurried function to a curried function.
--
curry :: Lift f (f a, f b) => (f (Plain (f a), Plain (f b)) -> f c) -> f a -> f b -> f c
curry f x y = f (lift (x, y))

-- |Converts a curried function to a function on pairs.
--
uncurry :: Unlift f (f a, f b) => (f a -> f b -> f c) -> f (Plain (f a), Plain (f b)) -> f c
uncurry f t = let (x, y) = unlift t in f x y


-- Shapes and indices
-- ------------------

-- |The one index for a rank-0 array.
--
index0 :: Exp Z
index0 = lift Z

-- |Turn an 'Int' expression into a rank-1 indexing expression.
--
index1 :: Elt i => Exp i -> Exp (Z :. i)
index1 i = lift (Z :. i)

-- |Turn a rank-1 indexing expression into an 'Int' expression.
--
unindex1 :: Elt i => Exp (Z :. i) -> Exp i
unindex1 ix = let Z :. i = unlift ix in i

-- | Creates a rank-2 index from two Exp Int`s
--
index2 :: (Elt i, Slice (Z :. i))
       => Exp i
       -> Exp i
       -> Exp (Z :. i :. i)
index2 i j = lift (Z :. i :. j)

-- | Destructs a rank-2 index to an Exp tuple of two Int`s.
--
unindex2 :: forall i. (Elt i, Slice (Z :. i))
         => Exp (Z :. i :. i)
         -> Exp (i, i)
unindex2 ix
  = let Z :. i :. j = unlift ix :: Z :. Exp i :. Exp i
    in  lift (i, j)

-- | Create a rank-3 index from three Exp Int`s
--
index3
    :: (Elt i, Slice (Z :. i), Slice (Z :. i :. i))
    => Exp i
    -> Exp i
    -> Exp i
    -> Exp (Z :. i :. i :. i)
index3 k j i = lift (Z :. k :. j :. i)

-- | Destruct a rank-3 index into an Exp tuple of Int`s
unindex3
    :: forall i. (Elt i, Slice (Z :. i), Slice (Z :. i :. i))
    => Exp (Z :. i :. i :. i)
    -> Exp (i, i, i)
unindex3 ix = let Z :. k :. j :. i = unlift ix  :: Z :. Exp i :. Exp i :. Exp i
              in  lift (k, j, i)


-- Array operations with a scalar result
-- -------------------------------------

-- |Extraction of the element in a singleton array
--
the :: Elt e => Acc (Scalar e) -> Exp e
the = (!index0)

-- |Test whether an array is empty
--
null :: (Shape ix, Elt e) => Acc (Array ix e) -> Exp Bool
null arr = size arr ==* 0

-- |Get the length of a vector
--
length :: Elt e => Acc (Vector e) -> Exp Int
length = unindex1 . shape


<<<<<<< HEAD
=======
{--
>>>>>>> 2e914a46
-- Sequence operations
-- --------------------------------------

-- | Reduce a sequence by appending all the shapes and all the elements in two
-- separate vectors.
--
fromSeq :: (Shape ix, Elt a) => Seq [Array ix a] -> Seq (Vector ix, Vector a)
fromSeq = foldSeqFlatten f (lift (emptyArray, emptyArray))
  where
    f x sh1 a1 =
      let (sh0, a0) = unlift x
      in lift (sh0 ++ sh1, a0 ++ a1)


fromSeqElems :: (Shape ix, Elt a) => Seq [Array ix a] -> Seq (Vector a)
fromSeqElems = foldSeqFlatten f emptyArray
  where
    f a0 _ a1 = a0 ++ a1

fromSeqShapes :: (Shape ix, Elt a) => Seq [Array ix a] -> Seq (Vector ix)
fromSeqShapes = foldSeqFlatten f emptyArray
  where
    f sh0 sh1 _ = sh0 ++ sh1

-- | Sequence an array on the innermost dimension.
--
toSeqInner :: (Shape sh, Elt a) => Acc (Array (sh :. Int) a) -> Seq [Array sh a]
toSeqInner a = toSeq (Any :. Split) a

-- | Sequence a 2-dimensional array on the outermost dimension.
--
toSeqOuter2 :: Elt a => Acc (Array DIM2 a) -> Seq [Array DIM1 a]
toSeqOuter2 a = toSeq (Z :. Split :. All) a

-- | Sequence a 3-dimensional array on the outermost dimension.
toSeqOuter3 :: Elt a => Acc (Array DIM3 a) -> Seq [Array DIM2 a]
toSeqOuter3 a = toSeq (Z :. Split :. All :. All) a

-- | Generate a scalar sequence of a fixed given length, by applying
-- the given scalar function at each index.
generateSeq :: Elt a => Exp Int -> (Exp Int -> Exp a) -> Seq [Scalar a]
generateSeq n f = toSeq (Z :. Split) (generate (index1 n) (f . unindex1))
<<<<<<< HEAD

=======
--}
>>>>>>> 2e914a46

-- Utilities
-- ---------

<<<<<<< HEAD
matchShapeType :: forall s t. (Shape s, Shape t) => s -> t -> Maybe (s :=: t)
matchShapeType _ _
  | Just REFL <- matchTupleType (eltType (undefined::s)) (eltType (undefined::t))
  = gcast REFL

matchShapeType _ _
  = Nothing
=======
emptyArray :: (Shape sh, Elt e) => Acc (Array sh e)
emptyArray = use (fromList empty [])
>>>>>>> 2e914a46
<|MERGE_RESOLUTION|>--- conflicted
+++ resolved
@@ -3,10 +3,7 @@
 {-# LANGUAGE FlexibleInstances     #-}
 {-# LANGUAGE MultiParamTypeClasses #-}
 {-# LANGUAGE PatternGuards         #-}
-<<<<<<< HEAD
 {-# LANGUAGE RebindableSyntax      #-}
-=======
->>>>>>> 2e914a46
 {-# LANGUAGE ScopedTypeVariables   #-}
 {-# LANGUAGE TypeFamilies          #-}
 {-# LANGUAGE TypeOperators         #-}
@@ -1080,14 +1077,8 @@
 --
 flatten :: forall sh e. (Shape sh, Elt e) => Acc (Array sh e) -> Acc (Vector e)
 flatten a
-<<<<<<< HEAD
-  | Just REFL <- matchShapeType (undefined::sh) (undefined::DIM1)
+  | Just Refl <- matchShapeType (undefined::sh) (undefined::DIM1)
   = a
-=======
-  | Just Refl <- matchTupleType (eltType (undefined::sh)) (eltType (undefined::DIM1))
-  , Just a'   <- gcast a
-  = a'
->>>>>>> 2e914a46
 flatten a
   = reshape (index1 $ size a) a
 
@@ -1179,7 +1170,7 @@
 filter p arr
   -- Optimise 1-dimensional arrays, where we can avoid additional computations
   -- for the offset indices.
-  | Just REFL <- matchShapeType (undefined::sh) (undefined::Z)
+  | Just Refl <- matchShapeType (undefined::sh) (undefined::Z)
   = let
         keep            = map p arr
         (target, len)   = scanl' (+) 0 (map boolToInt keep)
@@ -1665,10 +1656,7 @@
 length = unindex1 . shape
 
 
-<<<<<<< HEAD
-=======
 {--
->>>>>>> 2e914a46
 -- Sequence operations
 -- --------------------------------------
 
@@ -1711,24 +1699,22 @@
 -- the given scalar function at each index.
 generateSeq :: Elt a => Exp Int -> (Exp Int -> Exp a) -> Seq [Scalar a]
 generateSeq n f = toSeq (Z :. Split) (generate (index1 n) (f . unindex1))
-<<<<<<< HEAD
-
-=======
 --}
->>>>>>> 2e914a46
 
 -- Utilities
 -- ---------
 
-<<<<<<< HEAD
-matchShapeType :: forall s t. (Shape s, Shape t) => s -> t -> Maybe (s :=: t)
+emptyArray :: (Shape sh, Elt e) => Acc (Array sh e)
+emptyArray = use (fromList empty [])
+
+
+-- Utilities
+-- ---------
+
+matchShapeType :: forall s t. (Shape s, Shape t) => s -> t -> Maybe (s :~: t)
 matchShapeType _ _
-  | Just REFL <- matchTupleType (eltType (undefined::s)) (eltType (undefined::t))
-  = gcast REFL
+  | Just Refl <- matchTupleType (eltType (undefined::s)) (eltType (undefined::t))
+  = gcast Refl
 
 matchShapeType _ _
   = Nothing
-=======
-emptyArray :: (Shape sh, Elt e) => Acc (Array sh e)
-emptyArray = use (fromList empty [])
->>>>>>> 2e914a46
