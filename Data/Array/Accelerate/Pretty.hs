--- conflicted
+++ resolved
@@ -39,12 +39,6 @@
 wide :: Style
 wide = style { lineLength = 150 }
 
-<<<<<<< HEAD
-instance Kit acc => Show (acc env aenv a) where
-  show c = renderStyle wide $ prettyAcc 0 noParens c
-
-instance Kit acc => Show (PreOpenAfun acc env aenv f) where
-=======
 -- Explicitly enumerate Show instances for the Accelerate array AST types. If we
 -- instead use a generic instance of the form:
 --
@@ -53,16 +47,15 @@
 -- This matches any type of kind (* -> * -> *), which can cause problems
 -- interacting with other packages. See Issue #108.
 --
-instance Show (OpenAcc aenv a) where
+instance Show (OpenAcc env aenv a) where
   show c = renderStyle wide $ prettyAcc 0 noParens c
 
-instance Show (DelayedOpenAcc aenv a) where
+instance Show (DelayedOpenAcc env aenv a) where
   show c = renderStyle wide $ prettyAcc 0 noParens c
 
 -- These parameterised instances are fine because there is a concrete kind
 --
-instance Kit acc => Show (PreOpenAfun acc aenv f) where
->>>>>>> bdd99079
+instance Kit acc => Show (PreOpenAfun acc env aenv f) where
   show f = renderStyle wide $ prettyPreAfun prettyAcc 0 f
 
 instance Kit acc => Show (PreOpenFun acc env aenv f) where
