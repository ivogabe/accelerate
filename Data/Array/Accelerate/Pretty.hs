{-# LANGUAGE FlexibleInstances    #-}
{-# LANGUAGE GADTs                #-}
{-# LANGUAGE OverlappingInstances #-}
{-# LANGUAGE ScopedTypeVariables  #-}
{-# LANGUAGE TypeSynonymInstances #-}
{-# OPTIONS_GHC -fno-warn-orphans #-}
{-# OPTIONS_HADDOCK hide #-}
-- |
-- Module      : Data.Array.Accelerate.Pretty
-- Copyright   : [2008..2014] Manuel M T Chakravarty, Gabriele Keller
--               [2008..2009] Sean Lee
--               [2009..2014] Trevor L. McDonell
-- License     : BSD3
--
-- Maintainer  : Manuel M T Chakravarty <chak@cse.unsw.edu.au>
-- Stability   : experimental
-- Portability : non-portable (GHC extensions)
--

module Data.Array.Accelerate.Pretty (

  -- * Pretty printing functions
  module Data.Array.Accelerate.Pretty.Print,
  module Data.Array.Accelerate.Pretty.Graphviz,

  -- * Instances of Show

) where

-- standard libraries
import Text.PrettyPrint

-- friends
import Data.Array.Accelerate.AST
import Data.Array.Accelerate.Trafo.Base
import Data.Array.Accelerate.Pretty.Print
import Data.Array.Accelerate.Pretty.Graphviz

-- |Show instances
-- ---------------

wide :: Style
wide = style { lineLength = 150 }

-- Explicitly enumerate Show instances for the Accelerate array AST types. If we
-- instead use a generic instance of the form:
--
--   instance Kit acc => Show (acc aenv a) where
--
-- This matches any type of kind (* -> * -> *), which can cause problems
-- interacting with other packages. See Issue #108.
--
instance PrettyEnv aenv => Show (OpenAcc aenv a) where
  show c = renderStyle wide $ prettyAcc noParens prettyEnv c

instance PrettyEnv aenv => Show (DelayedOpenAcc aenv a) where
  show c = renderStyle wide $ prettyAcc noParens prettyEnv c

-- These parameterised instances are fine because there is a concrete kind
--
-- TLM: Ugh, his new 'PrettyEnv' constraint really just enforces something
--      that we already know, which is that our environments are nested
--      tuples, but our type parameter 'env' doesn't capture that.
--
instance (Kit acc, PrettyEnv aenv) => Show (PreOpenAfun acc aenv f) where
  show f = renderStyle wide $ prettyPreOpenAfun prettyAcc prettyEnv f

instance (Kit acc, PrettyEnv env, PrettyEnv aenv) => Show (PreOpenFun acc env aenv f) where
  show f = renderStyle wide $ prettyPreOpenFun prettyAcc prettyEnv prettyEnv f

<<<<<<< HEAD
instance Kit acc => Show (PreOpenSeq index acc aenv t) where
  show s = renderStyle wide $ sep $ punctuate (text ";") $ prettySeq prettyAcc 0 noParens s

instance Show (DelayedSeq index a) where
  show = renderStyle wide . prettyDelayedSeq noParens
=======
instance (Kit acc, PrettyEnv env, PrettyEnv aenv) => Show (PreOpenExp acc env aenv t) where
  show e = renderStyle wide $ prettyPreOpenExp prettyAcc noParens prettyEnv prettyEnv e

-- instance Kit acc => Show (PreOpenSeq acc aenv senv t) where
--   show s = renderStyle wide $ sep $ punctuate (text ";") $ prettySeq prettyAcc 0 0 noParens s
>>>>>>> ab589223
<|MERGE_RESOLUTION|>--- conflicted
+++ resolved
@@ -68,16 +68,11 @@
 instance (Kit acc, PrettyEnv env, PrettyEnv aenv) => Show (PreOpenFun acc env aenv f) where
   show f = renderStyle wide $ prettyPreOpenFun prettyAcc prettyEnv prettyEnv f
 
-<<<<<<< HEAD
-instance Kit acc => Show (PreOpenSeq index acc aenv t) where
-  show s = renderStyle wide $ sep $ punctuate (text ";") $ prettySeq prettyAcc 0 noParens s
-
-instance Show (DelayedSeq index a) where
-  show = renderStyle wide . prettyDelayedSeq noParens
-=======
 instance (Kit acc, PrettyEnv env, PrettyEnv aenv) => Show (PreOpenExp acc env aenv t) where
   show e = renderStyle wide $ prettyPreOpenExp prettyAcc noParens prettyEnv prettyEnv e
 
--- instance Kit acc => Show (PreOpenSeq acc aenv senv t) where
---   show s = renderStyle wide $ sep $ punctuate (text ";") $ prettySeq prettyAcc 0 0 noParens s
->>>>>>> ab589223
+instance (Kit acc, PrettyEnv aenv) => Show (PreOpenSeq index acc aenv t) where
+  show s = renderStyle wide $ sep $ punctuate (text ";") $ prettySeq prettyAcc noParens prettyEnv s
+
+instance Show (DelayedSeq index a) where
+  show = renderStyle wide . prettyDelayedSeq noParens