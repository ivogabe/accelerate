{-# LANGUAGE CPP                      #-}
{-# LANGUAGE ForeignFunctionInterface #-}
{-# LANGUAGE TemplateHaskell          #-}
{-# LANGUAGE TypeOperators            #-}
#ifdef ACCELERATE_DEBUG
#if __GLASGOW_HASKELL >= 800
{-# OPTIONS_GHC -fno-warn-redundant-constraints #-}
#endif
#else
{-# OPTIONS_GHC -fno-warn-unused-binds   #-}
{-# OPTIONS_GHC -fno-warn-unused-do-bind #-}
{-# OPTIONS_GHC -fno-warn-unused-imports #-}
#endif
-- |
-- Module      : Data.Array.Accelerate.Debug.Flags
-- Copyright   : [2008..2014] Manuel M T Chakravarty, Gabriele Keller
--               [2009..2014] Trevor L. McDonell
-- License     : BSD3
--
-- Maintainer  : Manuel M T Chakravarty <chak@cse.unsw.edu.au>
-- Stability   : experimental
-- Portability : non-portable (GHC extensions)
--
-- Option parsing for debug flags
--

module Data.Array.Accelerate.Debug.Flags (

  Flags, Mode,
  acc_sharing, exp_sharing, fusion, simplify, flush_cache, fast_math, verbose,
  dump_phases, dump_sharing, dump_simpl_stats, dump_simpl_iterations, dump_vectorisation,
<<<<<<< HEAD
  dump_dot, dump_simpl_dot, dump_gc, dump_gc_stats, debug_cc, dump_cc, dump_asm,
  dump_exec, dump_sched, seq_chunk_size,
=======
  dump_dot, dump_simpl_dot, dump_gc, dump_gc_stats, debug_cc, dump_cc, dump_ld, dump_asm,
  dump_exec, dump_sched,
>>>>>>> a9677400

  accInit,
  queryFlag, setFlag, setFlags, clearFlag, clearFlags,
  when, unless,

) where

import Control.Monad.IO.Class
import Data.IORef
import Data.Label
import Data.List
import System.Environment
import System.IO.Unsafe
import Text.PrettyPrint                         hiding ( Mode )
import qualified Control.Monad                  as M ( when, unless )

import Foreign.C
import Foreign.Marshal
import Foreign.Ptr
import GHC.Foreign                              as GHC
import GHC.IO.Encoding                          ( getFileSystemEncoding )

import Debug.Trace


data FlagSpec flag = Option String              -- external form
                            flag                -- internal form

-- The runtime debug and control options supported by Accelerate. This is a bit
-- awkward, as we process both frontend as well as backend option flags, but
-- gives some control over error messages and overlapping options.
--
fclabels [d|
  data Flags = Flags
    {
      -- Functionality and phase control
      -- -------------------------------
      --
      -- These are Maybe types because they will only override the backend
      -- options if the user specifies a value
      --
      acc_sharing               :: !(Maybe Bool)        -- recover sharing of array computations
    , exp_sharing               :: !(Maybe Bool)        -- recover sharing of scalar expressions
    , fusion                    :: !(Maybe Bool)        -- fuse array expressions
    , simplify                  :: !(Maybe Bool)        -- simplify scalar expressions
--    , unfolding_use_threshold   :: !(Maybe Int)         -- the magic cut-off figure for inlining
    , flush_cache               :: !(Maybe Bool)        -- delete persistent compilation cache(s)
    , fast_math                 :: !(Maybe Bool)        -- use faster, less precise math library operations
    , seq_chunk_size            :: !(Maybe Int)         -- compute sequences in chunks of this size

      -- Debug trace
      -- -----------
    , verbose                   :: !Bool                -- be very chatty

      -- optimisation and simplification
    , dump_phases               :: !Bool                -- print information about each phase of the compiler
    , dump_sharing              :: !Bool                -- sharing recovery phase
    , dump_simpl_stats          :: !Bool                -- statistics form fusion/simplification
    , dump_simpl_iterations     :: !Bool                -- output from each simplifier iteration
    , dump_vectorisation        :: !Bool                -- output from the vectoriser
    , dump_dot                  :: !Bool                -- generate dot output of the program
    , dump_simpl_dot            :: !Bool                -- generate simplified dot output

      -- garbage collection
    , dump_gc                   :: !Bool                -- trace garbage collector
    , dump_gc_stats             :: !Bool                -- print final GC statistics

      -- code generation / compilation
    , debug_cc                  :: !Bool                -- compile with debug symbols
    , dump_cc                   :: !Bool                -- trace code generation & compilation
    , dump_ld                   :: !Bool                -- trace runtime linker
    , dump_asm                  :: !Bool                -- trace assembler

      -- execution
    , dump_exec                 :: !Bool                -- trace execution
    , dump_sched                :: !Bool                -- trace scheduler
    }
 |]


allFlags :: [FlagSpec (Flags -> Flags)]
allFlags
  =  map (enable  'd') dflags
  ++ map (enable  'f') fflags ++ map (disable 'f') fflags
  ++ [ Option "chunk-size" id]
  where
    enable  p (Option f go) = Option ('-':p:f)        (go True)
    disable p (Option f go) = Option ('-':p:"no-"++f) (go False)


-- These @-f\<blah\>@ phase control flags can be reversed with @-fno-\<blah\>@
--
fflags :: [FlagSpec (Bool -> Flags -> Flags)]
fflags =
  [ Option "acc-sharing"                (set' acc_sharing)
  , Option "exp-sharing"                (set' exp_sharing)
  , Option "fusion"                     (set' fusion)
  , Option "simplify"                   (set' simplify)
  , Option "flush-cache"                (set' flush_cache)
  , Option "fast-math"                  (set' fast_math)
  ]
  where
    set' f v = set f (Just v)

-- These debugging flags default to off and can be enable with @-d\<blah\>@
--
dflags :: [FlagSpec (Bool -> Flags -> Flags)]
dflags =
  [ Option "verbose"                    (set verbose)
  , Option "dump-phases"                (set dump_phases)
  , Option "dump-sharing"               (set dump_sharing)
  , Option "dump-simpl-stats"           (set dump_simpl_stats)
  , Option "dump-simpl-iterations"      (set dump_simpl_iterations)
  , Option "dump-vectorisation"         (set dump_vectorisation)
  , Option "dump-dot"                   (set dump_dot)
  , Option "dump-simpl-dot"             (set dump_simpl_dot)
  , Option "dump-gc"                    (set dump_gc)
  , Option "dump-gc-stats"              (set dump_gc_stats)
  , Option "debug-cc"                   (set debug_cc)
  , Option "dump-cc"                    (set dump_cc)
  , Option "dump-ld"                    (set dump_ld)
  , Option "dump-asm"                   (set dump_asm)
  , Option "dump-exec"                  (set dump_exec)
  , Option "dump-sched"                 (set dump_sched)
  ]


class DebugFlag a where
  def :: a

instance DebugFlag Bool where
  {-# INLINE def #-}
  def = False

instance DebugFlag (Maybe a) where
  {-# INLINE def #-}
  def = Nothing


-- | A bit of a hack to get the command line options processing out of the way.
--
-- We would like to have this automatically called once during program
-- initialisation, so that our command-line debug flags between +ACC .. [-ACC]
-- don't interfere with other programs.
--
-- Hacks beget hacks beget hacks...
--
accInit :: IO ()
#ifdef ACCELERATE_DEBUG
accInit = _flags `seq` return ()
#else
accInit = getUpdateArgs >> return ()
#endif

-- Initialise the debugging flags structure. This reads from both the command
-- line arguments as well as the environment variable "ACCELERATE_FLAGS".
-- Where applicable, options on the command line take precedence.
--
-- This is only available when compiled with debugging mode, because trying to
-- access it at any other time is an error.
--
#ifdef ACCELERATE_DEBUG
initialiseFlags :: IO Flags
initialiseFlags = do
  argv  <- getUpdateArgs
  env   <- maybe [] words `fmap` lookupEnv "ACCELERATE_FLAGS"
  return $ parse (env ++ argv)
  where
    defaults            = Flags def def def def def def def def def def def def def def def def def def def def def def

    parse               = foldl parse1 defaults
    parse1 opts this
      | "-chunk-size=" `isPrefixOf` this
      = let arg = tail $ dropWhile (/='=') this
            r = reads arg
        in case r of
             [(n, "")] | n > 0 -> set seq_chunk_size (Just n) opts
             _ -> trace ("Illegal argument to chunk-size: " ++ show arg ++ ". Expected positive integer.") opts
    parse1 opts this    =
      case filter (\(Option flag _) -> this `isPrefixOf` flag) allFlags of
        [Option _ go]   -> go opts
        []              -> trace unknown opts
        alts            -> case find (\(Option flag _) -> flag == this) alts of
                             Just (Option _ go) -> go opts
                             Nothing            -> trace (ambiguous alts) opts
      where
        unknown         = render $ text "Unknown option:" <+> quotes (text this)
        ambiguous alts  = render $
          vcat [ text "Ambiguous option:" <+> quotes (text this)
               , text ""
               , text "Did you mean one of these?"
               , nest 4 $ vcat (map (\(Option s _) -> text s) alts)
               ]
#endif


-- If the command line arguments include a section "+ACC ... [-ACC]" then return
-- that section, and update the command line arguments to not include that part.
--
getUpdateArgs :: IO [String]
getUpdateArgs = do
  argv <- getArgs
  --
  let (before, r1)      = span (/= "+ACC") argv
      (flags,  r2)      = span (/= "-ACC") $ dropWhile (== "+ACC") r1
      after             = dropWhile (== "-ACC") r2
  --
#ifdef ACCELERATE_DEBUG
  prog <- getProgName
  setProgArgv (prog : before ++ after)
#else
  M.unless (null flags)
    $ error "Data.Array.Accelerate: Debugging options are disabled. Reinstall package 'accelerate' with '-fdebug' to enable them."
#endif
  return flags


-- This is only defined in debug mode because to access it at any other time
-- should be an error.
--
#ifdef ACCELERATE_DEBUG
{-# NOINLINE _flags #-}
_flags :: IORef Flags
_flags = unsafePerformIO $ newIORef =<< initialiseFlags
#endif

{-# INLINE queryFlag #-}
queryFlag :: DebugFlag a => (Flags :-> a) -> IO a
#ifdef ACCELERATE_DEBUG
queryFlag f = get f `fmap` readIORef _flags
#else
queryFlag _ = return def
#endif


type Mode = Flags :-> Bool

setFlag, clearFlag :: Mode -> IO ()
setFlag f   = setFlags [f]
clearFlag f = clearFlags [f]

setFlags, clearFlags :: [Mode] -> IO ()
#ifdef ACCELERATE_DEBUG
setFlags f   = modifyIORef _flags (\opt -> foldr (flip set True)  opt f)
clearFlags f = modifyIORef _flags (\opt -> foldr (flip set False) opt f)
#else
setFlags _   = return ()
clearFlags _ = return ()
#endif


-- | Conditional execution of a monadic debugging expression
--
{-# INLINEABLE when #-}
when :: MonadIO m => Mode -> m () -> m ()
when f s = do
  yes <- liftIO $ queryFlag f
  M.when yes s

-- | The opposite of 'when'
--
{-# INLINEABLE unless #-}
unless :: MonadIO m => Mode -> m () -> m ()
unless f s = do
  yes <- liftIO $ queryFlag f
  M.unless yes s


#ifdef ACCELERATE_DEBUG
-- Stolen from System.Environment
--
setProgArgv :: [String] -> IO ()
setProgArgv argv = do
  enc <- getFileSystemEncoding
  vs  <- mapM (GHC.newCString enc) argv >>= newArray0 nullPtr
  c_setProgArgv (genericLength argv) vs

foreign import ccall unsafe "setProgArgv"
  c_setProgArgv  :: CInt -> Ptr CString -> IO ()
#endif<|MERGE_RESOLUTION|>--- conflicted
+++ resolved
@@ -29,13 +29,8 @@
   Flags, Mode,
   acc_sharing, exp_sharing, fusion, simplify, flush_cache, fast_math, verbose,
   dump_phases, dump_sharing, dump_simpl_stats, dump_simpl_iterations, dump_vectorisation,
-<<<<<<< HEAD
-  dump_dot, dump_simpl_dot, dump_gc, dump_gc_stats, debug_cc, dump_cc, dump_asm,
+  dump_dot, dump_simpl_dot, dump_gc, dump_gc_stats, debug_cc, dump_cc, dump_ld, dump_asm,
   dump_exec, dump_sched, seq_chunk_size,
-=======
-  dump_dot, dump_simpl_dot, dump_gc, dump_gc_stats, debug_cc, dump_cc, dump_ld, dump_asm,
-  dump_exec, dump_sched,
->>>>>>> a9677400
 
   accInit,
   queryFlag, setFlag, setFlags, clearFlag, clearFlags,
@@ -204,7 +199,7 @@
   env   <- maybe [] words `fmap` lookupEnv "ACCELERATE_FLAGS"
   return $ parse (env ++ argv)
   where
-    defaults            = Flags def def def def def def def def def def def def def def def def def def def def def def
+    defaults            = Flags def def def def def def def def def def def def def def def def def def def def def def def
 
     parse               = foldl parse1 defaults
     parse1 opts this
