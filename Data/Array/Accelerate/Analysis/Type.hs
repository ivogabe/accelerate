--- conflicted
+++ resolved
@@ -112,12 +112,7 @@
                              _            -> error "Who on earth wrote all these weird error messages?"
 #endif
 
-<<<<<<< HEAD
     Collect _ _ _ _     -> case arrays (undefined :: Array sh e) of
-=======
-{--
-    Collect _           -> case arrays (undefined :: Array sh e) of
->>>>>>> 7509ed14
                              ArraysRarray -> eltType (undefined::e)
 #if __GLASGOW_HASKELL__ < 800
                              _            -> error "rob you are terrible at this game"
