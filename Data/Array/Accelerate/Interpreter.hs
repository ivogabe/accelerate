--- conflicted
+++ resolved
@@ -134,20 +134,16 @@
 evalPreOpenAcc (Acond cond acc1 acc2) env aenv
   = if (evalOpenExp cond env aenv) then evalOpenAcc acc1 env aenv else evalOpenAcc acc2 env aenv
 
-<<<<<<< HEAD
 evalPreOpenAcc (Use arr) _env _aenv = delay (Sugar.toArr arr :: a)
-=======
-evalPreOpenAcc (Awhile cond body acc) aenv
-  = let f       = evalOpenAfun body aenv
-        p       = evalOpenAfun cond aenv
+
+evalPreOpenAcc (Awhile cond body acc) env aenv
+  = let f       = evalOpenAfun body env aenv
+        p       = evalOpenAfun cond env aenv
         go !x
           | (p x) Sugar.! Z = go (f x)
           | otherwise       = delay x
     in
-    go . force $ evalOpenAcc acc aenv
-
-evalPreOpenAcc (Use arr) _aenv = delay (Sugar.toArr arr :: a)
->>>>>>> bdd99079
+    go . force $ evalOpenAcc acc env aenv
 
 evalPreOpenAcc (Unit e) env aenv = unitOp (evalOpenExp e env aenv)
 
