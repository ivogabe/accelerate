--- conflicted
+++ resolved
@@ -44,7 +44,7 @@
 module Data.Array.Accelerate.Interpreter (
 
   -- * Interpret an array expression
-  Arrays, run, run1,
+  Arrays, run, run1, streamOut,
 
   -- Internal (hidden)
   evalPrim, evalPrimConst, evalPrj
@@ -96,21 +96,12 @@
     in  evalOpenAfun f Empty
 
 
-<<<<<<< HEAD
 -- | Stream a lazily read list of input arrays through the given program,
 -- collecting results as we go
 --
 streamOut :: Arrays a => Sugar.Seq [a] -> [a]
 streamOut seq = let seq' = convertSeqWith config seq
                 in evalDelayedSeq seq'
-=======
--- -- | Stream a lazily read list of input arrays through the given program,
--- -- collecting results as we go
--- --
--- streamOut :: Arrays a => Sugar.Seq [a] -> [a]
--- streamOut seq = let seq' = convertSeqWith config seq
---                 in evalDelayedSeq defaultSeqConfig seq'
->>>>>>> 7509ed14
 
 
 config :: Phase
@@ -121,7 +112,7 @@
   , floatOutAccFromExp     = True
   , enableAccFusion        = True
   , convertOffsetOfSegment = False
-  -- , vectoriseSequences     = True
+  , vectoriseSequences     = True
   }
 
 
@@ -197,12 +188,8 @@
     Use arr                     -> toArr arr
     Subarray ix sh arr          -> subarrayOp (evalE ix) (evalE sh) arr
     Unit e                      -> unitOp (evalE e)
-<<<<<<< HEAD
     Collect min max i s         -> evalSeq (evalE min) (evalE <$> max) (evalE <$> i) s aenv
 
-=======
-    -- Collect s                   -> evalSeq defaultSeqConfig s aenv
->>>>>>> 7509ed14
 
     -- Producers
     -- ---------
@@ -338,9 +325,6 @@
     -> Delayed (Array sh b)
     -> Array sh c
 zipWithOp f (Delayed shx xs _) (Delayed shy ys _)
-<<<<<<< HEAD
-  = newArray (shx `intersect` shy) (\ix -> f (xs ix) (ys ix))
-=======
   = fromFunction (shx `intersect` shy) (\ix -> f (xs ix) (ys ix))
 
 -- zipWith'Op
@@ -358,7 +342,6 @@
 --   where
 --     a `outside` b = or $ zipWith (>=) (shapeToList a) (shapeToList b)
 
->>>>>>> 7509ed14
 
 foldOp
     :: (Shape sh, Elt e)
@@ -636,7 +619,7 @@
     -> Array sh e
     -> Array sh e
 subarrayOp ix sh arr
-  = newArray sh (\ix' -> arr ! (ix `offset` ix'))
+  = fromFunction sh (\ix' -> arr ! (ix `offset` ix'))
 
 
 stencilOp
@@ -683,20 +666,6 @@
         Left v    -> toElt v
         Right ix' -> arr2 ! ix'
 
-<<<<<<< HEAD
-=======
--- toSeqOp :: forall slix sl dim co e proxy. (Elt slix, Shape sl, Shape dim, Elt e)
---         => SliceIndex (EltRepr slix)
---                       (EltRepr sl)
---                       co
---                       (EltRepr dim)
---         -> proxy slix
---         -> Array dim e
---         -> [Array sl e]
--- toSeqOp sliceIndex _ arr = map (sliceOp sliceIndex arr :: slix -> Array sl e)
---                                (enumSlices sliceIndex (shape arr))
-
->>>>>>> 7509ed14
 -- Scalar expression evaluation
 -- ----------------------------
 
@@ -1171,197 +1140,14 @@
 evalMin (NonNumScalarType ty)                | NonNumDict   <- nonNumDict ty   = uncurry min
 
 
-{--
 -- Sequence evaluation
 -- ---------------
 
 mAXIMUM_CHUNK_SIZE :: Int
 mAXIMUM_CHUNK_SIZE = 1024
 
-<<<<<<< HEAD
 evalDelayedSeq :: SeqIndex index
                => DelayedSeq index arrs
-=======
--- Convert a list of arrays to a chunk.
---
-fromListChunk :: Arrays a => [a] -> Vector' a
-fromListChunk = fromList' concatOp
-
--- Convert a chunk to a list of arrays.
---
-toListChunk :: Arrays a => Vector' a -> [a]
-toListChunk = toList' fetchAllOp
-
--- fmap for Chunk. O(n).
---   TODO: Use vectorised function.
-mapChunk :: (Arrays a, Arrays b)
-         => (a -> b)
-         -> Chunk a -> Chunk b
-mapChunk f c = fromListChunk $ map f (toListChunk c)
-
--- zipWith for Chunk. O(n).
---  TODO: Use vectorised function.
-zipWithChunk :: (Arrays a, Arrays b, Arrays c)
-             => (a -> b -> c)
-             -> Chunk a -> Chunk b -> Chunk c
-zipWithChunk f c1 c2 = fromListChunk $ zipWith f (toListChunk c1) (toListChunk c2)
-
--- A window on a sequence.
---
-data Window a = Window
-  { chunk :: Chunk a   -- Current allocated chunk.
-  , wpos  :: SeqPos    -- Position of the window on the sequence, given
-                       -- in number of elements.
-  }
-
--- The initial empty window.
---
-window0 :: Arrays a => Window a
-window0 = Window { chunk = emptyChunk, wpos = 0 }
-
--- Index the given window by the given index on the sequence.
---
-(!#) :: Arrays a => Window a -> SeqPos -> Chunk a
-w !# i
-  | j <- i - wpos w
-  , j >= 0
-  = cdrop j (chunk w)
-  --
-  | otherwise
-  = error $ "Window indexed before position. wpos = " ++ show (wpos w) ++ " i = " ++ show i
-
--- Move the give window by supplying the next chunk.
---
-moveWin :: Arrays a => Window a -> Chunk a -> Window a
-moveWin w c = w { chunk = c
-                , wpos = wpos w + clen (chunk w)
-                }
-
--- A cursor on a sequence.
---
-data Cursor senv a = Cursor
-  { ref  :: Idx senv a -- Reference to the sequence.
-  , cpos :: SeqPos     -- Position of the cursor on the sequence,
-                       -- given in number of elements.
-  }
-
--- Initial cursor.
---
-cursor0 :: Idx senv a -> Cursor senv a
-cursor0 x = Cursor { ref = x, cpos = 0 }
-
--- Advance cursor by a relative amount.
---
-moveCursor :: Int -> Cursor senv a -> Cursor senv a
-moveCursor k c = c { cpos = cpos c + k }
-
--- Valuation for an environment of sequence windows.
---
-data Val' senv where
-  Empty' :: Val' ()
-  Push'  :: Val' senv -> Window t -> Val' (senv, t)
-
--- Projection of a window from a window valuation using a de Bruijn
--- index.
---
-prj' :: Idx senv t -> Val' senv -> Window t
-prj' ZeroIdx       (Push' _   v) = v
-prj' (SuccIdx idx) (Push' val _) = prj' idx val
-#if __GLASGOW_HASKELL__ < 800
-prj' _             _             = $internalError "prj" "inconsistent valuation"
-#endif
-
--- Projection of a chunk from a window valuation using a sequence
--- cursor.
---
-prjChunk :: Arrays a => Cursor senv a -> Val' senv -> Chunk a
-prjChunk c senv = prj' (ref c) senv !# cpos c
-
--- An executable sequence.
---
-data ExecSeq senv arrs where
-  ExecP :: Arrays a => Window a -> ExecP senv a -> ExecSeq (senv, a) arrs -> ExecSeq senv  arrs
-  ExecC :: Arrays a =>             ExecC senv a ->                           ExecSeq senv  a
-  ExecR :: Arrays a =>             Cursor senv a ->                          ExecSeq senv  [a]
-
--- An executable producer.
---
-data ExecP senv a where
-  ExecStreamIn :: Int
-               -> [a]
-               -> ExecP senv a
-
-  ExecMap :: Arrays a
-          => (Chunk a -> Chunk b)
-          -> Cursor senv a
-          -> ExecP senv b
-
-  ExecZipWith :: (Arrays a, Arrays b)
-              => (Chunk a -> Chunk b -> Chunk c)
-              -> Cursor senv a
-              -> Cursor senv b
-              -> ExecP senv c
-
-  -- Stream scan skeleton.
-  ExecScan :: Arrays a
-           => (s -> Chunk a -> (Chunk r, s)) -- Chunk scanner.
-           -> s                              -- Accumulator (internal state).
-           -> Cursor senv a                  -- Input stream.
-           -> ExecP senv r
-
--- An executable consumer.
---
-data ExecC senv a where
-
-  -- Stream reduction skeleton.
-  ExecFold :: Arrays a
-           => (s -> Chunk a -> s) -- Chunk consumer function.
-           -> (s -> r)            -- Finalizer function.
-           -> s                   -- Accumulator (internal state).
-           -> Cursor senv a       -- Input stream.
-           -> ExecC senv r
-
-  ExecStuple :: IsAtuple a
-             => Atuple (ExecC senv) (TupleRepr a)
-             -> ExecC senv a
-
-minCursor :: ExecSeq senv a -> SeqPos
-minCursor s = travS s 0
-  where
-    travS :: ExecSeq senv a -> Int -> SeqPos
-    travS s i =
-      case s of
-        ExecP _ p s' -> travP p i `min` travS s' (i+1)
-        ExecC   c    -> travC c i
-        ExecR   _    -> maxBound
-
-    k :: Cursor senv a -> Int -> SeqPos
-    k c i
-      | i == idxToInt (ref c) = cpos c
-      | otherwise             = maxBound
-
-    travP :: ExecP senv a -> Int -> SeqPos
-    travP p i =
-      case p of
-        ExecStreamIn _ _ -> maxBound
-        ExecMap _ c -> k c i
-        ExecZipWith _ c1 c2 -> k c1 i `min` k c2 i
-        ExecScan _ _ c -> k c i
-
-    travT :: Atuple (ExecC senv) t -> Int -> SeqPos
-    travT NilAtup        _ = maxBound
-    travT (SnocAtup t c) i = travT t i `min` travC c i
-
-    travC :: ExecC senv a -> Int -> SeqPos
-    travC c i =
-      case c of
-        ExecFold _ _ _ cu -> k cu i
-        ExecStuple t      -> travT t i
-
-
-evalDelayedSeq :: SeqConfig
-               -> DelayedSeq arrs
->>>>>>> 7509ed14
                -> arrs
 evalDelayedSeq (StreamSeq aenv s) | aenv' <- evalExtend aenv Empty
                                   = evalSeq 1 Nothing Nothing s aenv'
@@ -1385,7 +1171,6 @@
          (evalOpenAcc a')
     _ -> $internalError "evalSeq" "Sequence computation does not appear to be delayed"
   where
-<<<<<<< HEAD
     go :: Maybe Int
        -> index
        -> Maybe Int
@@ -1396,7 +1181,7 @@
        -> arrs
     go i index l f s a next =
       let
-        (a', s') = f (newArray Z (const index)) s
+        (a', s') = f (fromFunction Z (const index)) s
       in if maybe True (contains' index) l && maybe True (>0) i
            then go (flip (-) 1 <$> i)
                    (nextIndex' index) l f s' (next (aenv `Push` a')) next
@@ -1410,211 +1195,8 @@
     drop :: aenv' :?> aenv -> (aenv',a) :?> aenv
     drop _ ZeroIdx      = Nothing
     drop v (SuccIdx ix) = v ix
-=======
-    evalSeq' :: PreOpenSeq DelayedOpenAcc aenv senv arrs -> arrs
-    evalSeq' (Producer _ s) = evalSeq' s
-    evalSeq' (Consumer _)   = loop (initSeq aenv s)
-    evalSeq' (Reify _)      = reify (initSeq aenv s)
-
-    -- Initialize the producers and the accumulators of the consumers
-    -- with the given array enviroment.
-    initSeq :: forall senv arrs'.
-                Val aenv
-             -> PreOpenSeq DelayedOpenAcc aenv senv arrs'
-             -> ExecSeq senv arrs'
-    initSeq aenv s =
-      case s of
-        Producer   p s' -> ExecP window0 (initProducer p) (initSeq aenv s')
-        Consumer   c    -> ExecC         (initConsumer c)
-        Reify      ix   -> ExecR (cursor0 ix)
-
-    -- Generate a list from the sequence.
-    reify :: forall arrs. ExecSeq () [arrs]
-          -> [arrs]
-    reify s = case step s Empty' of
-                (Just s', a) -> a ++ reify s'
-                (Nothing, a) -> a
-
-    -- Iterate the given sequence until it terminates.
-    -- A sequence only terminates when one of the producers are exhausted.
-    loop :: Arrays arrs
-         => ExecSeq () arrs
-         -> arrs
-    loop s =
-      case step' s of
-        (Nothing, arrs) -> arrs
-        (Just s', _)    -> loop s'
-
-      where
-        step' :: ExecSeq () arrs -> (Maybe (ExecSeq () arrs), arrs)
-        step' s = step s Empty'
-
-    -- One iteration of a sequence.
-    step :: forall senv arrs'.
-            ExecSeq senv arrs'
-         -> Val' senv
-         -> (Maybe (ExecSeq senv arrs'), arrs')
-    step s senv =
-      case s of
-        ExecP w p s' ->
-          let (c, mp')  = produce p senv
-              finished  = 0 == clen (w !# minCursor s')
-              w'        = if finished then moveWin w c else w
-              (ms'', a) = step s' (senv `Push'` w')
-          in case ms'' of
-            Nothing  -> (Nothing, a)
-            Just s'' | finished
-                     , Just p' <- mp'
-                     -> (Just (ExecP w' p' s''), a)
-                     | not finished
-                     -> (Just (ExecP w' p  s''), a)
-                     | otherwise
-                     -> (Nothing, a)
-        ExecC   c    -> let (c', acc) = consume c senv
-                        in (Just (ExecC c'), acc)
-        ExecR ix     -> let c = prjChunk ix senv in (Just (ExecR (moveCursor (clen c) ix)), toListChunk c)
-
-    evalA :: DelayedOpenAcc aenv a -> a
-    evalA acc = evalOpenAcc acc aenv
-
-    evalAF :: DelayedOpenAfun aenv f -> f
-    evalAF f = evalOpenAfun f aenv
-
-    evalE :: DelayedExp aenv t -> t
-    evalE exp = evalPreExp evalOpenAcc exp aenv
-
-    evalF :: DelayedFun aenv f -> f
-    evalF fun = evalPreFun evalOpenAcc fun aenv
-
-    initProducer :: forall a senv.
-                    Producer DelayedOpenAcc aenv senv a
-                 -> ExecP senv a
-    initProducer p =
-      case p of
-        StreamIn arrs -> ExecStreamIn 1 arrs
-        ToSeq sliceIndex slix (delayed -> Delayed sh ix _) ->
-          let n   = R.size (R.sliceShape sliceIndex (fromElt sh))
-              k   = elemsPerChunk conf n
-          in ExecStreamIn k (toSeqOp sliceIndex slix (fromFunction sh ix))
-        MapSeq     f x       -> ExecMap     (mapChunk (evalAF f)) (cursor0 x)
-        ChunkedMapSeq f x    -> ExecMap     (evalAF f) (cursor0 x)
-        ZipWithSeq f x y     -> ExecZipWith (zipWithChunk (evalAF f)) (cursor0 x) (cursor0 y)
-        ScanSeq    f e x     -> ExecScan scanner (evalE e) (cursor0 x)
-          where
-            scanner a c =
-              let v0 = chunkElems c
-                  (v1, a') = scanl'Op (evalF f) a (delayArray v0)
-              in (vec2Chunk v1, fromScalar a')
-
-    initConsumer :: forall a senv.
-                    Consumer DelayedOpenAcc aenv senv a
-                 -> ExecC senv a
-    initConsumer c =
-      case c of
-        FoldSeq f e x ->
-          let f' = evalF f
-              a0 = fromFunction (Z :. chunkSize conf) (const (evalE e))
-              consumer v c = zipWith'Op f' (delayArray v) (delayArray (chunkElems c))
-              finalizer = fold1Op f' . delayArray
-          in ExecFold consumer finalizer a0 (cursor0 x)
-        FoldSeqFlatten f acc x ->
-          let f' = evalAF f
-              a0 = evalA acc
-              consumer a c = f' a (chunkShapes c) (chunkElems c)
-          in ExecFold consumer id a0 (cursor0 x)
-        Stuple t ->
-          let initTup :: Atuple (Consumer DelayedOpenAcc aenv senv) t -> Atuple (ExecC senv) t
-              initTup NilAtup        = NilAtup
-              initTup (SnocAtup t c) = SnocAtup (initTup t) (initConsumer c)
-          in ExecStuple (initTup t)
-
-    delayed :: DelayedOpenAcc aenv (Array sh e) -> Delayed (Array sh e)
-    delayed AST.Manifest{}  = $internalError "evalOpenAcc" "expected delayed array"
-    delayed AST.Delayed{..} = Delayed (evalPreExp evalOpenAcc extentD aenv)
-                                      (evalPreFun evalOpenAcc indexD aenv)
-                                      (evalPreFun evalOpenAcc linearIndexD aenv)
-
-produce :: Arrays a => ExecP senv a -> Val' senv -> (Chunk a, Maybe (ExecP senv a))
-produce p senv =
-  case p of
-    ExecStreamIn k xs ->
-      let (xs', xs'') = (take k xs, drop k xs)
-          c           = fromListChunk xs'
-          mp          = if null xs''
-                        then Nothing
-                        else Just (ExecStreamIn k xs'')
-      in (c, mp)
-    ExecMap f x ->
-      let c = prjChunk x senv
-      in (f c, Just $ ExecMap f (moveCursor (clen c) x))
-    ExecZipWith f x y ->
-      let c1 = prjChunk x senv
-          c2 = prjChunk y senv
-          k = clen c1 `min` clen c2
-      in (f c1 c2, Just $ ExecZipWith f (moveCursor k x) (moveCursor k y))
-    ExecScan scanner a x ->
-      let c = prjChunk x senv
-          (c', a') = scanner a c
-          k = clen c
-      in (c', Just $ ExecScan scanner a' (moveCursor k x))
-
-consume :: forall senv a. ExecC senv a -> Val' senv -> (ExecC senv a, a)
-consume c senv =
-  case c of
-    ExecFold f g acc x ->
-      let c    = prjChunk x senv
-          acc' = f acc c
-      -- Even though we call g here, lazy evaluation should guarantee it is
-      -- only ever called once.
-      in (ExecFold f g acc' (moveCursor (clen c) x), g acc')
-    ExecStuple t ->
-      let consT :: Atuple (ExecC senv) t -> (Atuple (ExecC senv) t, t)
-          consT NilAtup        = (NilAtup, ())
-          consT (SnocAtup t c) | (c', acc) <- consume c senv
-                               , (t', acc') <- consT t
-                               = (SnocAtup t' c', (acc', acc))
-          (t', acc) = consT t
-      in (ExecStuple t', toAtuple acc)
->>>>>>> 7509ed14
 
 evalExtend :: Extend DelayedOpenAcc aenv aenv' -> Val aenv -> Val aenv'
 evalExtend BaseEnv aenv = aenv
 evalExtend (PushEnv ext1 ext2) aenv | aenv' <- evalExtend ext1 aenv
-<<<<<<< HEAD
-                                    = Push aenv' (evalOpenAcc ext2 aenv')
-=======
-                                    = Push aenv' (evalOpenAcc ext2 aenv')
-
-delayArray :: Array sh e -> Delayed (Array sh e)
-delayArray arr@(Array _ adata) = Delayed (shape arr) (arr!) (toElt . unsafeIndexArrayData adata)
-
-fromScalar :: Scalar a -> a
-fromScalar = (!Z)
-
-concatOp :: forall e. Elt e => [Vector e] -> Vector e
-concatOp = concatVectors
-
-fetchAllOp :: (Shape sh, Elt e) => Segments sh -> Vector e -> [Array sh e]
-fetchAllOp segs elts
-  | (offsets, n) <- offsetsOp segs
-  , (n ! Z) <= size (shape elts)
-  = [fetch (segs ! (Z :. i)) (offsets ! (Z :. i)) | i <- [0 .. size (shape segs) - 1]]
-  | otherwise = error $ "illegal argument to fetchAllOp"
-  where
-    fetch sh offset = fromFunction sh (\ ix -> elts ! (Z :. ((toIndex sh ix) + offset)))
-
-dropOp :: Elt e => Int -> Vector e -> Vector e
-dropOp i v   -- TODO
-             --  * Implement using C-style pointer-plus.
-             --    ; dropOp is used often (from prjChunk),
-             --      so it ought to be efficient O(1).
-  | n <- size (shape v)
-  , i <= n
-  , i >= 0
-  = fromFunction (Z :. n - i) (\ (Z :. j) -> v ! (Z :. i + j))
-  | otherwise = error $ "illegal argument to drop"
-
-offsetsOp :: Shape sh => Segments sh -> (Vector Int, Scalar Int)
-offsetsOp segs = scanl'Op (+) 0 $ delayArray (mapOp size (delayArray segs))
---}
->>>>>>> 7509ed14
+                                    = Push aenv' (evalOpenAcc ext2 aenv')