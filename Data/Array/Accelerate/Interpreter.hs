{-# LANGUAGE BangPatterns        #-}
{-# LANGUAGE GADTs               #-}
{-# LANGUAGE PatternGuards       #-}
{-# LANGUAGE ScopedTypeVariables #-}
{-# LANGUAGE TemplateHaskell     #-}
{-# LANGUAGE TypeOperators       #-}
{-# OPTIONS_HADDOCK prune #-}
-- |
-- Module      : Data.Array.Accelerate.Interpreter
-- Copyright   : [2008..2011] Manuel M T Chakravarty, Gabriele Keller, Sean Lee
--               [2009..2012] Manuel M T Chakravarty, Gabriele Keller, Trevor L. McDonell
-- License     : BSD3
--
-- Maintainer  : Manuel M T Chakravarty <chak@cse.unsw.edu.au>
-- Stability   : experimental
-- Portability : non-portable (GHC extensions)
--
-- This interpreter is meant to be a reference implementation of the semantics
-- of the embedded array language.  The emphasis is on defining the semantics
-- clearly, not on performance.
--
-- /Surface types versus representation types/
--
-- As a general rule, we perform all computations on representation types and we store all data
-- as values of representation types.  To guarantee the type safety of the interpreter, this
-- currently implies a lot of conversions between surface and representation types.  Optimising
-- the code by eliminating back and forth conversions is fine, but only where it doesn't
-- negatively affects clarity — after all, the main purpose of the interpreter is to serve as an
-- executable specification.
--

module Data.Array.Accelerate.Interpreter (

  -- * Interpret an array expression
  Arrays, run, run1, stream,

  -- Internal (hidden)
  evalPrim, evalPrimConst, evalPrj

) where

-- TODO: remove
import Debug.Trace ( trace )

-- standard libraries
import Control.Monad
import Data.Bits
import Data.Char                                        ( chr, ord )
import Prelude                                          hiding ( sum )
import System.IO.Unsafe                                 ( unsafePerformIO )

-- friends
import Data.Array.Accelerate.Error
import Data.Array.Accelerate.Type
import Data.Array.Accelerate.Array.Data
import Data.Array.Accelerate.Array.Delayed
import Data.Array.Accelerate.Array.Representation       hiding ( sliceIndex, enumSlices, restrictSlice )
import Data.Array.Accelerate.Array.Sugar (
<<<<<<< HEAD
  Z(..), (:.)(..), Array(..), Arrays, Scalar, Vector, Segments, Tuple(..), Atuple(..),
  CstProxy(..) )
=======
  Z(..), (:.)(..), Array(..), Arrays, Scalar, Vector, Segments, enumSlices, restrictSlice )
>>>>>>> eac9a92d
import Data.Array.Accelerate.AST
import Data.Array.Accelerate.Tuple
import Data.Array.Accelerate.Trafo.Substitution
import qualified Data.Array.Accelerate.Trafo.Sharing    as Sharing
import qualified Data.Array.Accelerate.Smart            as Sugar
import qualified Data.Array.Accelerate.Array.Sugar      as Sugar


-- Program execution
-- -----------------

-- | Run a complete embedded array program using the reference interpreter.
--
run :: Arrays a => Sugar.Acc a -> a
run = force . evalAcc . Sharing.convertAcc True True True


-- | Prepare and run an embedded array program of one argument
--
run1 :: (Arrays a, Arrays b) => (Sugar.Acc a -> Sugar.Acc b) -> a -> b
run1 = run'


-- | Prepare an n-ary embedded array program for execution, returning an n-ary
-- closure to do so.
--
run' :: Sharing.Afunction f => f -> Sharing.AfunctionR f
run' afun = let acc = Sharing.convertAfun True True True afun
            in  evalOpenAfun acc Empty


-- | Stream a lazily read list of input arrays through the given program,
-- collecting results as we go
--
stream :: (Arrays a, Arrays b) => (Sugar.Acc a -> Sugar.Acc b) -> [a] -> [b]
stream afun arrs = let go = run1 afun
                   in  map go arrs


-- Array expression evaluation
-- ---------------------------

-- Evaluate an open array function
--
evalOpenAfun :: OpenAfun aenv f -> Val aenv -> f
evalOpenAfun (Alam  f) aenv = \a -> evalOpenAfun f (aenv `Push` a)
evalOpenAfun (Abody b) aenv = force $ evalOpenAcc b aenv


-- Evaluate an open array expression
--
evalOpenAcc :: OpenAcc aenv a -> Val aenv -> Delayed a
evalOpenAcc (OpenAcc acc) = evalPreOpenAcc acc

evalPreOpenAcc :: forall aenv a. PreOpenAcc OpenAcc aenv a -> Val aenv -> Delayed a

evalPreOpenAcc (Alet acc1 acc2) aenv
  = let !arr1 = force $ evalOpenAcc acc1 aenv
    in evalOpenAcc acc2 (aenv `Push` arr1)

evalPreOpenAcc (Avar idx) aenv = delay $ prj idx aenv

evalPreOpenAcc (Atuple tup) aenv = delay (toTuple ArraysProxy $ evalAtuple tup aenv :: a)

evalPreOpenAcc (Aprj ix (tup :: OpenAcc aenv arrs)) aenv =
  let tup'  = force $ evalOpenAcc tup aenv :: arrs
  in  delay $ evalPrj ix (fromTuple ArraysProxy tup')

evalPreOpenAcc (Apply f acc) aenv =
  let !arr  = force $ evalOpenAcc acc aenv
  in  delay $ evalOpenAfun f aenv arr

evalPreOpenAcc (Acond cond acc1 acc2) aenv
  = if (evalExp cond aenv) then evalOpenAcc acc1 aenv else evalOpenAcc acc2 aenv

evalPreOpenAcc (Awhile cond body acc) aenv
  = let f       = evalOpenAfun body aenv
        p       = evalOpenAfun cond aenv
        go !x
          | (p x) Sugar.! Z = go (f x)
          | otherwise       = delay x
    in
    go . force $ evalOpenAcc acc aenv

evalPreOpenAcc (Use arr) _aenv = delay (Sugar.toArr arr :: a)

evalPreOpenAcc (Unit e) aenv = unitOp (evalExp e aenv)

evalPreOpenAcc (Generate sh f) aenv
  = generateOp (evalExp sh aenv) (evalFun f aenv)

evalPreOpenAcc (Transform sh ix f acc) aenv
  = transformOp (evalExp sh aenv) (evalFun ix aenv) (evalFun f aenv) (evalOpenAcc acc aenv)

evalPreOpenAcc (Reshape e acc) aenv
  = reshapeOp (evalExp e aenv) (evalOpenAcc acc aenv)

evalPreOpenAcc (Replicate sliceIndex slix acc) aenv
  = replicateOp sliceIndex (evalExp slix aenv) (evalOpenAcc acc aenv)

evalPreOpenAcc (Slice sliceIndex acc slix) aenv
  = sliceOp sliceIndex (evalOpenAcc acc aenv) (evalExp slix aenv)

evalPreOpenAcc (Map f acc) aenv = mapOp (evalFun f aenv) (evalOpenAcc acc aenv)

evalPreOpenAcc (ZipWith f acc1 acc2) aenv
  = zipWithOp (evalFun f aenv) (evalOpenAcc acc1 aenv) (evalOpenAcc acc2 aenv)

evalPreOpenAcc (Fold f e acc) aenv
  = foldOp (evalFun f aenv) (evalExp e aenv) (evalOpenAcc acc aenv)

evalPreOpenAcc (Fold1 f acc) aenv
  = fold1Op (evalFun f aenv) (evalOpenAcc acc aenv)

evalPreOpenAcc (FoldSeg f e acc1 acc2) aenv
  = foldSegOp integralType
              (evalFun f aenv) (evalExp e aenv)
              (evalOpenAcc acc1 aenv) (evalOpenAcc acc2 aenv)

evalPreOpenAcc (Fold1Seg f acc1 acc2) aenv
  = fold1SegOp integralType
               (evalFun f aenv) (evalOpenAcc acc1 aenv) (evalOpenAcc acc2 aenv)

evalPreOpenAcc (Scanl f e acc) aenv
  = scanlOp (evalFun f aenv) (evalExp e aenv) (evalOpenAcc acc aenv)

evalPreOpenAcc (Scanl' f e acc) aenv
  = scanl'Op (evalFun f aenv) (evalExp e aenv) (evalOpenAcc acc aenv)

evalPreOpenAcc (Scanl1 f acc) aenv
  = scanl1Op (evalFun f aenv) (evalOpenAcc acc aenv)

evalPreOpenAcc (Scanr f e acc) aenv
  = scanrOp (evalFun f aenv) (evalExp e aenv) (evalOpenAcc acc aenv)

evalPreOpenAcc (Scanr' f e acc) aenv
  = scanr'Op (evalFun f aenv) (evalExp e aenv) (evalOpenAcc acc aenv)

evalPreOpenAcc (Scanr1 f acc) aenv
  = scanr1Op (evalFun f aenv) (evalOpenAcc acc aenv)

evalPreOpenAcc (Permute f dftAcc p acc) aenv
  = permuteOp (evalFun f aenv) (evalOpenAcc dftAcc aenv)
              (evalFun p aenv) (evalOpenAcc acc aenv)

evalPreOpenAcc (Backpermute e p acc) aenv
  = backpermuteOp (evalExp e aenv) (evalFun p aenv) (evalOpenAcc acc aenv)

evalPreOpenAcc (Stencil sten bndy acc) aenv
  = stencilOp (evalFun sten aenv) bndy (evalOpenAcc acc aenv)

evalPreOpenAcc (Stencil2 sten bndy1 acc1 bndy2 acc2) aenv
  = stencil2Op (evalFun sten aenv) bndy1 (evalOpenAcc acc1 aenv) bndy2 (evalOpenAcc acc2 aenv)

evalPreOpenAcc (Loop l) aenv = delay $ evalLoop l aenv

-- The interpreter does not handle foreign functions so use the pure accelerate version
evalPreOpenAcc (Aforeign _ (Alam (Abody funAcc)) acc) aenv
  = let !arr = force $ evalOpenAcc acc aenv
    in evalOpenAcc funAcc (Empty `Push` arr)
evalPreOpenAcc (Aforeign _ _ _) _
  = error "This case is not possible"

data ExecLoop lenv arrs where
  ExecEmpty :: ExecLoop lenv ()
  ExecP :: (Arrays a, Arrays arrs) => ExecP      a -> ExecLoop (lenv, a) arrs -> ExecLoop lenv  arrs
  ExecT :: (Arrays a, Arrays arrs) => ExecT lenv a -> ExecLoop (lenv, a) arrs -> ExecLoop lenv  arrs
  ExecC :: (Arrays a, Arrays arrs) => ExecC lenv a -> ExecLoop  lenv     arrs -> ExecLoop lenv (arrs, a)
  
data ExecP a where
  ExecToStream :: [Array sh e] 
               -> ExecP (Array sh e)

  ExecUseLazy :: (Sugar.Elt slix, Sugar.Shape sl,
                  Sugar.Shape dim, Sugar.Elt e)
              => SliceIndex (Sugar.EltRepr slix)
                            (Sugar.EltRepr sl)
                            co
                            (Sugar.EltRepr dim)
              -> [slix]
              -> Array dim e
              -> ExecP (Array sl e)

data ExecT lenv a where
  ExecMap :: (a -> b)
          -> Idx lenv a
          -> ExecT lenv b

  ExecZipWith :: (a -> b -> c)
              -> Idx lenv a
              -> Idx lenv b
              -> ExecT lenv c

  ExecScanStream :: Idx lenv (Array sh a)
                 -> (Array sh a -> Array sh a -> Array sh a)
                 -> Array sh a
                 -> ExecT lenv (Array sh a)

  ExecScanStreamAct :: Idx lenv (Array sh' b)
                    -> (Array sh a -> Array sh' b -> Array sh a)
                    -> (Array sh' b -> Array sh' b -> Array sh' b)
                    -> Array sh a
                    -> ExecT lenv (Array sh a)

data ExecC lenv a where
  ExecFromStream :: (Sugar.Elt a, Sugar.Shape sh)
                 => Idx lenv (Array sh a)
                 -> [Array sh a]
                 -> ExecC lenv (Vector sh, Vector a)

  ExecFoldStream :: Idx lenv (Array sh a)
                 -> (Array sh a -> Array sh a -> Array sh a)
                 -> Array sh a
                 -> ExecC lenv (Array sh a)

  ExecFoldStreamAct :: Idx lenv (Array sh' b)
                    -> (Array sh a -> Array sh' b -> Array sh a)
                    -> (Array sh' b -> Array sh' b -> Array sh' b)
                    -> Array sh a
                    -> ExecC lenv (Array sh a)

  ExecFoldStreamFlatten :: (Sugar.Elt b, Sugar.Shape sh')
                        => Idx lenv (Array sh' b)
                        -> (Array sh a -> Vector sh' -> Vector b -> Array sh a)
                        -> Array sh a
                        -> ExecC lenv (Array sh a)

  ExecCollectStream :: (Array sh a -> IO ())
                    -> Idx lenv (Array sh a)
                    -> ()
                    -> ExecC lenv ()

evalLoop :: PreOpenLoop OpenAcc aenv () arrs -> Val aenv -> arrs
evalLoop l aenv | degenerate l = returnOut .        initLoop aenv $ l
                | otherwise    = returnOut . loop . initLoop aenv $ l
  where
    -- A loop with no producers is degenerate since there is no
    -- halting condition, and should therefore not be iterated.
    -- Notice that the only degenerate closed loop is the empty loop.
    degenerate :: PreOpenLoop OpenAcc aenv lenv arrs -> Bool
    degenerate l = 
      case l of
        EmptyLoop    -> True
        Producer _ _ -> False
        Transducer _ l' -> degenerate l'
        Consumer   _ l' -> degenerate l'

    -- Initialize the producers and the accumulators of the consumers
    -- with the given array enviroment.
    initLoop :: Val aenv -> PreOpenLoop OpenAcc aenv lenv arrs -> ExecLoop lenv arrs
    initLoop aenv l =
      case l of
        EmptyLoop       -> ExecEmpty
        Producer   p l' -> ExecP (initProducer   aenv p) (initLoop aenv l')
        Transducer t l' -> ExecT (initTransducer aenv t) (initLoop aenv l')
        Consumer   c l' -> ExecC (initConsumer   aenv c) (initLoop aenv l')

    -- Iterate the given loop until it terminates.
    -- A loop only terminates when one of the producers are exhausted.
    loop :: ExecLoop () arrs -> ExecLoop () arrs
    loop l =
      case go l Empty of
        Nothing -> l
        Just l' -> loop l'

    -- One iteration of a loop.
    go :: ExecLoop lenv arrs -> Val lenv -> Maybe (ExecLoop lenv arrs)
    go l lenv =
      case l of
        ExecEmpty -> return ExecEmpty
        ExecP p l ->       produce   p       >>= \ (a, p') -> go l (lenv `Push` a) >>= \ l' -> return (ExecP p' l')
        ExecT t l -> Just (transduce t lenv) >>= \ (a, t') -> go l (lenv `Push` a) >>= \ l' -> return (ExecT t' l')
        ExecC c l -> Just (consume   c lenv) >>= \     c'  -> go l  lenv           >>= \ l' -> return (ExecC c' l')

    -- Finalize and return the accumulators in the consumers of the loop.
    returnOut :: ExecLoop lenv arrs -> arrs
    returnOut l =
      case l of
        ExecEmpty -> ()
        ExecP _ l -> returnOut l
        ExecT _ l -> returnOut l
        ExecC c l -> (returnOut l, readConsumer c)

produce :: ExecP a -> Maybe (a, ExecP a)
produce p =
  case p of
    ExecToStream (x:xs) -> Just (x, ExecToStream xs)
    ExecToStream []     -> Nothing
    ExecUseLazy sliceIndex (slix:slixs) arr -> 
      Just (force $ sliceOp sliceIndex (delay arr) slix, ExecUseLazy sliceIndex slixs arr)
    ExecUseLazy _ [] _  -> Nothing

initProducer :: Val aenv -> Producer OpenAcc aenv a -> ExecP a
initProducer aenv p =
  case p of
    ToStream sliceIndex sl acc -> 
      let arr = force $ evalOpenAcc acc aenv
          sl' = restrictSlice sliceIndex (Sugar.shape arr) (evalExp sl aenv)
      in ExecToStream (map force (toStreamOp sliceIndex sl' (delay arr)))
    UseLazy sliceIndex sl arr ->
      let sl' = restrictSlice sliceIndex (Sugar.shape arr) (evalExp sl aenv)
          sls = enumSlices sliceIndex sl'
      in trace (show sls) $ ExecUseLazy sliceIndex sls arr

transduce :: ExecT lenv a -> Val lenv -> (a, ExecT lenv a)
transduce t lenv =
  case t of
    ExecMap     f x   -> (f (prj x lenv), t)
    ExecZipWith f x y -> (f (prj x lenv) (prj y lenv), t)
    ExecScanStream x f acc        -> (acc, ExecScanStream x f (f acc (prj x lenv)))
    ExecScanStreamAct x f g acc   -> (acc, ExecScanStreamAct x f g (f acc (prj x lenv)))

initTransducer :: Val aenv -> Transducer OpenAcc aenv lenv a -> ExecT lenv a
initTransducer aenv t =
  case t of
    MapStream     f x       -> ExecMap     (evalOpenAfun f aenv) x
    ZipWithStream f x y     -> ExecZipWith (evalOpenAfun f aenv) x y
    ScanStream    f acc x   -> ExecScanStream x (evalOpenAfun f aenv) (force $ evalOpenAcc acc aenv)
    ScanStreamAct f g acc x -> ExecScanStreamAct x (evalOpenAfun f aenv) (evalOpenAfun g aenv) (force $ evalOpenAcc acc aenv)

consume :: ExecC lenv a -> Val lenv -> ExecC lenv a
consume c lenv =
  case c of
    ExecFromStream x as           -> ExecFromStream x (prj x lenv:as)
    ExecFoldStream x f acc        -> ExecFoldStream x f (f acc (prj x lenv))
    ExecFoldStreamAct x f g acc   -> ExecFoldStreamAct x f g (f acc (prj x lenv))
    ExecFoldStreamFlatten x f acc -> 
      ExecFoldStreamFlatten x f (f acc shapes elts)
      where
        arr = prj x lenv
        shapes = Sugar.fromList (Z :. 1) [Sugar.shape arr]
        eltlist = Sugar.toList arr
        elts = Sugar.fromList (Z :. (length eltlist)) eltlist
    ExecCollectStream f x () -> let !r = unsafePerformIO $ f (prj x lenv) in ExecCollectStream f x r

initConsumer :: Val aenv -> Consumer OpenAcc aenv lenv a -> ExecC lenv a
initConsumer aenv c =
  case c of
    FromStream x              -> ExecFromStream x []
    FoldStream f acc x        -> ExecFoldStream x (evalOpenAfun f aenv) (force $ evalOpenAcc acc aenv)
    FoldStreamAct f g acc x   -> ExecFoldStreamAct x (evalOpenAfun f aenv) (evalOpenAfun g aenv) (force $ evalOpenAcc acc aenv)
    FoldStreamFlatten f acc x -> ExecFoldStreamFlatten x (evalOpenAfun f aenv) (force $ evalOpenAcc acc aenv)
    CollectStream f x         -> ExecCollectStream f x ()

readConsumer :: ExecC lenv a -> a
readConsumer c =
  case c of
    ExecFromStream _ as           -> force $ (fromStreamOp (reverse (map delay as)))
    ExecFoldStream _ _ acc        -> acc
    ExecFoldStreamAct _ _ _ acc   -> acc
    ExecFoldStreamFlatten _ _ acc -> acc
    ExecCollectStream _ _ r       -> r

-- Evaluate a closed array expressions
--
evalAcc :: Acc a -> Delayed a
evalAcc acc = evalOpenAcc acc Empty


-- Array tuple construction and projection
--
evalAtuple :: Atuple (OpenAcc aenv) t -> Val aenv -> t
evalAtuple NilAtup        _    = ()
evalAtuple (SnocAtup t a) aenv = (evalAtuple t aenv, force $ evalOpenAcc a aenv)


-- Array primitives
-- ----------------

unitOp :: Sugar.Elt e => e -> Delayed (Scalar e)
unitOp e
  = DelayedRpair DelayedRunit
  $ DelayedRarray {shapeDA = (), repfDA = const (Sugar.fromElt e)}

generateOp :: (Sugar.Shape dim, Sugar.Elt e)
      => dim
      -> (dim -> e)
      -> Delayed (Array dim e)
generateOp sh rf
  = DelayedRpair DelayedRunit
  $ DelayedRarray (Sugar.fromElt sh) (Sugar.sinkFromElt rf)

transformOp
      :: (Sugar.Shape sh', Sugar.Elt b)
      => sh'
      -> (sh' -> sh)
      -> (a -> b)
      -> Delayed (Array sh  a)
      -> Delayed (Array sh' b)
transformOp sh' ix f (DelayedRpair DelayedRunit (DelayedRarray _sh rf))
  = DelayedRpair DelayedRunit
  $ DelayedRarray (Sugar.fromElt sh')
                 (Sugar.sinkFromElt f . rf . Sugar.sinkFromElt ix)


reshapeOp :: Sugar.Shape dim
          => dim -> Delayed (Array dim' e) -> Delayed (Array dim e)
reshapeOp newShape darr@(DelayedRpair DelayedRunit (DelayedRarray {shapeDA = oldShape}))
  = let Array _ adata = force darr
    in
    $boundsCheck "reshape" "shape mismatch" (Sugar.size newShape == size oldShape)
    $ delay $ Array (Sugar.fromElt newShape) adata

replicateOp :: (Sugar.Shape dim, Sugar.Elt slix)
            => SliceIndex (Sugar.EltRepr slix)
                          (Sugar.EltRepr sl)
                          co
                          (Sugar.EltRepr dim)
            -> slix
            -> Delayed (Array sl e)
            -> Delayed (Array dim e)
replicateOp sliceIndex slix (DelayedRpair DelayedRunit (DelayedRarray sh pf))
  = DelayedRpair DelayedRunit (DelayedRarray sh' (pf . pf'))
  where
    (sh', pf') = extend sliceIndex (Sugar.fromElt slix) sh

    extend :: SliceIndex slix sl co dim
           -> slix
           -> sl
           -> (dim, dim -> sl)
    extend (SliceNil)            ()        ()       = ((), const ())
    extend (SliceAll sliceIdx)   (slx, ()) (sl, sz)
      = let (dim', f') = extend sliceIdx slx sl
        in
        ((dim', sz), \(ix, i) -> (f' ix, i))
    extend (SliceFixed sliceIdx) (slx, sz) sl
      = let (dim', f') = extend sliceIdx slx sl
        in
        ((dim', sz), \(ix, _) -> f' ix)

sliceOp :: (Sugar.Shape sl, Sugar.Elt slix)
        => SliceIndex (Sugar.EltRepr slix)
                      (Sugar.EltRepr sl)
                      co
                      (Sugar.EltRepr dim)
        -> Delayed (Array dim e)
        -> slix
        -> Delayed (Array sl e)
sliceOp sliceIndex (DelayedRpair DelayedRunit (DelayedRarray sh pf)) slix
  = DelayedRpair DelayedRunit (DelayedRarray sh' (pf . pf'))
  where
    (sh', pf') = restrict sliceIndex (Sugar.fromElt slix) sh

    restrict :: SliceIndex slix sl co dim
             -> slix
             -> dim
             -> (sl, sl -> dim)
    restrict (SliceNil)            ()        ()       = ((), const ())
    restrict (SliceAll sliceIdx)   (slx, ()) (sl, sz)
      = let (sl', f') = restrict sliceIdx slx sl
        in
        ((sl', sz), \(ix, i) -> (f' ix, i))
    restrict (SliceFixed sliceIdx) (slx, i)  (sl, sz)
      = let (sl', f') = restrict sliceIdx slx sl
        in
        $indexCheck "slice" i sz $ (sl', \ix -> (f' ix, i))

mapOp :: Sugar.Elt e'
      => (e -> e')
      -> Delayed (Array dim e)
      -> Delayed (Array dim e')
mapOp f (DelayedRpair DelayedRunit (DelayedRarray sh rf))
  = DelayedRpair DelayedRunit
  $ DelayedRarray sh (Sugar.sinkFromElt f . rf)

zipWithOp :: Sugar.Elt e3
          => (e1 -> e2 -> e3)
          -> Delayed (Array dim e1)
          -> Delayed (Array dim e2)
          -> Delayed (Array dim e3)
zipWithOp f (DelayedRpair DelayedRunit (DelayedRarray sh1 rf1)) (DelayedRpair DelayedRunit (DelayedRarray sh2 rf2))
  = DelayedRpair DelayedRunit
  $ DelayedRarray (sh1 `intersect` sh2)
                 (\ix -> (Sugar.sinkFromElt2 f) (rf1 ix) (rf2 ix))

foldOp :: Sugar.Shape dim
       => (e -> e -> e)
       -> e
       -> Delayed (Array (dim:.Int) e)
       -> Delayed (Array dim e)
foldOp f e (DelayedRpair DelayedRunit (DelayedRarray (sh, n) rf))
  | size sh == 0
  = DelayedRpair DelayedRunit
  $ DelayedRarray (listToShape . map (max 1) . shapeToList $ sh)
      (\_ -> Sugar.fromElt e)
  --
  | otherwise
  = DelayedRpair DelayedRunit
  $ DelayedRarray sh
      (\ix -> iter ((), n) (\((), i) -> rf (ix, i)) (Sugar.sinkFromElt2 f) (Sugar.fromElt e))

fold1Op :: Sugar.Shape dim
        => (e -> e -> e)
        -> Delayed (Array (dim:.Int) e)
        -> Delayed (Array dim e)
fold1Op f (DelayedRpair DelayedRunit (DelayedRarray (sh, n) rf))
  = DelayedRpair DelayedRunit
  $ DelayedRarray sh (\ix -> iter1 ((), n) (\((), i) -> rf (ix, i)) (Sugar.sinkFromElt2 f))

foldSegOp :: IntegralType i
          -> (e -> e -> e)
          -> e
          -> Delayed (Array (dim:.Int) e)
          -> Delayed (Segments i)
          -> Delayed (Array (dim:.Int) e)
foldSegOp ty f e arr seg
  | IntegralDict <- integralDict ty = foldSegOp' f e arr seg

foldSegOp' :: forall i e dim. Integral i
           => (e -> e -> e)
           -> e
           -> Delayed (Array (dim:.Int) e)
           -> Delayed (Segments i)
           -> Delayed (Array (dim:.Int) e)
foldSegOp' f e (DelayedRpair DelayedRunit (DelayedRarray (sh, _n) rf)) seg@(DelayedRpair DelayedRunit (DelayedRarray shSeg rfSeg))
  = delay arr
  where
    DelayedRpair (DelayedRpair DelayedRunit (DelayedRarray _shSeg rfStarts)) _ = scanl'Op (+) 0 seg
    arr = Sugar.newArray (Sugar.toElt (sh, Sugar.toElt shSeg)) foldOne
    --
    foldOne :: dim:.Int -> e
    foldOne ix = let
                   (ix', i) = Sugar.fromElt ix
                   start    = fromIntegral ((Sugar.liftToElt rfStarts) i :: i)
                   len      = fromIntegral ((Sugar.liftToElt rfSeg)    i :: i)
                 in
                 fold ix' e start (start + len)

    fold :: Sugar.EltRepr dim -> e -> Int -> Int -> e
    fold ix' !v j end
      | j >= end  = v
      | otherwise = fold ix' (f v (Sugar.toElt . rf $ (ix', j))) (j + 1) end


fold1SegOp :: IntegralType i
           -> (e -> e -> e)
           -> Delayed (Array (dim:.Int) e)
           -> Delayed (Segments i)
           -> Delayed (Array (dim:.Int) e)
fold1SegOp ty f arr seg
  | IntegralDict <- integralDict ty = fold1SegOp' f arr seg


fold1SegOp' :: forall i e dim. Integral i
            => (e -> e -> e)
            -> Delayed (Array (dim:.Int) e)
            -> Delayed (Segments i)
            -> Delayed (Array (dim:.Int) e)
fold1SegOp' f (DelayedRpair DelayedRunit (DelayedRarray (sh, _n) rf)) seg@(DelayedRpair DelayedRunit (DelayedRarray shSeg rfSeg))
  = delay arr
  where
    DelayedRpair prefix _sum                                  = scanl'Op (+) 0 seg
    DelayedRpair DelayedRunit (DelayedRarray _shSeg rfStarts) = prefix
    arr = Sugar.newArray (Sugar.toElt (sh, Sugar.toElt shSeg)) foldOne
    --
    foldOne :: dim:.Int -> e
    foldOne ix =
      let
          (ix', i) = Sugar.fromElt ix
          start    = fromIntegral ((Sugar.liftToElt rfStarts) i :: i)
          len      = fromIntegral ((Sugar.liftToElt rfSeg)    i :: i)
      in
      if len == 0
         then $boundsError "fold1Seg" "empty iteration space"
         else fold ix' (Sugar.toElt . rf $ (ix', start)) (start + 1) (start + len)

    fold :: Sugar.EltRepr dim -> e -> Int -> Int -> e
    fold ix' !v j end
      | j >= end  = v
      | otherwise = fold ix' (f v (Sugar.toElt . rf $ (ix', j))) (j + 1) end


scanlOp :: forall e. (e -> e -> e)
        -> e
        -> Delayed (Vector e)
        -> Delayed (Vector e)
scanlOp f e (DelayedRpair DelayedRunit (DelayedRarray sh rf))
  = delay $ adata `seq` Array ((), n + 1) adata
  where
    n  = size sh
    f' = Sugar.sinkFromElt2 f
    --
    (adata, _) = runArrayData $ do
                   arr   <- newArrayData (n + 1)
                   final <- traverse arr 0 (Sugar.fromElt e)
                   unsafeWriteArrayData arr n final
                   return (arr, undefined)

    traverse :: MutableArrayData (Sugar.EltRepr e) -> Int -> (Sugar.EltRepr e) -> IO (Sugar.EltRepr e)
    traverse arr i v
      | i >= n    = return v
      | otherwise = do
                      unsafeWriteArrayData arr i v
                      traverse arr (i + 1) (f' v (rf ((), i)))

scanl'Op :: forall e. (e -> e -> e)
         -> e
         -> Delayed (Vector e)
         -> Delayed (Vector e, Scalar e)
scanl'Op f e (DelayedRpair DelayedRunit (DelayedRarray sh rf))
  = DelayedRpair (delay $ adata `seq` Array sh adata) final
  where
    n  = size sh
    f' = Sugar.sinkFromElt2 f
    --
    DelayedRpair DelayedRunit final = unitOp (Sugar.toElt asum)

    (adata, asum) = runArrayData $ do
                      arr <- newArrayData n
                      sum <- traverse arr 0 (Sugar.fromElt e)
                      return (arr, sum)

    traverse :: MutableArrayData (Sugar.EltRepr e) -> Int -> (Sugar.EltRepr e) -> IO (Sugar.EltRepr e)
    traverse arr i v
      | i >= n    = return v
      | otherwise = do
                      unsafeWriteArrayData arr i v
                      traverse arr (i + 1) (f' v (rf ((), i)))

scanl1Op :: forall e. (e -> e -> e)
         -> Delayed (Vector e)
         -> Delayed (Vector e)
scanl1Op f (DelayedRpair DelayedRunit (DelayedRarray sh rf))
  = delay $ adata `seq` Array sh adata
  where
    n  = size sh
    f' = Sugar.sinkFromElt2 f
    --
    (adata, _) = runArrayData $ do
                   arr <- newArrayData n
                   traverse arr 0 undefined
                   return (arr, undefined)

    traverse :: MutableArrayData (Sugar.EltRepr e) -> Int -> (Sugar.EltRepr e) -> IO ()
    traverse arr i v
      | i >= n    = return ()
      | i == 0    = do
                      let e = rf ((), i)
                      unsafeWriteArrayData arr i e
                      traverse arr (i + 1) e
      | otherwise = do
                      let e = f' v (rf ((), i))
                      unsafeWriteArrayData arr i e
                      traverse arr (i + 1) e

scanrOp :: forall e. (e -> e -> e)
        -> e
        -> Delayed (Vector e)
        -> Delayed (Vector e)
scanrOp f e (DelayedRpair DelayedRunit (DelayedRarray sh rf))
  = delay $ adata `seq` Array ((), n + 1) adata
  where
    n  = size sh
    f' = Sugar.sinkFromElt2 f
    --
    (adata, _) = runArrayData $ do
                   arr   <- newArrayData (n + 1)
                   final <- traverse arr n (Sugar.fromElt e)
                   unsafeWriteArrayData arr 0 final
                   return (arr, undefined)

    traverse :: MutableArrayData (Sugar.EltRepr e) -> Int -> (Sugar.EltRepr e) -> IO (Sugar.EltRepr e)
    traverse arr i v
      | i == 0    = return v
      | otherwise = do
                      unsafeWriteArrayData arr i v
                      traverse arr (i - 1) (f' v (rf ((), i-1)))

scanr'Op :: forall e. (e -> e -> e)
         -> e
         -> Delayed (Vector e)
         -> Delayed (Vector e, Scalar e)
scanr'Op f e (DelayedRpair DelayedRunit (DelayedRarray sh rf))
  = DelayedRpair (delay $ adata `seq` Array sh adata) final
  where
    n  = size sh
    f' = Sugar.sinkFromElt2 f
    --
    DelayedRpair DelayedRunit final = unitOp (Sugar.toElt asum)

    (adata, asum) = runArrayData $ do
                      arr <- newArrayData n
                      sum <- traverse arr (n-1) (Sugar.fromElt e)
                      return (arr, sum)

    traverse :: MutableArrayData (Sugar.EltRepr e) -> Int -> (Sugar.EltRepr e) -> IO (Sugar.EltRepr e)
    traverse arr i v
      | i < 0     = return v
      | otherwise = do
                      unsafeWriteArrayData arr i v
                      traverse arr (i - 1) (f' v (rf ((), i)))

scanr1Op :: forall e. (e -> e -> e)
         -> Delayed (Vector e)
         -> Delayed (Vector e)
scanr1Op f (DelayedRpair DelayedRunit (DelayedRarray sh rf))
  = delay $ adata `seq` Array sh adata
  where
    n  = size sh
    f' = Sugar.sinkFromElt2 f
    --
    (adata, _) = runArrayData $ do
                   arr <- newArrayData n
                   traverse arr (n - 1) undefined
                   return (arr, undefined)

    traverse :: MutableArrayData (Sugar.EltRepr e) -> Int -> (Sugar.EltRepr e) -> IO ()
    traverse arr i v
      | i < 0        = return ()
      | i == (n - 1) = do
                         let e = rf ((), i)
                         unsafeWriteArrayData arr i e
                         traverse arr (i - 1) e
      | otherwise    = do
                         let e = f' v (rf ((), i))
                         unsafeWriteArrayData arr i e
                         traverse arr (i - 1) e

permuteOp :: (e -> e -> e)
          -> Delayed (Array dim' e)
          -> (dim -> dim')
          -> Delayed (Array dim e)
          -> Delayed (Array dim' e)
permuteOp f (DelayedRpair DelayedRunit (DelayedRarray dftsSh dftsPf))
          p (DelayedRpair DelayedRunit (DelayedRarray sh pf))
  = delay $ adata `seq` Array dftsSh adata
  where
    f' = Sugar.sinkFromElt2 f
    --
    (adata, _)
      = runArrayData $ do

            -- new array in target dimension
          arr <- newArrayData (size dftsSh)

            -- initialise it with the default values
          let write ix = unsafeWriteArrayData arr (toIndex dftsSh ix) (dftsPf ix)
          iter dftsSh write (>>) (return ())

            -- traverse the source dimension and project each element into
            -- the target dimension (where it gets combined with the current
            -- default)
          let update ix = do
                            let target = (Sugar.sinkFromElt p) ix
                            unless (target == ignore) $ do
                              let i = toIndex dftsSh target
                              e <- unsafeReadArrayData arr i
                              unsafeWriteArrayData arr i (pf ix `f'` e)
          iter sh update (>>) (return ())

            -- return the updated array
          return (arr, undefined)

backpermuteOp :: Sugar.Shape dim'
              => dim'
              -> (dim' -> dim)
              -> Delayed (Array dim e)
              -> Delayed (Array dim' e)
backpermuteOp sh' p (DelayedRpair DelayedRunit (DelayedRarray _sh rf))
  = DelayedRpair DelayedRunit
  $ DelayedRarray (Sugar.fromElt sh') (rf . Sugar.sinkFromElt p)

stencilOp :: forall dim e e' stencil. (Sugar.Elt e, Sugar.Elt e', Stencil dim e stencil)
          => (stencil -> e')
          -> Boundary (Sugar.EltRepr e)
          -> Delayed (Array dim e)
          -> Delayed (Array dim e')
stencilOp sten bndy (DelayedRpair DelayedRunit (DelayedRarray sh rf))
  = DelayedRpair DelayedRunit
  $ DelayedRarray sh rf'
  where
    rf' = Sugar.sinkFromElt (sten . stencilAccess rfBounded)

    -- add a boundary to the source array as specified by the boundary condition
    rfBounded :: dim -> e
    rfBounded ix = Sugar.toElt $ case Sugar.bound (Sugar.toElt sh) ix bndy of
                                    Left v    -> v
                                    Right ix' -> rf (Sugar.fromElt ix')

stencil2Op :: forall dim e1 e2 e' stencil1 stencil2.
              (Sugar.Elt e1, Sugar.Elt e2, Sugar.Elt e',
               Stencil dim e1 stencil1, Stencil dim e2 stencil2)
           => (stencil1 -> stencil2 -> e')
           -> Boundary (Sugar.EltRepr e1)
           -> Delayed (Array dim e1)
           -> Boundary (Sugar.EltRepr e2)
           -> Delayed (Array dim e2)
           -> Delayed (Array dim e')
stencil2Op sten bndy1 (DelayedRpair DelayedRunit (DelayedRarray sh1 rf1))
                bndy2 (DelayedRpair DelayedRunit (DelayedRarray sh2 rf2))
  = DelayedRpair DelayedRunit (DelayedRarray (sh1 `intersect` sh2) rf')
  where
    rf' = Sugar.sinkFromElt (\ix -> sten (stencilAccess rf1Bounded ix)
                                         (stencilAccess rf2Bounded ix))

    -- add a boundary to the source arrays as specified by the boundary conditions
    rf1Bounded :: dim -> e1
    rf1Bounded ix = Sugar.toElt $ case Sugar.bound (Sugar.toElt sh1) ix bndy1 of
                                     Left v    -> v
                                     Right ix' -> rf1 (Sugar.fromElt ix')

    rf2Bounded :: dim -> e2
    rf2Bounded ix = Sugar.toElt $ case Sugar.bound (Sugar.toElt sh2) ix bndy2 of
                                     Left v    -> v
                                     Right ix' -> rf2 (Sugar.fromElt ix')

toStreamOp :: (Sugar.Elt slix, Sugar.Shape sl, Sugar.Shape dim, Sugar.Elt e)
           => SliceIndex (Sugar.EltRepr slix)
                         (Sugar.EltRepr sl)
                         co
                         (Sugar.EltRepr dim)
           -> slix 
           -> Delayed (Array dim e)
           -> [Delayed (Array sl e)]
toStreamOp sliceIndex slix arr = map (sliceOp sliceIndex arr) (Sugar.enumSlices sliceIndex slix)

fromStreamOp :: (Sugar.Shape sh, Sugar.Elt e)
             => [Delayed (Array sh e)]
             -> Delayed (Array (Z:.Int) sh, Array (Z:.Int) e)   
fromStreamOp ds
  = let f (DelayedRpair DelayedRunit (DelayedRarray sh _)) = sh
        g _ [] = error "index out of bounds"
        g i (DelayedRpair DelayedRunit (DelayedRarray sh rf):ds) 
          | i < size sh = rf (fromIndex sh i)
          | otherwise   = g (i - size sh) ds
        n = foldl (+) 0 [size sh | (DelayedRpair DelayedRunit (DelayedRarray sh _)) <- ds]
        shapevec = DelayedRarray 
                     ((), length ds) 
                     (\ ((), i) -> f (ds !! i))
        elvec    = DelayedRarray 
                     ((), n) 
                     (\ ((), i) -> g i ds)
    in DelayedRpair (DelayedRpair DelayedRunit shapevec) elvec

-- Expression evaluation
-- ---------------------

-- Evaluate open function
--
evalOpenFun :: OpenFun env aenv t -> ValElt env -> Val aenv -> t
evalOpenFun (Body e) env aenv = evalOpenExp e env aenv
evalOpenFun (Lam f)  env aenv
  = \x -> evalOpenFun f (env `PushElt` Sugar.fromElt x) aenv

-- Evaluate a closed function
--
evalFun :: Fun aenv t -> Val aenv -> t
evalFun f aenv = evalOpenFun f EmptyElt aenv

-- Evaluate an open expression
--
-- NB: The implementation of 'Index' and 'Shape' demonstrate clearly why
--     array expressions must be hoisted out of scalar expressions before code
--     execution.  If these operations are in the body of a function that
--     gets mapped over an array, the array argument would be forced many times
--     leading to a large amount of wasteful recomputation.
--
evalOpenExp :: OpenExp env aenv a -> ValElt env -> Val aenv -> a

evalOpenExp (Let exp1 exp2) env aenv
  = let !v1 = evalOpenExp exp1 env aenv
    in evalOpenExp exp2 (env `PushElt` Sugar.fromElt v1) aenv

evalOpenExp (Var idx) env _
  = prjElt idx env

evalOpenExp (Const c) _ _
  = Sugar.toElt c

evalOpenExp (Tuple tup) env aenv
  = toTuple EltProxy $ evalTuple tup env aenv

evalOpenExp (Prj idx e) env aenv
  = evalPrj idx (fromTuple EltProxy $ evalOpenExp e env aenv)

evalOpenExp IndexNil _env _aenv
  = Z

evalOpenExp (IndexCons sh i) env aenv
  = evalOpenExp sh env aenv :. evalOpenExp i env aenv

evalOpenExp (IndexHead ix) env aenv
  = case evalOpenExp ix env aenv of _:.h -> h

evalOpenExp (IndexTail ix) env aenv
  = case evalOpenExp ix env aenv of t:._ -> t

evalOpenExp (IndexAny) _ _
  = Sugar.Any

evalOpenExp (IndexSlice sliceIndex slix sh) env aenv
  = Sugar.toElt
  $ restrict sliceIndex (Sugar.fromElt $ evalOpenExp slix env aenv)
                        (Sugar.fromElt $ evalOpenExp sh   env aenv)
  where
    restrict :: SliceIndex slix sl co sh -> slix -> sh -> sl
    restrict SliceNil              ()        ()       = ()
    restrict (SliceAll sliceIdx)   (slx, ()) (sl, sz)
      = let sl' = restrict sliceIdx slx sl
        in  (sl', sz)
    restrict (SliceFixed sliceIdx) (slx, _i)  (sl, _sz)
      = restrict sliceIdx slx sl

evalOpenExp (IndexFull sliceIndex slix sh) env aenv
  = Sugar.toElt
  $ extend sliceIndex (Sugar.fromElt $ evalOpenExp slix env aenv)
                      (Sugar.fromElt $ evalOpenExp sh   env aenv)
  where
    extend :: SliceIndex slix sl co sh -> slix -> sl -> sh
    extend SliceNil              ()        ()       = ()
    extend (SliceAll sliceIdx)   (slx, ()) (sl, sz)
      = let sh' = extend sliceIdx slx sl
        in  (sh', sz)
    extend (SliceFixed sliceIdx) (slx, sz) sl
      = let sh' = extend sliceIdx slx sl
        in  (sh', sz)

evalOpenExp (ToIndex sh ix) env aenv
  = Sugar.toIndex (evalOpenExp sh env aenv) (evalOpenExp ix env aenv)

evalOpenExp (FromIndex sh ix) env aenv
  = Sugar.fromIndex (evalOpenExp sh env aenv) (evalOpenExp ix env aenv)

evalOpenExp (Cond c t e) env aenv
  = if evalOpenExp c env aenv
    then evalOpenExp t env aenv
    else evalOpenExp e env aenv

evalOpenExp (While cond body seed) env aenv
  = let f       = evalOpenFun body env aenv
        p       = evalOpenFun cond env aenv
        go !x
          | p x         = go (f x)
          | otherwise   = x
    in
    go (evalOpenExp seed env aenv)

evalOpenExp (PrimConst c) _ _ = evalPrimConst c

evalOpenExp (PrimApp p arg) env aenv
  = evalPrim p (evalOpenExp arg env aenv)

evalOpenExp (Index acc ix) env aenv
  = case evalOpenAcc acc aenv of
      DelayedRpair DelayedRunit (DelayedRarray sh pf) ->
        let ix' = Sugar.fromElt $ evalOpenExp ix env aenv
        in
        toIndex sh ix' `seq` (Sugar.toElt $ pf ix')
                              -- FIXME: This is ugly, but (possibly) needed to
                              --       ensure bounds checking

evalOpenExp (LinearIndex acc i) env aenv
  = case evalOpenAcc acc aenv of
      DelayedRpair DelayedRunit (DelayedRarray sh pf) ->
        let i' = evalOpenExp i env aenv
            v  = pf (fromIndex sh i')
        in Sugar.toElt v

evalOpenExp (Shape acc) _ aenv
  = case evalOpenAcc acc aenv of
      DelayedRpair DelayedRunit (DelayedRarray sh _) -> Sugar.toElt sh

evalOpenExp (ShapeSize sh) env aenv
  = Sugar.size (evalOpenExp sh env aenv)

evalOpenExp (Intersect sh1 sh2) env aenv
  = Sugar.intersect (evalOpenExp sh1 env aenv) (evalOpenExp sh2 env aenv)

evalOpenExp (Union sh1 sh2) env aenv
  = Sugar.union (evalOpenExp sh1 env aenv) (evalOpenExp sh2 env aenv)

evalOpenExp (Foreign _ f e) env aenv
  = evalOpenExp e' env aenv
  where
    wExp :: Idx ((),a) t -> Idx (env,a) t
    wExp ZeroIdx = ZeroIdx
    wExp _       = $internalError "wExp" "unreachable case"

    e' = case f of
           (Lam (Body b)) -> Let e $ weaken undefined (weakenE wExp b)
           _              -> $internalError "travE" "unreachable case"

-- Evaluate a closed expression
--
evalExp :: Exp aenv t -> Val aenv -> t
evalExp e aenv = evalOpenExp e EmptyElt aenv


-- Scalar primitives
-- -----------------

evalPrimConst :: PrimConst a -> a
evalPrimConst (PrimMinBound ty) = evalMinBound ty
evalPrimConst (PrimMaxBound ty) = evalMaxBound ty
evalPrimConst (PrimPi       ty) = evalPi ty

evalPrim :: PrimFun p -> p
evalPrim (PrimAdd             ty) = evalAdd ty
evalPrim (PrimSub             ty) = evalSub ty
evalPrim (PrimMul             ty) = evalMul ty
evalPrim (PrimNeg             ty) = evalNeg ty
evalPrim (PrimAbs             ty) = evalAbs ty
evalPrim (PrimSig             ty) = evalSig ty
evalPrim (PrimQuot            ty) = evalQuot ty
evalPrim (PrimRem             ty) = evalRem ty
evalPrim (PrimIDiv            ty) = evalIDiv ty
evalPrim (PrimMod             ty) = evalMod ty
evalPrim (PrimBAnd            ty) = evalBAnd ty
evalPrim (PrimBOr             ty) = evalBOr ty
evalPrim (PrimBXor            ty) = evalBXor ty
evalPrim (PrimBNot            ty) = evalBNot ty
evalPrim (PrimBShiftL         ty) = evalBShiftL ty
evalPrim (PrimBShiftR         ty) = evalBShiftR ty
evalPrim (PrimBRotateL        ty) = evalBRotateL ty
evalPrim (PrimBRotateR        ty) = evalBRotateR ty
evalPrim (PrimFDiv            ty) = evalFDiv ty
evalPrim (PrimRecip           ty) = evalRecip ty
evalPrim (PrimSin             ty) = evalSin ty
evalPrim (PrimCos             ty) = evalCos ty
evalPrim (PrimTan             ty) = evalTan ty
evalPrim (PrimAsin            ty) = evalAsin ty
evalPrim (PrimAcos            ty) = evalAcos ty
evalPrim (PrimAtan            ty) = evalAtan ty
evalPrim (PrimAsinh           ty) = evalAsinh ty
evalPrim (PrimAcosh           ty) = evalAcosh ty
evalPrim (PrimAtanh           ty) = evalAtanh ty
evalPrim (PrimExpFloating     ty) = evalExpFloating ty
evalPrim (PrimSqrt            ty) = evalSqrt ty
evalPrim (PrimLog             ty) = evalLog ty
evalPrim (PrimFPow            ty) = evalFPow ty
evalPrim (PrimLogBase         ty) = evalLogBase ty
evalPrim (PrimTruncate     ta tb) = evalTruncate ta tb
evalPrim (PrimRound        ta tb) = evalRound ta tb
evalPrim (PrimFloor        ta tb) = evalFloor ta tb
evalPrim (PrimCeiling      ta tb) = evalCeiling ta tb
evalPrim (PrimAtan2           ty) = evalAtan2 ty
evalPrim (PrimLt              ty) = evalLt ty
evalPrim (PrimGt              ty) = evalGt ty
evalPrim (PrimLtEq            ty) = evalLtEq ty
evalPrim (PrimGtEq            ty) = evalGtEq ty
evalPrim (PrimEq              ty) = evalEq ty
evalPrim (PrimNEq             ty) = evalNEq ty
evalPrim (PrimMax             ty) = evalMax ty
evalPrim (PrimMin             ty) = evalMin ty
evalPrim PrimLAnd                 = evalLAnd
evalPrim PrimLOr                  = evalLOr
evalPrim PrimLNot                 = evalLNot
evalPrim PrimOrd                  = evalOrd
evalPrim PrimChr                  = evalChr
evalPrim PrimBoolToInt            = evalBoolToInt
evalPrim (PrimFromIntegral ta tb) = evalFromIntegral ta tb


-- Tuple construction and projection
-- ---------------------------------

evalTuple :: Tuple (OpenExp env aenv) t -> ValElt env -> Val aenv -> t
evalTuple NilTup            _env _aenv = ()
evalTuple (tup `SnocTup` e) env  aenv  = (evalTuple tup env aenv, evalOpenExp e env aenv)

evalPrj :: TupleIdx t e -> t -> e
evalPrj ZeroTupIdx       (!_, v)   = v
evalPrj (SuccTupIdx idx) (tup, !_) = evalPrj idx tup
  -- FIXME: Strictly speaking, we ought to force all components of a tuples;
  --        not only those that we happen to encounter during the recursive
  --        walk.


-- Implementation of scalar primitives
-- -----------------------------------

evalLAnd :: (Bool, Bool) -> Bool
evalLAnd (!x, !y) = x && y

evalLOr  :: (Bool, Bool) -> Bool
evalLOr (!x, !y) = x || y

evalLNot :: Bool -> Bool
evalLNot = not

evalOrd :: Char -> Int
evalOrd = ord

evalChr :: Int -> Char
evalChr = chr

evalBoolToInt :: Bool -> Int
evalBoolToInt = fromEnum

evalFromIntegral :: IntegralType a -> NumType b -> a -> b
evalFromIntegral ta (IntegralNumType tb)
  | IntegralDict <- integralDict ta
  , IntegralDict <- integralDict tb = fromIntegral
evalFromIntegral ta (FloatingNumType tb)
  | IntegralDict <- integralDict ta
  , FloatingDict <- floatingDict tb = fromIntegral


-- Extract methods from reified dictionaries
--

-- Constant methods of Bounded
--

evalMinBound :: BoundedType a -> a
evalMinBound (IntegralBoundedType ty)
  | IntegralDict <- integralDict ty = minBound
evalMinBound (NonNumBoundedType   ty)
  | NonNumDict   <- nonNumDict ty   = minBound

evalMaxBound :: BoundedType a -> a
evalMaxBound (IntegralBoundedType ty)
  | IntegralDict <- integralDict ty = maxBound
evalMaxBound (NonNumBoundedType   ty)
  | NonNumDict   <- nonNumDict ty   = maxBound

-- Constant method of floating
--

evalPi :: FloatingType a -> a
evalPi ty | FloatingDict <- floatingDict ty = pi

evalSin :: FloatingType a -> (a -> a)
evalSin ty | FloatingDict <- floatingDict ty = sin

evalCos :: FloatingType a -> (a -> a)
evalCos ty | FloatingDict <- floatingDict ty = cos

evalTan :: FloatingType a -> (a -> a)
evalTan ty | FloatingDict <- floatingDict ty = tan

evalAsin :: FloatingType a -> (a -> a)
evalAsin ty | FloatingDict <- floatingDict ty = asin

evalAcos :: FloatingType a -> (a -> a)
evalAcos ty | FloatingDict <- floatingDict ty = acos

evalAtan :: FloatingType a -> (a -> a)
evalAtan ty | FloatingDict <- floatingDict ty = atan

evalAsinh :: FloatingType a -> (a -> a)
evalAsinh ty | FloatingDict <- floatingDict ty = asinh

evalAcosh :: FloatingType a -> (a -> a)
evalAcosh ty | FloatingDict <- floatingDict ty = acosh

evalAtanh :: FloatingType a -> (a -> a)
evalAtanh ty | FloatingDict <- floatingDict ty = atanh

evalExpFloating :: FloatingType a -> (a -> a)
evalExpFloating ty | FloatingDict <- floatingDict ty = exp

evalSqrt :: FloatingType a -> (a -> a)
evalSqrt ty | FloatingDict <- floatingDict ty = sqrt

evalLog :: FloatingType a -> (a -> a)
evalLog ty | FloatingDict <- floatingDict ty = log

evalFPow :: FloatingType a -> ((a, a) -> a)
evalFPow ty | FloatingDict <- floatingDict ty = uncurry (**)

evalLogBase :: FloatingType a -> ((a, a) -> a)
evalLogBase ty | FloatingDict <- floatingDict ty = uncurry logBase

evalTruncate :: FloatingType a -> IntegralType b -> (a -> b)
evalTruncate ta tb
  | FloatingDict <- floatingDict ta
  , IntegralDict <- integralDict tb = truncate

evalRound :: FloatingType a -> IntegralType b -> (a -> b)
evalRound ta tb
  | FloatingDict <- floatingDict ta
  , IntegralDict <- integralDict tb = round

evalFloor :: FloatingType a -> IntegralType b -> (a -> b)
evalFloor ta tb
  | FloatingDict <- floatingDict ta
  , IntegralDict <- integralDict tb = floor

evalCeiling :: FloatingType a -> IntegralType b -> (a -> b)
evalCeiling ta tb
  | FloatingDict <- floatingDict ta
  , IntegralDict <- integralDict tb = ceiling

evalAtan2 :: FloatingType a -> ((a, a) -> a)
evalAtan2 ty | FloatingDict <- floatingDict ty = uncurry atan2


-- Methods of Num
--

evalAdd :: NumType a -> ((a, a) -> a)
evalAdd (IntegralNumType ty) | IntegralDict <- integralDict ty = uncurry (+)
evalAdd (FloatingNumType ty) | FloatingDict <- floatingDict ty = uncurry (+)

evalSub :: NumType a -> ((a, a) -> a)
evalSub (IntegralNumType ty) | IntegralDict <- integralDict ty = uncurry (-)
evalSub (FloatingNumType ty) | FloatingDict <- floatingDict ty = uncurry (-)

evalMul :: NumType a -> ((a, a) -> a)
evalMul (IntegralNumType ty) | IntegralDict <- integralDict ty = uncurry (*)
evalMul (FloatingNumType ty) | FloatingDict <- floatingDict ty = uncurry (*)

evalNeg :: NumType a -> (a -> a)
evalNeg (IntegralNumType ty) | IntegralDict <- integralDict ty = negate
evalNeg (FloatingNumType ty) | FloatingDict <- floatingDict ty = negate

evalAbs :: NumType a -> (a -> a)
evalAbs (IntegralNumType ty) | IntegralDict <- integralDict ty = abs
evalAbs (FloatingNumType ty) | FloatingDict <- floatingDict ty = abs

evalSig :: NumType a -> (a -> a)
evalSig (IntegralNumType ty) | IntegralDict <- integralDict ty = signum
evalSig (FloatingNumType ty) | FloatingDict <- floatingDict ty = signum

evalQuot :: IntegralType a -> ((a, a) -> a)
evalQuot ty | IntegralDict <- integralDict ty = uncurry quot

evalRem :: IntegralType a -> ((a, a) -> a)
evalRem ty | IntegralDict <- integralDict ty = uncurry rem

evalIDiv :: IntegralType a -> ((a, a) -> a)
evalIDiv ty | IntegralDict <- integralDict ty = uncurry div

evalMod :: IntegralType a -> ((a, a) -> a)
evalMod ty | IntegralDict <- integralDict ty = uncurry mod

evalBAnd :: IntegralType a -> ((a, a) -> a)
evalBAnd ty | IntegralDict <- integralDict ty = uncurry (.&.)

evalBOr :: IntegralType a -> ((a, a) -> a)
evalBOr ty | IntegralDict <- integralDict ty = uncurry (.|.)

evalBXor :: IntegralType a -> ((a, a) -> a)
evalBXor ty | IntegralDict <- integralDict ty = uncurry xor

evalBNot :: IntegralType a -> (a -> a)
evalBNot ty | IntegralDict <- integralDict ty = complement

evalBShiftL :: IntegralType a -> ((a, Int) -> a)
evalBShiftL ty | IntegralDict <- integralDict ty = uncurry shiftL

evalBShiftR :: IntegralType a -> ((a, Int) -> a)
evalBShiftR ty | IntegralDict <- integralDict ty = uncurry shiftR

evalBRotateL :: IntegralType a -> ((a, Int) -> a)
evalBRotateL ty | IntegralDict <- integralDict ty = uncurry rotateL

evalBRotateR :: IntegralType a -> ((a, Int) -> a)
evalBRotateR ty | IntegralDict <- integralDict ty = uncurry rotateR

evalFDiv :: FloatingType a -> ((a, a) -> a)
evalFDiv ty | FloatingDict <- floatingDict ty = uncurry (/)

evalRecip :: FloatingType a -> (a -> a)
evalRecip ty | FloatingDict <- floatingDict ty = recip



evalLt :: ScalarType a -> ((a, a) -> Bool)
evalLt (NumScalarType (IntegralNumType ty))
  | IntegralDict <- integralDict ty = uncurry (<)
evalLt (NumScalarType (FloatingNumType ty))
  | FloatingDict <- floatingDict ty = uncurry (<)
evalLt (NonNumScalarType ty)
  | NonNumDict   <- nonNumDict ty   = uncurry (<)

evalGt :: ScalarType a -> ((a, a) -> Bool)
evalGt (NumScalarType (IntegralNumType ty))
  | IntegralDict <- integralDict ty = uncurry (>)
evalGt (NumScalarType (FloatingNumType ty))
  | FloatingDict <- floatingDict ty = uncurry (>)
evalGt (NonNumScalarType ty)
  | NonNumDict   <- nonNumDict ty   = uncurry (>)

evalLtEq :: ScalarType a -> ((a, a) -> Bool)
evalLtEq (NumScalarType (IntegralNumType ty))
  | IntegralDict <- integralDict ty = uncurry (<=)
evalLtEq (NumScalarType (FloatingNumType ty))
  | FloatingDict <- floatingDict ty = uncurry (<=)
evalLtEq (NonNumScalarType ty)
  | NonNumDict   <- nonNumDict ty   = uncurry (<=)

evalGtEq :: ScalarType a -> ((a, a) -> Bool)
evalGtEq (NumScalarType (IntegralNumType ty))
  | IntegralDict <- integralDict ty = uncurry (>=)
evalGtEq (NumScalarType (FloatingNumType ty))
  | FloatingDict <- floatingDict ty = uncurry (>=)
evalGtEq (NonNumScalarType ty)
  | NonNumDict   <- nonNumDict ty   = uncurry (>=)

evalEq :: ScalarType a -> ((a, a) -> Bool)
evalEq (NumScalarType (IntegralNumType ty))
  | IntegralDict <- integralDict ty = uncurry (==)
evalEq (NumScalarType (FloatingNumType ty))
  | FloatingDict <- floatingDict ty = uncurry (==)
evalEq (NonNumScalarType ty)
  | NonNumDict   <- nonNumDict ty   = uncurry (==)

evalNEq :: ScalarType a -> ((a, a) -> Bool)
evalNEq (NumScalarType (IntegralNumType ty))
  | IntegralDict <- integralDict ty = uncurry (/=)
evalNEq (NumScalarType (FloatingNumType ty))
  | FloatingDict <- floatingDict ty = uncurry (/=)
evalNEq (NonNumScalarType ty)
  | NonNumDict   <- nonNumDict ty   = uncurry (/=)

evalMax :: ScalarType a -> ((a, a) -> a)
evalMax (NumScalarType (IntegralNumType ty))
  | IntegralDict <- integralDict ty = uncurry max
evalMax (NumScalarType (FloatingNumType ty))
  | FloatingDict <- floatingDict ty = uncurry max
evalMax (NonNumScalarType ty)
  | NonNumDict   <- nonNumDict ty   = uncurry max

evalMin :: ScalarType a -> ((a, a) -> a)
evalMin (NumScalarType (IntegralNumType ty))
  | IntegralDict <- integralDict ty = uncurry min
evalMin (NumScalarType (FloatingNumType ty))
  | FloatingDict <- floatingDict ty = uncurry min
evalMin (NonNumScalarType ty)
  | NonNumDict   <- nonNumDict ty   = uncurry min
<|MERGE_RESOLUTION|>--- conflicted
+++ resolved
@@ -56,12 +56,7 @@
 import Data.Array.Accelerate.Array.Delayed
 import Data.Array.Accelerate.Array.Representation       hiding ( sliceIndex, enumSlices, restrictSlice )
 import Data.Array.Accelerate.Array.Sugar (
-<<<<<<< HEAD
-  Z(..), (:.)(..), Array(..), Arrays, Scalar, Vector, Segments, Tuple(..), Atuple(..),
-  CstProxy(..) )
-=======
-  Z(..), (:.)(..), Array(..), Arrays, Scalar, Vector, Segments, enumSlices, restrictSlice )
->>>>>>> eac9a92d
+  Z(..), (:.)(..), Array(..), Arrays, Scalar, Vector, Segments, enumSlices, restrictSlice, Tuple(..), Atuple(..), CstProxy(..) )
 import Data.Array.Accelerate.AST
 import Data.Array.Accelerate.Tuple
 import Data.Array.Accelerate.Trafo.Substitution
@@ -230,9 +225,9 @@
   ExecP :: (Arrays a, Arrays arrs) => ExecP      a -> ExecLoop (lenv, a) arrs -> ExecLoop lenv  arrs
   ExecT :: (Arrays a, Arrays arrs) => ExecT lenv a -> ExecLoop (lenv, a) arrs -> ExecLoop lenv  arrs
   ExecC :: (Arrays a, Arrays arrs) => ExecC lenv a -> ExecLoop  lenv     arrs -> ExecLoop lenv (arrs, a)
-  
+
 data ExecP a where
-  ExecToStream :: [Array sh e] 
+  ExecToStream :: [Array sh e]
                -> ExecP (Array sh e)
 
   ExecUseLazy :: (Sugar.Elt slix, Sugar.Shape sl,
@@ -302,7 +297,7 @@
     -- halting condition, and should therefore not be iterated.
     -- Notice that the only degenerate closed loop is the empty loop.
     degenerate :: PreOpenLoop OpenAcc aenv lenv arrs -> Bool
-    degenerate l = 
+    degenerate l =
       case l of
         EmptyLoop    -> True
         Producer _ _ -> False
@@ -350,14 +345,14 @@
   case p of
     ExecToStream (x:xs) -> Just (x, ExecToStream xs)
     ExecToStream []     -> Nothing
-    ExecUseLazy sliceIndex (slix:slixs) arr -> 
+    ExecUseLazy sliceIndex (slix:slixs) arr ->
       Just (force $ sliceOp sliceIndex (delay arr) slix, ExecUseLazy sliceIndex slixs arr)
     ExecUseLazy _ [] _  -> Nothing
 
 initProducer :: Val aenv -> Producer OpenAcc aenv a -> ExecP a
 initProducer aenv p =
   case p of
-    ToStream sliceIndex sl acc -> 
+    ToStream sliceIndex sl acc ->
       let arr = force $ evalOpenAcc acc aenv
           sl' = restrictSlice sliceIndex (Sugar.shape arr) (evalExp sl aenv)
       in ExecToStream (map force (toStreamOp sliceIndex sl' (delay arr)))
@@ -388,7 +383,7 @@
     ExecFromStream x as           -> ExecFromStream x (prj x lenv:as)
     ExecFoldStream x f acc        -> ExecFoldStream x f (f acc (prj x lenv))
     ExecFoldStreamAct x f g acc   -> ExecFoldStreamAct x f g (f acc (prj x lenv))
-    ExecFoldStreamFlatten x f acc -> 
+    ExecFoldStreamFlatten x f acc ->
       ExecFoldStreamFlatten x f (f acc shapes elts)
       where
         arr = prj x lenv
@@ -873,26 +868,26 @@
                          (Sugar.EltRepr sl)
                          co
                          (Sugar.EltRepr dim)
-           -> slix 
+           -> slix
            -> Delayed (Array dim e)
            -> [Delayed (Array sl e)]
 toStreamOp sliceIndex slix arr = map (sliceOp sliceIndex arr) (Sugar.enumSlices sliceIndex slix)
 
 fromStreamOp :: (Sugar.Shape sh, Sugar.Elt e)
              => [Delayed (Array sh e)]
-             -> Delayed (Array (Z:.Int) sh, Array (Z:.Int) e)   
+             -> Delayed (Array (Z:.Int) sh, Array (Z:.Int) e)
 fromStreamOp ds
   = let f (DelayedRpair DelayedRunit (DelayedRarray sh _)) = sh
         g _ [] = error "index out of bounds"
-        g i (DelayedRpair DelayedRunit (DelayedRarray sh rf):ds) 
+        g i (DelayedRpair DelayedRunit (DelayedRarray sh rf):ds)
           | i < size sh = rf (fromIndex sh i)
           | otherwise   = g (i - size sh) ds
         n = foldl (+) 0 [size sh | (DelayedRpair DelayedRunit (DelayedRarray sh _)) <- ds]
-        shapevec = DelayedRarray 
-                     ((), length ds) 
+        shapevec = DelayedRarray
+                     ((), length ds)
                      (\ ((), i) -> f (ds !! i))
-        elvec    = DelayedRarray 
-                     ((), n) 
+        elvec    = DelayedRarray
+                     ((), n)
                      (\ ((), i) -> g i ds)
     in DelayedRpair (DelayedRpair DelayedRunit shapevec) elvec
 
