{-# LANGUAGE BangPatterns         #-}
{-# LANGUAGE FlexibleContexts     #-}
{-# LANGUAGE FlexibleInstances    #-}
{-# LANGUAGE GADTs                #-}
{-# LANGUAGE PatternGuards        #-}
{-# LANGUAGE ScopedTypeVariables  #-}
{-# LANGUAGE TemplateHaskell      #-}
{-# LANGUAGE TypeOperators        #-}
{-# LANGUAGE TypeSynonymInstances #-}
-- |
-- Module      : Data.Array.Accelerate.Trafo.Simplify
-- Copyright   : [2012..2014] Manuel M T Chakravarty, Gabriele Keller, Trevor L. McDonell
-- License     : BSD3
--
-- Maintainer  : Manuel M T Chakravarty <chak@cse.unsw.edu.au>
-- Stability   : experimental
-- Portability : non-portable (GHC extensions)
--

module Data.Array.Accelerate.Trafo.Simplify (

  Simplify(..),

) where

-- standard library
import Prelude                                          hiding ( exp, iterate )
import Data.List                                        ( nubBy )
import Data.Maybe
import Data.Monoid
import Data.Typeable
import Control.Applicative                              hiding ( Const )

-- friends
import Data.Array.Accelerate.AST                        hiding ( prj )
import Data.Array.Accelerate.Error
import Data.Array.Accelerate.Product
import Data.Array.Accelerate.Analysis.Match
import Data.Array.Accelerate.Trafo.Base
import Data.Array.Accelerate.Trafo.Algebra
import Data.Array.Accelerate.Trafo.Shrink
import Data.Array.Accelerate.Trafo.Substitution
import Data.Array.Accelerate.Analysis.Shape
<<<<<<< HEAD
import Data.Array.Accelerate.Array.Sugar                ( Elt, Shape, Slice, toElt, fromElt, (:.)(..)
                                                        , Tuple(..), IsTuple, fromTuple, TupleRepr )
=======
import Data.Array.Accelerate.Array.Sugar                ( Elt, Shape, Slice, toElt, fromElt, (:.)(..), shapeToList )

>>>>>>> 69599213
import Data.Array.Accelerate.Pretty.Print
import qualified Data.Array.Accelerate.Debug            as Stats


class Simplify f where
  simplify :: f -> f

instance Kit acc => Simplify (PreFun acc aenv f) where
  simplify = simplifyFun

instance Kit acc => Simplify (PreExp acc aenv e) where
  simplify = simplifyExp


-- Scalar optimisations
-- ====================

-- Common subexpression elimination finds computations that are performed at
-- least twice on a given execution path and eliminates the second and later
-- occurrences, replacing them with uses of saved values. This implements a
-- simplified version of that idea, where we look for the expressions of the
-- form:
--
--   let x = e1 in e2
--
-- and replace all occurrences of e1 in e2 with x. This is not full redundancy
-- elimination, but good enough to catch some cases, and in particular those
-- likely to be introduced by scalar composition of terms in the fusion process.
--
-- While it may seem that common subexpression elimination is always worthwhile,
-- as it reduces the number of arithmetic operations performed, this is not
-- necessarily advantageous. The simplest case in which it may not be desirable
-- is if it causes a register to be occupied for a long time in order to hold
-- the shared expression's value, which hence reduces the number of registers
-- available for other uses. Even worse is if the value has to be spilled to
-- memory because there are insufficient registers available. We sidestep this
-- tricky and target-dependent issue by, for now, simply ignoring it.
--
localCSE :: (Kit acc, Elt a, Elt b)
         => Gamma      acc env env aenv
         -> PreOpenExp acc env     aenv a
         -> PreOpenExp acc (env,a) aenv b
         -> Maybe (PreOpenExp acc env aenv b)
localCSE env bnd body
  | Just ix <- lookupExp env bnd = Stats.ruleFired "CSE" . Just $ inline body (Var ix)
  | otherwise                    = Nothing


-- Compared to regular Haskell, the scalar expression language of Accelerate is
-- rather limited in order to meet the restrictions of what can be efficiently
-- implemented on specialised hardware, such as GPUs. For example, to avoid
-- excessive SIMD divergence, we do not support any form of recursion or
-- iteration in scalar expressions. This harmonises well with the stratified
-- design of the Accelerate language: collective array operations comprise many
-- scalar computations that are executed in parallel, so for simplicity of
-- scheduling these operations we would like some assurance that each scalar
-- computation takes approximately the same time to execute as all others.
--
-- However, some computations are naturally expressed in terms of iteration. For
-- some problems, we can instead use generative techniques to implement the
-- program by defining a single step of a recurrence relation as an Accelerate
-- collective operation and using standard Haskell to unroll the loop a _fixed_
-- number of times.
--
-- However, this is outrageously slow because the intermediate values are
-- written to memory at the end of every iteration. Luckily the fusion process
-- will eliminate this intermediate memory traffic by combining the 'n'
-- collective operations into a single operation with 'n' instances of the loop
-- body. However, doing this we uncover an embarrassing secret: C compilers do
-- not compile C code, they compile _idiomatic_ C code.
--
-- This process recovers the iteration structure that was lost in the process of
-- fusing the collective operations. This allows a backend to generate explicit
-- loops in its target language.
--
recoverLoops
    :: (Kit acc, Elt b)
    => Gamma      acc env env aenv
    -> PreOpenExp acc env     aenv a
    -> PreOpenExp acc (env,a) aenv b
    -> Maybe (PreOpenExp acc env aenv b)
recoverLoops _ _ _
  = Nothing
{--
recoverLoops _ bnd e3
  -- To introduce scaler loops, we look for expressions of the form:
  --
  --   let x =
  --     let y = e1 in e2
  --   in e3
  --
  -- and if e2 and e3 are congruent, replace with:
  --
  --   iterate[2] (\y -> e2) e1
  --
  | Let e1 e2           <- bnd
  , Just REFL           <- matchEnvTop e2 e3
  , Just REFL           <- match e2 e3
  = Stats.ruleFired "loop recovery/intro" . Just
  $ Iterate (constant 2) e2 e1

  -- To merge expressions into a loop body, look for the pattern:
  --
  --   let x = iterate[n] f e1
  --   in e3
  --
  -- and if e3 matches the loop body, replace the let binding with the bare
  -- iteration with the trip count increased by one.
  --
  | Iterate n f e1      <- bnd
  , Just REFL           <- match f e3
  = Stats.ruleFired "loop recovery/merge" . Just
  $ Iterate (constant 1 `plus` n) f e1

  | otherwise
  = Nothing

  where
    plus :: PreOpenExp acc env aenv Int -> PreOpenExp acc env aenv Int -> PreOpenExp acc env aenv Int
    plus x y = PrimApp (PrimAdd numType) $ Tuple $ NilTup `SnocTup` x `SnocTup` y

    constant :: Int -> PreOpenExp acc env aenv Int
    constant i = Const ((),i)

    matchEnvTop :: (Elt s, Elt t)
                => PreOpenExp acc (env,s) aenv f
                -> PreOpenExp acc (env,t) aenv g
                -> Maybe (s :=: t)
    matchEnvTop _ _ = gcast REFL
--}


-- Walk a scalar expression applying simplifications to terms bottom-up.
--
-- TODO: Look for particular patterns of expressions that can be replaced by
--       something equivalent and simpler. In particular, indexing operations
--       introduced by the fusion transformation. This would benefit from a
--       rewrite rule schema.
--
simplifyOpenExp
    :: forall acc env aenv e. Kit acc
    => Gamma acc env env aenv
    -> PreOpenExp acc env aenv e
    -> (Bool, PreOpenExp acc env aenv e)
simplifyOpenExp env = first getAny . cvtE
  where
    cvtE :: PreOpenExp acc env aenv t -> (Any, PreOpenExp acc env aenv t)
    cvtE exp = case exp of
      Let bnd body
        | Just reduct <- localCSE env (snd bnd') (snd body')     -> yes . snd $ cvtE reduct
        | Just reduct <- recoverLoops env (snd bnd') (snd body') -> yes . snd $ cvtE reduct
        | otherwise                                              -> Let <$> bnd' <*> body'
        where
          bnd'  = cvtE bnd
          env'  = PushExp env (snd bnd')
          body' = cvtE' (incExp env') body

      Var ix                    -> pure $ Var ix
      Const c                   -> pure $ Const c
      Tuple tup                 -> Tuple <$> cvtT tup
      Prj ix t                  -> prj ix (cvtE t)
      IndexNil                  -> pure IndexNil
      IndexAny                  -> pure IndexAny
      IndexCons sh sz           -> indexCons (cvtE sh) (cvtE sz)
      IndexHead sh              -> indexHead (cvtE sh)
      IndexTail sh              -> indexTail (cvtE sh)
      IndexSlice x ix sh        -> IndexSlice x <$> cvtE ix <*> cvtE sh
      IndexFull x ix sl         -> IndexFull x <$> cvtE ix <*> cvtE sl
      ToIndex sh ix             -> ToIndex <$> cvtE sh <*> cvtE ix
      FromIndex sh ix           -> FromIndex <$> cvtE sh <*> cvtE ix
      Cond p t e                -> cond (cvtE p) (cvtE t) (cvtE e)
      PrimConst c               -> pure $ PrimConst c
      PrimApp f x               -> evalPrimApp env f <$> cvtE x
      Index a sh                -> Index a <$> cvtE sh
      LinearIndex a i           -> LinearIndex a <$> cvtE i
      Shape a                   -> pure $ Shape a
      ShapeSize sh              -> shapeSize (cvtE sh)
      Intersect s t             -> cvtE s `intersect` cvtE t
      Union s t                 -> cvtE s `union` cvtE t
      Foreign ff f e            -> Foreign ff <$> first Any (simplifyOpenFun EmptyExp f) <*> cvtE e
      While p f x               -> While <$> cvtF env p <*> cvtF env f <*> cvtE x

    cvtT :: Tuple (PreOpenExp acc env aenv) t -> (Any, Tuple (PreOpenExp acc env aenv) t)
    cvtT NilTup        = pure NilTup
    cvtT (SnocTup t e) = SnocTup <$> cvtT t <*> cvtE e

    cvtE' :: Gamma acc env' env' aenv -> PreOpenExp acc env' aenv e' -> (Any, PreOpenExp acc env' aenv e')
    cvtE' env' = first Any . simplifyOpenExp env'

    cvtF :: Gamma acc env' env' aenv -> PreOpenFun acc env' aenv f -> (Any, PreOpenFun acc env' aenv f)
    cvtF env' = first Any . simplifyOpenFun env'

    -- Return the minimal set of unique shapes to intersect. This is a bit
    -- inefficient, but the number of shapes is expected to be small so should
    -- be fine in practice.
    --
    intersect :: Shape t
              => (Any, PreOpenExp acc env aenv t)
              -> (Any, PreOpenExp acc env aenv t)
              -> (Any, PreOpenExp acc env aenv t)
    intersect (c1, sh1) (c2, sh2)
      | Nothing <- match sh sh' = Stats.ruleFired "intersect" (yes sh')
      | otherwise               = (c1 <> c2, sh')
      where
        sh      = Intersect sh1 sh2
        sh'     = foldl1 Intersect
                $ nubBy (\x y -> isJust (match x y))
                $ leaves sh1 ++ leaves sh2

        leaves :: Shape t => PreOpenExp acc env aenv t -> [PreOpenExp acc env aenv t]
        leaves (Intersect x y)  = leaves x ++ leaves y
        leaves rest             = [rest]

<<<<<<< HEAD
    -- Return the minimal set of unique shapes to take the union of. This is a bit
    -- inefficient, but the number of shapes is expected to be small so should
    -- be fine in practice.
    --
    union :: Shape t
          => (Any, PreOpenExp acc env aenv t)
          -> (Any, PreOpenExp acc env aenv t)
          -> (Any, PreOpenExp acc env aenv t)
    union (c1, sh1) (c2, sh2)
      | Nothing <- match sh sh' = Stats.ruleFired "union" (yes sh')
      | otherwise               = (c1 <> c2, sh')
      where
        sh      = Union sh1 sh2
        sh'     = foldl1 Union
                $ nubBy (\x y -> isJust (match x y))
                $ leaves sh1 ++ leaves sh2

        leaves :: Shape t => PreOpenExp acc env aenv t -> [PreOpenExp acc env aenv t]
        leaves (Union x y)  = leaves x ++ leaves y
        leaves rest         = [rest]


=======
>>>>>>> 69599213
    -- Simplify conditional expressions, in particular by eliminating branches
    -- when the predicate is a known constant.
    --
    cond :: forall t. Elt t
         => (Any, PreOpenExp acc env aenv Bool)
         -> (Any, PreOpenExp acc env aenv t)
         -> (Any, PreOpenExp acc env aenv t)
         -> (Any, PreOpenExp acc env aenv t)
    cond p@(_,p') t@(_,t') e@(_,e')
      | Const ((),True)  <- p'   = Stats.knownBranch "True"      (yes t')
      | Const ((),False) <- p'   = Stats.knownBranch "False"     (yes e')
      | Just REFL <- match t' e' = Stats.knownBranch "redundant" (yes e')
      | otherwise                = Cond <$> p <*> t <*> e

    -- If we are projecting elements from a tuple structure or tuple of constant
    -- valued tuple, pick out the appropriate component directly.
    --
    prj :: forall s t. (Elt s, Elt t, IsTuple t)
        => TupleIdx (TupleRepr t) s
        -> (Any, PreOpenExp acc env aenv t)
        -> (Any, PreOpenExp acc env aenv s)
    prj ix exp@(_,exp')
      | Tuple t <- exp' = Stats.inline "prj/Tuple" . yes $ prjT ix t
      | Const c <- exp' = Stats.inline "prj/Const" . yes $ prjC ix (fromTuple (toElt c :: t))
      | Let a b <- exp' = Stats.ruleFired "prj/Let"      $ cvtE (Let a (Prj ix b))
      | otherwise       = Prj ix <$> exp
      where
        prjT :: TupleIdx tup s -> Tuple (PreOpenExp acc env aenv) tup -> PreOpenExp acc env aenv s
        prjT ZeroTupIdx       (SnocTup _ e) = e
        prjT (SuccTupIdx idx) (SnocTup t _) = prjT idx t
        prjT _                _             = error "DO MORE OF WHAT MAKES YOU HAPPY"

        prjC :: TupleIdx tup s -> tup -> PreOpenExp acc env aenv s
        prjC ZeroTupIdx       (_,   v) = Const (fromElt v)
        prjC (SuccTupIdx idx) (tup, _) = prjC idx tup

    -- Shape manipulations
    --
    indexCons :: (Slice sl, Elt sz)
              => (Any, PreOpenExp acc env aenv sl)
              -> (Any, PreOpenExp acc env aenv sz)
              -> (Any, PreOpenExp acc env aenv (sl :. sz))
    indexCons (_,sl') (_,sz')
      | Just REFL       <- match sl' IndexNil
      , IndexHead sh    <- sz'
      , expDim sz' == 1  -- no type information that this is a 1D shape, hence gcast next
      , Just sh'        <- gcast sh
      = yes sh'

    indexCons sl sz
      = IndexCons <$> sl <*> sz

    indexHead :: forall sl sz. (Slice sl, Elt sz) => (Any, PreOpenExp acc env aenv (sl :. sz)) -> (Any, PreOpenExp acc env aenv sz)
    indexHead (_, Const c)        = let _ :. sz = toElt c :: (sl :. sz) in yes (Const (fromElt sz))
    indexHead (_, IndexCons _ sz) = yes sz
    indexHead sh                  = IndexHead <$> sh

    indexTail :: forall sl sz. (Slice sl, Elt sz) => (Any, PreOpenExp acc env aenv (sl :. sz)) -> (Any, PreOpenExp acc env aenv sl)
    indexTail (_, Const c)        = let sl :. _ = toElt c :: (sl :. sz) in yes (Const (fromElt sl))
    indexTail (_, IndexCons sl _) = yes sl
    indexTail sh                  = IndexTail <$> sh

    shapeSize :: forall sh. Shape sh => (Any, PreOpenExp acc env aenv sh) -> (Any, PreOpenExp acc env aenv Int)
    shapeSize (_, Const c) = let sh = toElt c :: sh in yes (Const ((), (product (shapeToList sh))))
    shapeSize sh           = ShapeSize <$> sh

    first :: (a -> a') -> (a,b) -> (a',b)
    first f (x,y) = (f x, y)

    yes :: x -> (Any, x)
    yes x = (Any True, x)


-- Simplification for open functions
--
simplifyOpenFun
    :: Kit acc
    => Gamma acc env env aenv
    -> PreOpenFun acc env aenv f
    -> (Bool, PreOpenFun acc env aenv f)
simplifyOpenFun env (Body e) = Body <$> simplifyOpenExp env  e
simplifyOpenFun env (Lam f)  = Lam  <$> simplifyOpenFun env' f
  where
    env' = incExp env `PushExp` Var ZeroIdx


-- Simplify closed expressions and functions. The process is applied repeatedly
-- until no more changes are made.
--
simplifyExp :: Kit acc => PreExp acc aenv t -> PreExp acc aenv t
simplifyExp = iterate (show . prettyPreExp prettyAcc 0 0 noParens) (simplifyOpenExp EmptyExp)

simplifyFun :: Kit acc => PreFun acc aenv f -> PreFun acc aenv f
simplifyFun = iterate (show . prettyPreFun prettyAcc 0) (simplifyOpenFun EmptyExp)


-- NOTE: [Simplifier iterations]
--
-- Run the simplification pass _before_ the shrinking step. There are cases
-- where it is better to run shrinking first, and then simplification would
-- complete in a single step, but the converse is also true. However, as
-- shrinking can remove some structure of the let bindings, which might be
-- useful for the transformations (e.g. loop recovery) we want to maintain this
-- information for at least the first pass.
--
-- We always apply the simplification step once. Following this, we iterate
-- shrinking and simplification until the expression no longer changes. Both
-- shrink and simplify return a boolean indicating whether any work was done; we
-- stop as soon as either returns false.
--
-- With internal checks on, we also issue a warning if the iteration limit is
-- reached, but it was still possible to make changes to the expression.
--
{-# SPECIALISE iterate :: (Exp aenv t -> String) -> (Exp aenv t -> (Bool, Exp aenv t)) -> Exp aenv t -> Exp aenv t #-}
{-# SPECIALISE iterate :: (Fun aenv t -> String) -> (Fun aenv t -> (Bool, Fun aenv t)) -> Fun aenv t -> Fun aenv t #-}

iterate
    :: forall f a. (Match f, Shrink (f a))
    => (f a -> String)
    -> (f a -> (Bool, f a))
    -> f a
    -> f a
iterate ppr f = fix 0 . setup . simplify'
  where
    -- The maximum number of simplifier iterations. To be conservative and avoid
    -- excessive run times, we set this value very low.
    --
    lIMIT       = 1

    simplify'   = Stats.simplifierDone . f
    setup (_,x) = msg x x

    fix :: Int -> f a -> f a
    fix !i !x0
      | i >= lIMIT      = $internalWarning "iterate" "iteration limit reached" (x0 ==^ f x0) x0
      | not shrunk      = x1
      | not simplified  = x2
      | otherwise       = fix (i+1) x2
      where
        (shrunk,     x1) = trace $ shrink' x0
        (simplified, x2) = trace $ simplify' x1

    -- debugging support
    --
    u ==^ (_,v)         = isJust (match u v)

    trace v@(changed,x)
      | changed         = msg x v
      | otherwise       = v

    msg :: f a -> x -> x
    msg x next          = Stats.tracePure Stats.dump_simpl_iterations (unlines [ "simplifier done", ppr x ]) next
<|MERGE_RESOLUTION|>--- conflicted
+++ resolved
@@ -41,13 +41,8 @@
 import Data.Array.Accelerate.Trafo.Shrink
 import Data.Array.Accelerate.Trafo.Substitution
 import Data.Array.Accelerate.Analysis.Shape
-<<<<<<< HEAD
 import Data.Array.Accelerate.Array.Sugar                ( Elt, Shape, Slice, toElt, fromElt, (:.)(..)
-                                                        , Tuple(..), IsTuple, fromTuple, TupleRepr )
-=======
-import Data.Array.Accelerate.Array.Sugar                ( Elt, Shape, Slice, toElt, fromElt, (:.)(..), shapeToList )
-
->>>>>>> 69599213
+                                                        , Tuple(..), IsTuple, fromTuple, TupleRepr, shapeToList )
 import Data.Array.Accelerate.Pretty.Print
 import qualified Data.Array.Accelerate.Debug            as Stats
 
@@ -261,7 +256,6 @@
         leaves (Intersect x y)  = leaves x ++ leaves y
         leaves rest             = [rest]
 
-<<<<<<< HEAD
     -- Return the minimal set of unique shapes to take the union of. This is a bit
     -- inefficient, but the number of shapes is expected to be small so should
     -- be fine in practice.
@@ -284,8 +278,6 @@
         leaves rest         = [rest]
 
 
-=======
->>>>>>> 69599213
     -- Simplify conditional expressions, in particular by eliminating branches
     -- when the predicate is a known constant.
     --
