--- conflicted
+++ resolved
@@ -44,13 +44,6 @@
 import Data.Array.Accelerate.Array.Sugar                ( Elt, Arrays, Tuple(..), Atuple(..) )
 import qualified Data.Array.Accelerate.Debug.Stats      as Stats
 
-<<<<<<< HEAD
-import qualified Data.Array.Accelerate.Debug    as Stats
-
-import Control.Applicative                      hiding ( Const )
-import Data.Traversable
-=======
->>>>>>> ab589223
 
 -- NOTE: [Renaming and Substitution]
 --
