{-# LANGUAGE GADTs          #-}
{-# LANGUAGE KindSignatures #-}
{-# LANGUAGE PatternGuards  #-}
{-# LANGUAGE RankNTypes     #-}
{-# LANGUAGE TypeOperators  #-}
{-# OPTIONS_HADDOCK hide #-}
-- |
-- Module      : Data.Array.Accelerate.Trafo.Substitution
-- Copyright   : [2012] Manuel M T Chakravarty, Gabriele Keller, Trevor L. McDonell
-- License     : BSD3
--
-- Maintainer  : Manuel M T Chakravarty <chak@cse.unsw.edu.au>
-- Stability   : experimental
-- Portability : non-portable (GHC extensions)
--

module Data.Array.Accelerate.Trafo.Substitution (

  -- ** Renaming & Substitution
<<<<<<< HEAD
  inline, substitute,
=======
  inline, substitute, compose,
  subTop, subAtop,
>>>>>>> bdd99079

  -- ** Weakening
  (:>),
  weakenA, weakenEA, weakenFA,
  weakenE, weakenFE, weakenAE,

  -- ** Rebuilding terms
  RebuildAcc,

  -- *** With respect to both environments
  rebuildPreOpenExp, rebuildPreOpenAcc, rebuildFun,
  rebuildAfun, rebuildTup,

  -- *** With respect to the scalar environment
  rebuildE, rebuildFE, rebuildAE,

  -- *** With respect to the array environment
  rebuildA, rebuildFA, rebuildEA,

  -- *** For OpenAcc
  rebuildOpenAcc,

) where

import Prelude                                  hiding ( exp )

import Data.Array.Accelerate.AST
import Data.Array.Accelerate.Tuple
import Data.Array.Accelerate.Array.Sugar        ( Elt, Arrays )

import qualified Data.Array.Accelerate.Debug    as Stats


-- NOTE: [Renaming and Substitution]
--
-- To do things like renaming and substitution, we need some operation on
-- variables that we push structurally through terms, applying to each variable.
-- We have a type preserving but environment changing operation:
--
--   v :: forall t. Idx env t -> f env' aenv t
--
-- The crafty bit is that 'f' might represent variables (for renaming) or terms
-- (for substitutions). The demonic forall, --- which is to say that the
-- quantifier is in a position which gives us obligation, not opportunity ---
-- forces us to respect type: when pattern matching detects the variable we care
-- about, happily we discover that it has the type we must respect. The demon is
-- not so free to mess with us as one might fear at first.
--
-- We then lift this to an operation which traverses terms and rebuild them
-- after applying 'v' to the variables:
--
--   rebuild v :: OpenExp env aenv t -> OpenExp env' aenv t
--
-- The Syntactic class tells us what we need to know about 'f' if we want to be
-- able to rebuild terms. In essence, the crucial functionality is to propagate
-- a class of operations on variables that is closed under shifting.
--
infixr `substitute`

-- | Replace the first variable with the given expression. The environment
-- shrinks.
--
inline :: Elt t
       => RebuildAcc acc
       -> PreOpenExp acc (env, s) aenv t
       -> PreOpenExp acc env      aenv s
       -> PreOpenExp acc env      aenv t
<<<<<<< HEAD
inline k f g = Stats.substitution "inline" $ rebuildE k (subTop g) f
  where
    subTop :: Elt t => PreOpenExp acc env aenv s -> Idx (env, s) t -> PreOpenExp acc env aenv t
    subTop s ZeroIdx      = s
    subTop _ (SuccIdx ix) = Var ix
=======
inline f g = Stats.substitution "inline" $ rebuildE (subTop g) f
>>>>>>> bdd99079

-- | Replace an expression that uses the top environment variable with another.
-- The result of the first is let bound into the second.
--
substitute :: (Elt b, Elt c)
           => RebuildAcc acc
           -> PreOpenExp acc (env, b) aenv c
           -> PreOpenExp acc (env, a) aenv b
           -> PreOpenExp acc (env, a) aenv c
substitute k f g
  | Stats.substitution "substitute" False = undefined

  | Var ZeroIdx <- g    = f     -- don't rebind an identity function
  | otherwise           = Let g $ rebuildE k split f
  where
    split :: Elt c => Idx (env,b) c -> PreOpenExp acc ((env,a),b) aenv c
    split ZeroIdx       = Var ZeroIdx
    split (SuccIdx ix)  = Var (SuccIdx (SuccIdx ix))

<<<<<<< HEAD
=======

-- | Composition of unary functions.
--
compose :: Elt c
        => PreOpenFun acc env aenv (b -> c)
        -> PreOpenFun acc env aenv (a -> b)
        -> PreOpenFun acc env aenv (a -> c)
compose (Lam (Body f)) (Lam (Body g)) = Stats.substitution "compose" . Lam . Body $ substitute f g
compose _              _              = error "compose: impossible evaluation"


subTop :: Elt t => PreOpenExp acc env aenv s -> Idx (env, s) t -> PreOpenExp acc env aenv t
subTop s ZeroIdx      = s
subTop _ (SuccIdx ix) = Var ix

subAtop :: Arrays t => PreOpenAcc acc aenv s -> Idx (aenv, s) t -> PreOpenAcc acc aenv t
subAtop t ZeroIdx       = t
subAtop _ (SuccIdx idx) = Avar idx


>>>>>>> bdd99079
-- NOTE: [Weakening]
--
-- Weakening is something we usually take for granted: every time you learn a
-- new word, old sentences still make sense. If a conclusion is justified by a
-- hypothesis, it is still justified if you add more hypotheses. Similarly, a
-- term remains in scope if you bind more (fresh) variables. Weakening is the
-- operation of shifting things from one scope to a larger scope in which new
-- things have become meaningful, but no old things have vanished.
--
-- When we use a named representation (or HOAS) we get weakening for free. But
-- in the de Bruijn representation weakening takes work: you have to shift all
-- variable references to make room for the new bindings.
--

-- The type of shifting terms from one context into another
--
type env :> env' = forall t'. Idx env t' -> Idx env' t'

weakenA :: RebuildAcc acc -> aenv :> aenv' -> PreOpenAcc acc env aenv a -> PreOpenAcc acc env aenv' a
weakenA k v = Stats.substitution "weakenA" . rebuildA k (Avar . v)

weakenEA :: RebuildAcc acc -> aenv :> aenv' -> PreOpenExp acc env aenv t -> PreOpenExp acc env aenv' t
weakenEA k v = Stats.substitution "weakenEA" . rebuildEA k (Avar . v)

weakenFA :: RebuildAcc acc -> aenv :> aenv' -> PreOpenFun acc env aenv f -> PreOpenFun acc env aenv' f
weakenFA k v = Stats.substitution "weakenFA" . rebuildFA k (Avar . v)


weakenE :: RebuildAcc acc -> env :> env' -> PreOpenExp acc env aenv t -> PreOpenExp acc env' aenv t
weakenE k v = Stats.substitution "weakenE" . rebuildE k (Var . v)

weakenFE :: RebuildAcc acc -> env :> env' -> PreOpenFun acc env aenv f -> PreOpenFun acc env' aenv f
weakenFE k v = Stats.substitution "weakenFE" . rebuildFE k (Var . v)

weakenAE :: RebuildAcc acc -> env :> env' -> PreOpenAcc acc env aenv t -> PreOpenAcc acc env' aenv t
weakenAE k v = Stats.substitution "weakenAE" . rebuildAE k (Var . v)

{-# RULES
"weakenA/weakenA" forall a (k :: RebuildAcc acc) (v1 :: env' :> env'') (v2 :: env :> env').
    weakenA k v1 (weakenA k v2 a) = weakenA k (v1 . v2) a

"weakenEA/weakenEA" forall a (k :: RebuildAcc acc) (v1 :: env' :> env'') (v2 :: env :> env').
    weakenEA k v1 (weakenEA k v2 a) = weakenEA k (v1 . v2) a

"weakenFA/weakenFA" forall a (k :: RebuildAcc acc) (v1 :: env' :> env'') (v2 :: env :> env').
    weakenFA k v1 (weakenFA k v2 a) = weakenFA k (v1 . v2) a

"weakenE/weakenE" forall e (k :: RebuildAcc acc) (v1 :: env' :> env'') (v2 :: env :> env').
    weakenE k v1 (weakenE k v2 e) = weakenE k (v1 . v2) e

"weakenFE/weakenFE" forall e (k :: RebuildAcc acc) (v1 :: env' :> env'') (v2 :: env :> env').
    weakenFE k v1 (weakenFE k v2 e) = weakenFE k (v1 . v2) e
 #-}

-- Simultaneous Substitution ===================================================
--

-- The scalar environment
-- ------------------

-- SEE: [Renaming and Substitution]
-- SEE: [Weakening]
--
class SyntacticExp f where
  varIn         :: Elt t => Idx env t        -> f acc env aenv t
  expOut        :: Elt t => f acc env aenv t -> PreOpenExp acc env aenv t
  weakenExp     :: Elt t => RebuildAcc acc -> f acc env aenv t -> f acc (env, s) aenv t
  weakenExpAcc  :: Elt t => RebuildAcc acc -> f acc env aenv t -> f acc env (aenv, s) t

newtype IdxE (acc :: * -> * -> * -> *) env aenv t = IE { unIE :: Idx env t }

instance SyntacticExp IdxE where
  varIn         = IE
  expOut        = Var . unIE
  weakenExp _   = IE . SuccIdx . unIE
  weakenExpAcc _ = IE . unIE

instance SyntacticExp PreOpenExp where
  varIn         = Var
  expOut        = id
  weakenExp k   = rebuildE k (weakenExp k . IE)
  weakenExpAcc k = rebuildEA k (weakenAcc k . IA)

shiftE
    :: (SyntacticExp f, Elt t)
    => RebuildAcc acc
    -> (forall t'. Elt t' => Idx env t' -> f acc env' aenv t')
    -> Idx     (env,  s)      t
    -> f   acc (env', s) aenv t
shiftE _ _ ZeroIdx      = varIn ZeroIdx
shiftE k v (SuccIdx ix) = weakenExp k (v ix)

rebuildPreOpenExp
    :: (SyntacticExp fe, SyntacticAcc fa)
    => RebuildAcc acc
    -> (forall t'. Elt t'    => Idx env t'  -> fe acc env' aenv' t')
    -> (forall t'. Arrays t' => Idx aenv t' -> fa acc env' aenv' t')
    -> PreOpenExp acc env  aenv t
    -> PreOpenExp acc env' aenv' t
rebuildPreOpenExp k v av exp =
  case exp of
    Let a b             -> Let (rebuildPreOpenExp k v av a) (rebuildPreOpenExp k (shiftE k v) (weakenAccExp k . av) b)
    Var ix              -> expOut (v ix)
    Const c             -> Const c
    Tuple tup           -> Tuple (rebuildTup k v av tup)
    Prj tup e           -> Prj tup (rebuildPreOpenExp k v av e)
    IndexNil            -> IndexNil
    IndexCons sh sz     -> IndexCons (rebuildPreOpenExp k v av sh) (rebuildPreOpenExp k v av sz)
    IndexHead sh        -> IndexHead (rebuildPreOpenExp k v av sh)
    IndexTail sh        -> IndexTail (rebuildPreOpenExp k v av sh)
    IndexAny            -> IndexAny
<<<<<<< HEAD
    IndexSlice x ix sh  -> IndexSlice x (rebuildPreOpenExp k v av ix) (rebuildPreOpenExp k v av sh)
    IndexFull x ix sl   -> IndexFull x (rebuildPreOpenExp k v av ix) (rebuildPreOpenExp k v av sl)
    ToIndex sh ix       -> ToIndex (rebuildPreOpenExp k v av sh) (rebuildPreOpenExp k v av ix)
    FromIndex sh ix     -> FromIndex (rebuildPreOpenExp k v av sh) (rebuildPreOpenExp k v av ix)
    Cond p t e          -> Cond (rebuildPreOpenExp k v av p) (rebuildPreOpenExp k v av t) (rebuildPreOpenExp k v av e)
    Iterate n f x       -> Iterate (rebuildPreOpenExp k v av n) (rebuildPreOpenExp k (shiftE k v) (weakenAccExp k . av) f) (rebuildPreOpenExp k v av x)
=======
    IndexSlice x ix sh  -> IndexSlice x (rebuildE v ix) (rebuildE v sh)
    IndexFull x ix sl   -> IndexFull x (rebuildE v ix) (rebuildE v sl)
    ToIndex sh ix       -> ToIndex (rebuildE v sh) (rebuildE v ix)
    FromIndex sh ix     -> FromIndex (rebuildE v sh) (rebuildE v ix)
    Cond p t e          -> Cond (rebuildE v p) (rebuildE v t) (rebuildE v e)
    While p f x         -> While (rebuildFE v p) (rebuildFE v f) (rebuildE v x)
>>>>>>> bdd99079
    PrimConst c         -> PrimConst c
    PrimApp f x         -> PrimApp f (rebuildPreOpenExp k v av x)
    Index a sh          -> Index (k v av a) (rebuildPreOpenExp k v av sh)
    LinearIndex a i     -> LinearIndex (k v av a) (rebuildPreOpenExp k v av i)
    Shape a             -> Shape (k v av a)
    ShapeSize sh        -> ShapeSize (rebuildPreOpenExp k v av sh)
    Intersect s t       -> Intersect (rebuildPreOpenExp k v av s) (rebuildPreOpenExp k v av t)
    Foreign ff f e      -> Foreign ff f (rebuildPreOpenExp k v av e)

rebuildTup
    :: (SyntacticExp fe, SyntacticAcc fa)
    => RebuildAcc acc
    -> (forall t'. Elt t'    => Idx env t'  -> fe acc env' aenv' t')
    -> (forall t'. Arrays t' => Idx aenv t' -> fa acc env' aenv' t')
    -> Tuple (PreOpenExp acc env  aenv)  t
    -> Tuple (PreOpenExp acc env' aenv') t
rebuildTup k v av tup =
  case tup of
    NilTup      -> NilTup
    SnocTup t e -> rebuildTup k v av t `SnocTup` rebuildPreOpenExp k v av e

rebuildFun
    :: (SyntacticExp fe, SyntacticAcc fa)
    => RebuildAcc acc
    -> (forall t'. Elt t'    => Idx env t'  -> fe acc env' aenv' t')
    -> (forall t'. Arrays t' => Idx aenv t' -> fa acc env' aenv' t')
    -> PreOpenFun acc env  aenv  t
    -> PreOpenFun acc env' aenv' t
rebuildFun k v av fun =
  case fun of
    Body e      -> Body (rebuildPreOpenExp k v av e)
    Lam f       -> Lam (rebuildFun k (shiftE k v) (weakenAccExp k . av) f)

-- The array environment
-- -----------------

type RebuildAcc acc =
  forall env env' aenv aenv' fa fe a. (SyntacticAcc fa, SyntacticExp fe)
    => (forall e'. Elt e' => Idx env e' -> fe acc env' aenv' e')
    -> (forall a'. Arrays a' => Idx aenv a' -> fa acc env' aenv' a')
    -> acc env  aenv  a
    -> acc env' aenv' a

class SyntacticAcc f where
  avarIn        :: Arrays t => Idx aenv t     -> f acc env aenv t
  accOut        :: Arrays t => f acc env aenv t   -> PreOpenAcc acc env aenv t
  weakenAcc     :: Arrays t => RebuildAcc acc -> f acc env aenv t -> f acc env (aenv, s) t
  weakenAccExp  :: Arrays t => RebuildAcc acc -> f acc env aenv t -> f acc (env,s) aenv t

newtype IdxA (acc :: * -> * -> * -> *) env aenv t = IA { unIA :: Idx aenv t }

instance SyntacticAcc IdxA where
  avarIn         = IA
  accOut         = Avar . unIA
  weakenAcc _    = IA . SuccIdx . unIA
  weakenAccExp _ = IA . unIA

instance SyntacticAcc PreOpenAcc where
  avarIn        = Avar
  accOut        = id
  weakenAcc k   = rebuildA k (weakenAcc k . IA)
  weakenAccExp k = rebuildAE k (weakenExp k . IE)

shiftA
    :: (SyntacticAcc f, Arrays t)
    => RebuildAcc acc
    -> (forall t'. Arrays t' => Idx aenv t' -> f acc env aenv' t')
    -> Idx         (aenv,  s) t
    -> f   acc env (aenv', s) t
shiftA _ _ ZeroIdx      = avarIn ZeroIdx
shiftA k v (SuccIdx ix) = weakenAcc k (v ix)

rebuildPreOpenAcc
    :: (SyntacticExp fe, SyntacticAcc fa)
    => RebuildAcc acc
    -> (forall t'. Elt t'    => Idx env t'  -> fe acc env' aenv' t')
    -> (forall t'. Arrays t' => Idx aenv t' -> fa acc env' aenv' t')
    -> PreOpenAcc acc env  aenv  t
    -> PreOpenAcc acc env' aenv' t
rebuildPreOpenAcc k v av acc =
  case acc of
<<<<<<< HEAD
    Alet a b            -> Alet (k v av a) (k (weakenExpAcc k . v) (shiftA k av) b)
    Elet e a            -> Elet (rebuildPreOpenExp k v av e) (k (shiftE k v) (weakenAccExp k . av) a)
    Avar ix             -> accOut (av ix)
    Atuple tup          -> Atuple (rebuildAtup k v av tup)
    Aprj tup a          -> Aprj tup (k v av a)
    Apply f a           -> Apply (rebuildAfun k v av f) (k v av a)
    Aforeign ff afun as -> Aforeign ff afun (k v av as)
    Acond p t e         -> Acond (rebuildPreOpenExp k v av p) (k v av t) (k v av e)
=======
    Alet a b            -> Alet (rebuild v a) (rebuild (shiftA rebuild v) b)
    Avar ix             -> accOut (v ix)
    Atuple tup          -> Atuple (rebuildATA rebuild v tup)
    Aprj tup a          -> Aprj tup (rebuild v a)
    Apply f a           -> Apply (rebuildAfun rebuild v f) (rebuild v a)
    Aforeign ff afun as -> Aforeign ff afun (rebuild v as)
    Acond p t e         -> Acond (rebuildEA rebuild v p) (rebuild v t) (rebuild v e)
    Awhile p f a        -> Awhile (rebuildAfun rebuild v p) (rebuildAfun rebuild v f) (rebuild v a)
>>>>>>> bdd99079
    Use a               -> Use a
    Unit e              -> Unit (rebuildPreOpenExp k v av e)
    Reshape e a         -> Reshape (rebuildPreOpenExp k v av e) (k v av a)
    Generate e f        -> Generate (rebuildPreOpenExp k v av e) (rebuildFun k v av f)
    Transform sh ix f a -> Transform (rebuildPreOpenExp k v av sh) (rebuildFun k v av ix) (rebuildFun k v av f) (k v av a)
    Replicate sl slix a -> Replicate sl (rebuildPreOpenExp k v av slix) (k v av a)
    Slice sl a slix     -> Slice sl (k v av a) (rebuildPreOpenExp k v av slix)
    Map f a             -> Map (rebuildFun k v av f) (k v av a)
    ZipWith f a1 a2     -> ZipWith (rebuildFun k v av f) (k v av a1) (k v av a2)
    Fold f z a          -> Fold (rebuildFun k v av f) (rebuildPreOpenExp k v av z) (k v av a)
    Fold1 f a           -> Fold1 (rebuildFun k v av f) (k v av a)
    FoldSeg f z a s     -> FoldSeg (rebuildFun k v av f) (rebuildPreOpenExp k v av z) (k v av a) (k v av s)
    Fold1Seg f a s      -> Fold1Seg (rebuildFun k v av f) (k v av a) (k v av s)
    Scanl f z a         -> Scanl (rebuildFun k v av f) (rebuildPreOpenExp k v av z) (k v av a)
    Scanl' f z a        -> Scanl' (rebuildFun k v av f) (rebuildPreOpenExp k v av z) (k v av a)
    Scanl1 f a          -> Scanl1 (rebuildFun k v av f) (k v av a)
    Scanr f z a         -> Scanr (rebuildFun k v av f) (rebuildPreOpenExp k v av z) (k v av a)
    Scanr' f z a        -> Scanr' (rebuildFun k v av f) (rebuildPreOpenExp k v av z) (k v av a)
    Scanr1 f a          -> Scanr1 (rebuildFun k v av f) (k v av a)
    Permute f1 a1 f2 a2 -> Permute (rebuildFun k v av f1) (k v av a1) (rebuildFun k v av f2) (k v av a2)
    Backpermute sh f a  -> Backpermute (rebuildPreOpenExp k v av sh) (rebuildFun k v av f) (k v av a)
    Stencil f b a       -> Stencil (rebuildFun k v av f) b (k v av a)
    Stencil2 f b1 a1 b2 a2
                        -> Stencil2 (rebuildFun k v av f) b1 (k v av a1) b2 (k v av a2)
rebuildAfun
    :: (SyntacticExp fe, SyntacticAcc fa)
    => RebuildAcc acc
    -> (forall t'. Elt t'    => Idx env t'  -> fe acc env' aenv' t')
    -> (forall t'. Arrays t' => Idx aenv t' -> fa acc env' aenv' t')
    -> PreOpenAfun acc env  aenv  t
    -> PreOpenAfun acc env' aenv' t
rebuildAfun k v av afun =
  case afun of
    Abody b     -> Abody (k v av b)
    Alam f      -> Alam (rebuildAfun k (weakenExpAcc k . v) (shiftA k av) f)

rebuildAtup
    :: (SyntacticExp fe, SyntacticAcc fa)
    => RebuildAcc acc
    -> (forall t'. Elt t'    => Idx env t'  -> fe acc env' aenv' t')
    -> (forall t'. Arrays t' => Idx aenv t' -> fa acc env' aenv' t')
    -> Atuple (acc env  aenv)  t
    -> Atuple (acc env' aenv') t
rebuildAtup k v av atup =
  case atup of
    NilAtup      -> NilAtup
    SnocAtup t a -> rebuildAtup k v av t `SnocAtup` k v av a

-- With respect to the scalar environment
--

rebuildE
    :: SyntacticExp f
    => RebuildAcc acc
    -> (forall t'. Elt t' => Idx env t' -> f acc env' aenv t')
    -> PreOpenExp acc env  aenv t
    -> PreOpenExp acc env' aenv t
rebuildE k v = rebuildPreOpenExp k v (avarIn :: Arrays t => Idx aenv t -> IdxA acc env aenv t)

rebuildAE
    :: SyntacticExp f
    => RebuildAcc acc
    -> (forall t'. Elt t' => Idx env t' -> f acc env' aenv t')
    -> PreOpenAcc acc env  aenv t
    -> PreOpenAcc acc env' aenv t
rebuildAE k v = rebuildPreOpenAcc k v (avarIn :: Arrays t => Idx aenv t -> IdxA acc env aenv t)

rebuildFE
    :: SyntacticExp f
    => RebuildAcc acc
    -> (forall t'. Elt t' => Idx env t' -> f acc env' aenv t')
    -> PreOpenFun acc env  aenv t
    -> PreOpenFun acc env' aenv t
rebuildFE k v = rebuildFun k v (avarIn :: Arrays t => Idx aenv t -> IdxA acc env aenv t)

-- With respect to the array environment
--

rebuildA
    :: SyntacticAcc f
    => RebuildAcc acc
    -> (forall t'. Arrays t' => Idx aenv t' -> f acc env aenv' t')
    -> PreOpenAcc acc env aenv  t
    -> PreOpenAcc acc env aenv' t
rebuildA k = rebuildPreOpenAcc k (varIn :: Elt t => Idx env t -> IdxE acc env aenv t)

rebuildEA
    :: SyntacticAcc f
    => RebuildAcc acc
    -> (forall t'. Arrays t' => Idx aenv t' -> f acc env aenv' t')
    -> PreOpenExp acc env aenv  t
    -> PreOpenExp acc env aenv' t
<<<<<<< HEAD
rebuildEA k = rebuildPreOpenExp k (varIn :: Elt t => Idx env t -> IdxE acc env aenv t)
=======
rebuildEA k v exp =
  case exp of
    Let a b             -> Let (rebuildEA k v a) (rebuildEA k v b)
    Var ix              -> Var ix
    Const c             -> Const c
    Tuple tup           -> Tuple (rebuildTA k v tup)
    Prj tup e           -> Prj tup (rebuildEA k v e)
    IndexNil            -> IndexNil
    IndexCons sh sz     -> IndexCons (rebuildEA k v sh) (rebuildEA k v sz)
    IndexHead sh        -> IndexHead (rebuildEA k v sh)
    IndexTail sh        -> IndexTail (rebuildEA k v sh)
    IndexAny            -> IndexAny
    IndexSlice x ix sh  -> IndexSlice x (rebuildEA k v ix) (rebuildEA k v sh)
    IndexFull x ix sl   -> IndexFull x (rebuildEA k v ix) (rebuildEA k v sl)
    ToIndex sh ix       -> ToIndex (rebuildEA k v sh) (rebuildEA k v ix)
    FromIndex sh ix     -> FromIndex (rebuildEA k v sh) (rebuildEA k v ix)
    Cond p t e          -> Cond (rebuildEA k v p) (rebuildEA k v t) (rebuildEA k v e)
    While p f x         -> While (rebuildFA k v p) (rebuildFA k v f) (rebuildEA k v x)
    PrimConst c         -> PrimConst c
    PrimApp f x         -> PrimApp f (rebuildEA k v x)
    Index a sh          -> Index (k v a) (rebuildEA k v sh)
    LinearIndex a i     -> LinearIndex (k v a) (rebuildEA k v i)
    Shape a             -> Shape (k v a)
    ShapeSize sh        -> ShapeSize (rebuildEA k v sh)
    Intersect s t       -> Intersect (rebuildEA k v s) (rebuildEA k v t)
    Foreign ff f e      -> Foreign ff f (rebuildEA k v e)

rebuildTA
    :: SyntacticAcc f
    => RebuildAcc acc
    -> (forall t'. Arrays t' => Idx aenv t' -> f acc aenv' t')
    -> Tuple (PreOpenExp acc env aenv)  t
    -> Tuple (PreOpenExp acc env aenv') t
rebuildTA k v tup =
  case tup of
    NilTup      -> NilTup
    SnocTup t e -> rebuildTA k v t `SnocTup` rebuildEA k v e
>>>>>>> bdd99079

rebuildFA
    :: SyntacticAcc f
    => RebuildAcc acc
    -> (forall t'. Arrays t' => Idx aenv t' -> f acc env aenv' t')
    -> PreOpenFun acc env aenv  t
    -> PreOpenFun acc env aenv' t
rebuildFA k = rebuildFun k (varIn :: Elt t => Idx env t -> IdxE acc env aenv t)

-- For OpenAcc

rebuildOpenAcc
    :: (SyntacticExp fe, SyntacticAcc fa)
    => (forall t'. Elt t'    => Idx env t'  -> fe OpenAcc env' aenv' t')
    -> (forall t'. Arrays t' => Idx aenv t' -> fa OpenAcc env' aenv' t')
    -> OpenAcc env  aenv  t
    -> OpenAcc env' aenv' t
rebuildOpenAcc v av (OpenAcc acc) = OpenAcc (rebuildPreOpenAcc rebuildOpenAcc v av acc)<|MERGE_RESOLUTION|>--- conflicted
+++ resolved
@@ -17,12 +17,8 @@
 module Data.Array.Accelerate.Trafo.Substitution (
 
   -- ** Renaming & Substitution
-<<<<<<< HEAD
   inline, substitute,
-=======
-  inline, substitute, compose,
   subTop, subAtop,
->>>>>>> bdd99079
 
   -- ** Weakening
   (:>),
@@ -90,15 +86,7 @@
        -> PreOpenExp acc (env, s) aenv t
        -> PreOpenExp acc env      aenv s
        -> PreOpenExp acc env      aenv t
-<<<<<<< HEAD
 inline k f g = Stats.substitution "inline" $ rebuildE k (subTop g) f
-  where
-    subTop :: Elt t => PreOpenExp acc env aenv s -> Idx (env, s) t -> PreOpenExp acc env aenv t
-    subTop s ZeroIdx      = s
-    subTop _ (SuccIdx ix) = Var ix
-=======
-inline f g = Stats.substitution "inline" $ rebuildE (subTop g) f
->>>>>>> bdd99079
 
 -- | Replace an expression that uses the top environment variable with another.
 -- The result of the first is let bound into the second.
@@ -118,29 +106,16 @@
     split ZeroIdx       = Var ZeroIdx
     split (SuccIdx ix)  = Var (SuccIdx (SuccIdx ix))
 
-<<<<<<< HEAD
-=======
-
--- | Composition of unary functions.
---
-compose :: Elt c
-        => PreOpenFun acc env aenv (b -> c)
-        -> PreOpenFun acc env aenv (a -> b)
-        -> PreOpenFun acc env aenv (a -> c)
-compose (Lam (Body f)) (Lam (Body g)) = Stats.substitution "compose" . Lam . Body $ substitute f g
-compose _              _              = error "compose: impossible evaluation"
-
 
 subTop :: Elt t => PreOpenExp acc env aenv s -> Idx (env, s) t -> PreOpenExp acc env aenv t
 subTop s ZeroIdx      = s
 subTop _ (SuccIdx ix) = Var ix
 
-subAtop :: Arrays t => PreOpenAcc acc aenv s -> Idx (aenv, s) t -> PreOpenAcc acc aenv t
+subAtop :: Arrays t => PreOpenAcc acc env aenv s -> Idx (aenv, s) t -> PreOpenAcc acc env aenv t
 subAtop t ZeroIdx       = t
 subAtop _ (SuccIdx idx) = Avar idx
 
 
->>>>>>> bdd99079
 -- NOTE: [Weakening]
 --
 -- Weakening is something we usually take for granted: every time you learn a
@@ -252,21 +227,12 @@
     IndexHead sh        -> IndexHead (rebuildPreOpenExp k v av sh)
     IndexTail sh        -> IndexTail (rebuildPreOpenExp k v av sh)
     IndexAny            -> IndexAny
-<<<<<<< HEAD
     IndexSlice x ix sh  -> IndexSlice x (rebuildPreOpenExp k v av ix) (rebuildPreOpenExp k v av sh)
     IndexFull x ix sl   -> IndexFull x (rebuildPreOpenExp k v av ix) (rebuildPreOpenExp k v av sl)
     ToIndex sh ix       -> ToIndex (rebuildPreOpenExp k v av sh) (rebuildPreOpenExp k v av ix)
     FromIndex sh ix     -> FromIndex (rebuildPreOpenExp k v av sh) (rebuildPreOpenExp k v av ix)
     Cond p t e          -> Cond (rebuildPreOpenExp k v av p) (rebuildPreOpenExp k v av t) (rebuildPreOpenExp k v av e)
-    Iterate n f x       -> Iterate (rebuildPreOpenExp k v av n) (rebuildPreOpenExp k (shiftE k v) (weakenAccExp k . av) f) (rebuildPreOpenExp k v av x)
-=======
-    IndexSlice x ix sh  -> IndexSlice x (rebuildE v ix) (rebuildE v sh)
-    IndexFull x ix sl   -> IndexFull x (rebuildE v ix) (rebuildE v sl)
-    ToIndex sh ix       -> ToIndex (rebuildE v sh) (rebuildE v ix)
-    FromIndex sh ix     -> FromIndex (rebuildE v sh) (rebuildE v ix)
-    Cond p t e          -> Cond (rebuildE v p) (rebuildE v t) (rebuildE v e)
-    While p f x         -> While (rebuildFE v p) (rebuildFE v f) (rebuildE v x)
->>>>>>> bdd99079
+    While p f x         -> While (rebuildFun k v av p) (rebuildFun k v av f) (rebuildPreOpenExp k v av x)
     PrimConst c         -> PrimConst c
     PrimApp f x         -> PrimApp f (rebuildPreOpenExp k v av x)
     Index a sh          -> Index (k v av a) (rebuildPreOpenExp k v av sh)
@@ -348,7 +314,6 @@
     -> PreOpenAcc acc env' aenv' t
 rebuildPreOpenAcc k v av acc =
   case acc of
-<<<<<<< HEAD
     Alet a b            -> Alet (k v av a) (k (weakenExpAcc k . v) (shiftA k av) b)
     Elet e a            -> Elet (rebuildPreOpenExp k v av e) (k (shiftE k v) (weakenAccExp k . av) a)
     Avar ix             -> accOut (av ix)
@@ -357,16 +322,7 @@
     Apply f a           -> Apply (rebuildAfun k v av f) (k v av a)
     Aforeign ff afun as -> Aforeign ff afun (k v av as)
     Acond p t e         -> Acond (rebuildPreOpenExp k v av p) (k v av t) (k v av e)
-=======
-    Alet a b            -> Alet (rebuild v a) (rebuild (shiftA rebuild v) b)
-    Avar ix             -> accOut (v ix)
-    Atuple tup          -> Atuple (rebuildATA rebuild v tup)
-    Aprj tup a          -> Aprj tup (rebuild v a)
-    Apply f a           -> Apply (rebuildAfun rebuild v f) (rebuild v a)
-    Aforeign ff afun as -> Aforeign ff afun (rebuild v as)
-    Acond p t e         -> Acond (rebuildEA rebuild v p) (rebuild v t) (rebuild v e)
-    Awhile p f a        -> Awhile (rebuildAfun rebuild v p) (rebuildAfun rebuild v f) (rebuild v a)
->>>>>>> bdd99079
+    Awhile p f a        -> Awhile (rebuildAfun k v av p) (rebuildAfun k v av f) (k v av a)
     Use a               -> Use a
     Unit e              -> Unit (rebuildPreOpenExp k v av e)
     Reshape e a         -> Reshape (rebuildPreOpenExp k v av e) (k v av a)
@@ -459,47 +415,7 @@
     -> (forall t'. Arrays t' => Idx aenv t' -> f acc env aenv' t')
     -> PreOpenExp acc env aenv  t
     -> PreOpenExp acc env aenv' t
-<<<<<<< HEAD
 rebuildEA k = rebuildPreOpenExp k (varIn :: Elt t => Idx env t -> IdxE acc env aenv t)
-=======
-rebuildEA k v exp =
-  case exp of
-    Let a b             -> Let (rebuildEA k v a) (rebuildEA k v b)
-    Var ix              -> Var ix
-    Const c             -> Const c
-    Tuple tup           -> Tuple (rebuildTA k v tup)
-    Prj tup e           -> Prj tup (rebuildEA k v e)
-    IndexNil            -> IndexNil
-    IndexCons sh sz     -> IndexCons (rebuildEA k v sh) (rebuildEA k v sz)
-    IndexHead sh        -> IndexHead (rebuildEA k v sh)
-    IndexTail sh        -> IndexTail (rebuildEA k v sh)
-    IndexAny            -> IndexAny
-    IndexSlice x ix sh  -> IndexSlice x (rebuildEA k v ix) (rebuildEA k v sh)
-    IndexFull x ix sl   -> IndexFull x (rebuildEA k v ix) (rebuildEA k v sl)
-    ToIndex sh ix       -> ToIndex (rebuildEA k v sh) (rebuildEA k v ix)
-    FromIndex sh ix     -> FromIndex (rebuildEA k v sh) (rebuildEA k v ix)
-    Cond p t e          -> Cond (rebuildEA k v p) (rebuildEA k v t) (rebuildEA k v e)
-    While p f x         -> While (rebuildFA k v p) (rebuildFA k v f) (rebuildEA k v x)
-    PrimConst c         -> PrimConst c
-    PrimApp f x         -> PrimApp f (rebuildEA k v x)
-    Index a sh          -> Index (k v a) (rebuildEA k v sh)
-    LinearIndex a i     -> LinearIndex (k v a) (rebuildEA k v i)
-    Shape a             -> Shape (k v a)
-    ShapeSize sh        -> ShapeSize (rebuildEA k v sh)
-    Intersect s t       -> Intersect (rebuildEA k v s) (rebuildEA k v t)
-    Foreign ff f e      -> Foreign ff f (rebuildEA k v e)
-
-rebuildTA
-    :: SyntacticAcc f
-    => RebuildAcc acc
-    -> (forall t'. Arrays t' => Idx aenv t' -> f acc aenv' t')
-    -> Tuple (PreOpenExp acc env aenv)  t
-    -> Tuple (PreOpenExp acc env aenv') t
-rebuildTA k v tup =
-  case tup of
-    NilTup      -> NilTup
-    SnocTup t e -> rebuildTA k v t `SnocTup` rebuildEA k v e
->>>>>>> bdd99079
 
 rebuildFA
     :: SyntacticAcc f
