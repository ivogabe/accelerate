{-# LANGUAGE CPP                  #-}
{-# LANGUAGE ConstraintKinds      #-}
{-# LANGUAGE DeriveDataTypeable   #-}
{-# LANGUAGE FlexibleContexts     #-}
{-# LANGUAGE FlexibleInstances    #-}
{-# LANGUAGE GADTs                #-}
{-# LANGUAGE IncoherentInstances  #-}
{-# LANGUAGE InstanceSigs         #-}
{-# LANGUAGE MultiParamTypeClasses #-}
{-# LANGUAGE PatternGuards        #-}
{-# LANGUAGE RankNTypes           #-}
{-# LANGUAGE ScopedTypeVariables  #-}
{-# LANGUAGE TemplateHaskell      #-}
{-# LANGUAGE TypeFamilies         #-}
{-# LANGUAGE TypeOperators        #-}
{-# LANGUAGE UndecidableInstances #-}
{-# LANGUAGE ViewPatterns         #-}
{-# OPTIONS_GHC -fno-warn-incomplete-patterns #-}
{-# OPTIONS_GHC -fno-warn-name-shadowing      #-}
-- |
-- Module      : Data.Array.Accelerate.Trafo.Fusion
-- Copyright   : [2012..2014] Manuel M T Chakravarty, Gabriele Keller, Trevor L. McDonell
--               [2014..2014] Frederik M. Madsen
-- License     : BSD3
--
-- Maintainer  : Manuel M T Chakravarty <chak@cse.unsw.edu.au>
-- Stability   : experimental
-- Portability : non-portable (GHC extensions)
--
-- This module implements producer/producer and consumer/producer fusion as a
-- term rewriting of the Accelerate AST.
--
-- The function 'quench' perform the source-to-source fusion transformation,
-- while 'anneal' additionally makes the representation of embedded producers
-- explicit by representing the AST as a 'DelayedAcc' of manifest and delayed
-- nodes.
--

module Data.Array.Accelerate.Trafo.Fusion (

  -- ** Types
  DelayedAcc, DelayedOpenAcc(..),
  DelayedAfun, DelayedOpenAfun,
  DelayedExp, DelayedFun, DelayedOpenExp, DelayedOpenFun,

  -- ** Conversion
  convertAcc, convertAfun, convertStreamSeq, fuseSeq

) where

-- standard library
import Prelude                                          hiding ( exp, until )
import Control.Applicative                              ( pure, (<$>), (<*>) )
import Data.Constraint                                  ( Dict(..) )
import Data.Function                                    ( on )
import Data.Maybe                                       ( fromMaybe )
import Data.Monoid                                      ( Monoid(..), (<>) )
import Data.Typeable                                    ( Typeable )

-- friends
import Data.Array.Accelerate.AST
import Data.Array.Accelerate.Error
import Data.Array.Accelerate.Analysis.Match
import Data.Array.Accelerate.Trafo.Base
import Data.Array.Accelerate.Trafo.Dependency
import Data.Array.Accelerate.Trafo.Shrink
import Data.Array.Accelerate.Trafo.Simplify
import Data.Array.Accelerate.Trafo.Substitution
import Data.Array.Accelerate.Type
import Data.Array.Accelerate.Array.Representation       ( SliceIndex(..) )
import Data.Array.Accelerate.Array.Sugar                ( Array, Arrays(..), ArraysR(..), ArrRepr
                                                        , Elt, EltRepr, Shape, Slice, Tuple(..), Atuple(..)
                                                        , IsAtuple, TupleRepr, Scalar, ArraysFlavour(..) )
import Data.Array.Accelerate.Product

import qualified Data.Array.Accelerate.Debug            as Stats
#ifdef ACCELERATE_DEBUG
import System.IO.Unsafe -- for debugging
#endif


-- Delayed Array Fusion
-- ====================

-- | Apply the fusion transformation to a closed de Bruijn AST
--
convertAcc :: Arrays arrs => Bool -> Acc arrs -> DelayedAcc arrs
convertAcc fuseAcc = withSimplStats . convertOpenAcc fuseAcc

-- | Apply the fusion transformation to a function of array arguments
--
convertAfun :: Bool -> Afun f -> DelayedAfun f
convertAfun fuseAcc = withSimplStats . convertOpenAfun fuseAcc

-- | Apply the fusion transformation to the array computations embedded
--   in a sequence computation.
convertStreamSeq :: Elt index => Bool -> StreamSeq index OpenAcc a -> DelayedSeq index a
convertStreamSeq fuseAcc (StreamSeq binds (fuseSeq -> seq))
  = let s = embedSeq (embedOpenAcc fuseAcc) seq
    in withSimplStats (StreamSeq (fuseBinds binds) (convertOpenSeq fuseAcc s))
  where
    fuseBinds :: Extend OpenAcc aenv aenv' -> Extend DelayedOpenAcc aenv aenv'
    fuseBinds BaseEnv = BaseEnv
    fuseBinds (PushEnv env a) = fuseBinds env `PushEnv` manifest fuseAcc (computeAcc (embedOpenAcc fuseAcc a))

withSimplStats :: a -> a
#ifdef ACCELERATE_DEBUG
withSimplStats x = unsafePerformIO Stats.resetSimplCount `seq` x
#else
withSimplStats x = x
#endif


-- | Apply the fusion transformation to an AST. This consists of two phases:
--
--    1. A bottom-up traversal that converts nodes into the internal delayed
--       representation, merging adjacent producer/producer pairs.
--
--    2. A top-down traversal that makes the representation of fused
--       consumer/producer pairs explicit as a 'DelayedAcc' of manifest and
--       delayed nodes.
--
-- TLM: Note that there really is no ambiguity as to which state an array will
--      be in following this process: an array will be either delayed or
--      manifest, and the two helper functions are even named as such! We should
--      encode this property in the type somehow...
--
convertOpenAcc :: Arrays arrs => Bool -> OpenAcc aenv arrs -> DelayedOpenAcc aenv arrs
convertOpenAcc fuseAcc = manifest fuseAcc . computeAcc . embedOpenAcc fuseAcc . computeAcc . embedOpenAcc fuseAcc

-- Convert array computations into an embeddable delayed representation.
-- Reapply the embedding function from the first pass and unpack the
-- representation. It is safe to match on BaseEnv because the first pass
-- will put producers adjacent to the term consuming it.
--
delayed :: (Shape sh, Elt e) => Bool -> OpenAcc aenv (Array sh e) -> DelayedOpenAcc aenv (Array sh e)
delayed fuseAcc (embedOpenAcc fuseAcc -> Embed BaseEnv cc) =
  case cc of
    Done v                                -> Delayed (arrayShape v) (indexArray v) (linearIndex v)
    Yield (cvtE -> sh) (cvtF -> f)        -> Delayed sh f (f `compose` fromIndex sh)
    Step  (cvtE -> sh) (cvtF -> p) (cvtF -> f) v
      | Just Refl <- match sh (arrayShape v)
      , Just Refl <- isIdentity p
      -> Delayed sh (f `compose` indexArray v) (f `compose` linearIndex v)

      | f'        <- f `compose` indexArray v `compose` p
      -> Delayed sh f' (f' `compose` fromIndex sh)
  where
    cvtE :: OpenExp env aenv t -> DelayedOpenExp env aenv t
    cvtE = convertOpenExp fuseAcc

    cvtF :: OpenFun env aenv f -> DelayedOpenFun env aenv f
    cvtF (Lam f)  = Lam (cvtF f)
    cvtF (Body b) = Body (cvtE b)

-- Convert array programs as manifest terms.
--
manifest :: Bool -> OpenAcc aenv a -> DelayedOpenAcc aenv a
manifest fuseAcc (OpenAcc pacc) =
  let fusionError = $internalError "manifest" "unexpected fusible materials"
  in
  Manifest $ case pacc of
    -- Non-fusible terms
    -- -----------------
    Avar ix                 -> Avar ix
    Use arr                 -> Use arr
    Subarray sh ix arr      -> Subarray (cvtE sh) (cvtE ix) arr
    Unit e                  -> Unit (cvtE e)
    Alet bnd body           -> alet (manifest fuseAcc bnd) (manifest fuseAcc body)
    Acond p t e             -> Acond (cvtE p) (manifest fuseAcc t) (manifest fuseAcc e)
    Awhile p f a            -> Awhile (cvtAF p) (cvtAF f) (manifest fuseAcc a)
    Atuple tup              -> Atuple (cvtAT tup)
    Aprj ix tup             -> Aprj ix (manifest fuseAcc tup)
    Apply f a               -> Apply (cvtAF f) (manifest fuseAcc a)
    Aforeign ff f a         -> Aforeign ff (cvtAF f) (manifest fuseAcc a)

    -- Producers
    -- ---------
    --
    -- Some producers might still exist as a manifest array. Typically
    -- this is because they are the last stage of the computation, or the
    -- result of a let-binding to be used multiple times. The input array
    -- here should be an array variable, else something went wrong.
    --
    Map f a                 -> Map (cvtF f) (delayed fuseAcc a)
    Generate sh f           -> Generate (cvtE sh) (cvtF f)
    Transform sh p f a      -> Transform (cvtE sh) (cvtF p) (cvtF f) (delayed fuseAcc a)
    Backpermute sh p a      -> Backpermute (cvtE sh) (cvtF p) (delayed fuseAcc a)
    Reshape sl a            -> Reshape (cvtE sl) (manifest fuseAcc a)

    Replicate{}             -> fusionError
    Slice{}                 -> fusionError
    ZipWith{}               -> fusionError

    -- Consumers
    -- ---------
    --
    -- Embed producers directly into the representation. For stencils we
    -- make an exception. Since these consumers access elements of the
    -- argument array multiple times, we are careful not to duplicate work
    -- and instead force the argument to be a manifest array.
    --
    Fold f z a              -> Fold     (cvtF f) (cvtE z) (delayed fuseAcc a)
    Fold1 f a               -> Fold1    (cvtF f) (delayed fuseAcc a)
    FoldSeg f z a s         -> FoldSeg  (cvtF f) (cvtE z) (delayed fuseAcc a) (delayed fuseAcc s)
    Fold1Seg f a s          -> Fold1Seg (cvtF f) (delayed fuseAcc a) (delayed fuseAcc s)
    Scanl f z a             -> Scanl    (cvtF f) (cvtE z) (delayed fuseAcc a)
    Scanl1 f a              -> Scanl1   (cvtF f) (delayed fuseAcc a)
    Scanl' f z a            -> Scanl'   (cvtF f) (cvtE z) (delayed fuseAcc a)
    Scanr f z a             -> Scanr    (cvtF f) (cvtE z) (delayed fuseAcc a)
    Scanr1 f a              -> Scanr1   (cvtF f) (delayed fuseAcc a)
    Scanr' f z a            -> Scanr'   (cvtF f) (cvtE z) (delayed fuseAcc a)
    Permute f d p a         -> Permute  (cvtF f) (manifest fuseAcc d) (cvtF p) (delayed fuseAcc a)
    Stencil f x a           -> Stencil  (cvtF f) x (manifest fuseAcc a)
    Stencil2 f x a y b      -> Stencil2 (cvtF f) x (manifest fuseAcc a) y (manifest fuseAcc b)

    -- Seq operations
    Collect min max i s cs  -> Collect (cvtE min) (cvtE <$> max) (cvtE <$> i) (cvtS s) (cvtS <$> cs)

    where
      -- Flatten needless let-binds, which can be introduced by the conversion to
      -- the internal embeddable representation.
      --
      alet bnd body
        | Manifest (Avar ZeroIdx) <- body
        , Manifest x              <- bnd
        = x

        | otherwise
        = Alet bnd body

      cvtAT :: Atuple (OpenAcc aenv) a -> Atuple (DelayedOpenAcc aenv) a
      cvtAT NilAtup        = NilAtup
      cvtAT (SnocAtup t a) = cvtAT t `SnocAtup` manifest fuseAcc a

      cvtAF :: OpenAfun aenv f -> PreOpenAfun DelayedOpenAcc aenv f
      cvtAF (Alam f)  = Alam  (cvtAF f)
      cvtAF (Abody b) = Abody (manifest fuseAcc b)

      cvtS :: PreOpenSeq index OpenAcc aenv s -> PreOpenSeq index DelayedOpenAcc aenv s
      cvtS = convertOpenSeq fuseAcc

      -- Conversions for closed scalar functions and expressions
      --
      cvtF :: OpenFun env aenv f -> DelayedOpenFun env aenv f
      cvtF (Lam f)  = Lam (cvtF f)
      cvtF (Body b) = Body (cvtE b)

      cvtE :: OpenExp env aenv t -> DelayedOpenExp env aenv t
      cvtE = convertOpenExp fuseAcc

convertOpenExp :: Bool -> OpenExp env aenv t -> DelayedOpenExp env aenv t
convertOpenExp fuseAcc exp =
  case exp of
    Let bnd body            -> Let (cvtE bnd) (cvtE body)
    Var ix                  -> Var ix
    Const c                 -> Const c
    Tuple tup               -> Tuple (cvtT tup)
    Prj ix t                -> Prj ix (cvtE t)
    IndexNil                -> IndexNil
    IndexCons sh sz         -> IndexCons (cvtE sh) (cvtE sz)
    IndexHead sh            -> IndexHead (cvtE sh)
    IndexTail sh            -> IndexTail (cvtE sh)
    IndexTrans sh           -> IndexTrans (cvtE sh)
    IndexAny                -> IndexAny
    IndexSlice x ix sh      -> IndexSlice x ix (cvtE sh)
    IndexFull x ix sl       -> IndexFull x (cvtE ix) (cvtE sl)
    ToIndex sh ix           -> ToIndex (cvtE sh) (cvtE ix)
    FromIndex sh ix         -> FromIndex (cvtE sh) (cvtE ix)
    ToSlice x sh ix         -> ToSlice x (cvtE sh) (cvtE ix)
    Cond p t e              -> Cond (cvtE p) (cvtE t) (cvtE e)
    While p f x             -> While (cvtF p) (cvtF f) (cvtE x)
    PrimConst c             -> PrimConst c
    PrimApp f x             -> PrimApp f (cvtE x)
    Index a sh              -> Index (manifest fuseAcc a) (cvtE sh)
    LinearIndex a i         -> LinearIndex (manifest fuseAcc a) (cvtE i)
    Shape a                 -> Shape (manifest fuseAcc a)
    ShapeSize sh            -> ShapeSize (cvtE sh)
    Intersect s t           -> Intersect (cvtE s) (cvtE t)
    Union s t               -> Union (cvtE s) (cvtE t)
    Foreign ff f e          -> Foreign ff (cvtF f) (cvtE e)
  where
    cvtT :: Tuple (OpenExp env aenv) t -> Tuple (DelayedOpenExp env aenv) t
    cvtT NilTup        = NilTup
    cvtT (SnocTup t e) = cvtT t `SnocTup` cvtE e

    -- Conversions for closed scalar functions and expressions
    --
    cvtF :: OpenFun env aenv f -> DelayedOpenFun env aenv f
    cvtF (Lam f)  = Lam (cvtF f)
    cvtF (Body b) = Body (cvtE b)

    cvtE :: OpenExp env aenv t -> DelayedOpenExp env aenv t
    cvtE = convertOpenExp fuseAcc


convertOpenAfun :: Bool -> OpenAfun aenv f -> DelayedOpenAfun aenv f
convertOpenAfun c (Alam  f) = Alam  (convertOpenAfun c f)
convertOpenAfun c (Abody b) = Abody (convertOpenAcc  c b)

convertOpenSeq :: Bool -> PreOpenSeq index OpenAcc aenv a -> PreOpenSeq index DelayedOpenAcc aenv a
convertOpenSeq fuseAcc s =
  case s of
    Consumer c          -> Consumer (cvtC c)
    Reify a             -> Reify (manifest fuseAcc a)
    Producer p s'       -> Producer (cvtP p) (convertOpenSeq fuseAcc s')
  where
    cvtC :: Consumer index OpenAcc aenv a -> Consumer index DelayedOpenAcc aenv a
    cvtC c =
      case c of
        Last a d -> Last (manifest fuseAcc a) (manifest fuseAcc d)
        Stuple t -> Stuple (cvtCT t)

    cvtP :: Producer index OpenAcc aenv a -> Producer index DelayedOpenAcc aenv a
    cvtP p =
      case p of
        Pull s -> Pull s
        ProduceAccum l (Alam f) acc -> ProduceAccum (cvtE <$> l) (Alam (cvtAF (reduceAccessAfun reduceAccessOpenAcc ZeroIdx f))) (manifest fuseAcc acc)

    cvtCT :: Atuple (PreOpenSeq index OpenAcc aenv) t -> Atuple (PreOpenSeq index DelayedOpenAcc aenv) t
    cvtCT NilAtup        = NilAtup
    cvtCT (SnocAtup t c) = SnocAtup (cvtCT t) (convertOpenSeq fuseAcc c)

    cvtAF :: OpenAfun aenv f -> PreOpenAfun DelayedOpenAcc aenv f
    cvtAF (Alam f)  = Alam  (cvtAF f)
    cvtAF (Abody b) = Abody (manifest fuseAcc b)

    cvtE :: OpenExp env aenv t -> DelayedOpenExp env aenv t
    cvtE = convertOpenExp fuseAcc


-- Term elimination
-- ----------------

-- Given a bound term and body in which it occurs, we need to decide whether
-- that term should be embedded in the body. More generallly, if the term is of
-- a product type, we need to what components of the product should be embedded.
--
type ElimAcc  acc = forall aenv aenv' s t. Arrays s => Extend acc aenv aenv' -> Cunctation acc aenv' s -> acc (aenv,s) t -> Elim acc aenv' s

-- Component-wise elimination.
--
data Elim acc aenv a where
  -- The term should not be eliminated.
  ElimBind  :: Cunctation acc aenv a
            -> Elim acc aenv a

  -- The term is dead so should be eliminated
  ElimDead  :: Elim acc aenv a

  -- The term should be eliminated.
  ElimEmbed :: Elim acc aenv a

  -- Components of the result of the term should be eliminated but other
  -- components shouldn't. The subproduct captures those that should be bound.
  -- The process of doing this elimination can also result in bindings that need
  -- to be floated out.
  --
  ElimTuple :: (IsAtupleRepr t', IsAtuple a)
            => Extend acc aenv aenv'
            -> Subproduct (Embed acc aenv') t' (TupleRepr a)
            -> Elim acc aenv a

-- | Apply the fusion transformation to the AST to combine and simplify terms.
-- This converts terms into the internal delayed array representation and merges
-- adjacent producer/producer terms. Using the reduced internal form limits the
-- number of combinations that need to be considered.
--
type EmbedAcc acc = forall aenv arrs. Arrays arrs => acc aenv arrs -> Embed acc aenv arrs


embedOpenAcc :: Arrays arrs => Bool -> OpenAcc aenv arrs -> Embed OpenAcc aenv arrs
embedOpenAcc fuseAcc (OpenAcc pacc) =
  embedPreAcc fuseAcc (embedOpenAcc fuseAcc) elimOpenAcc pacc
  where
<<<<<<< HEAD
    elimOpenAcc :: Arrays s => Extend OpenAcc aenv aenv' -> Cunctation OpenAcc aenv' s -> OpenAcc (aenv,s) t -> Elim OpenAcc aenv' s
    elimOpenAcc env bnd body
      = elimA env bnd (count ZeroIdx body)
=======
    -- When does the cost of re-computation outweigh that of memory access? For
    -- the moment only do the substitution on a single use of the bound array
    -- into the use site, but it is likely advantageous to be far more
    -- aggressive here.
    --
    -- SEE: [Sharing vs. Fusion]
    --
    elimOpenAcc :: ElimAcc OpenAcc
    elimOpenAcc _bnd body
      | count False ZeroIdx body <= lIMIT = True
      | otherwise                         = False
>>>>>>> 6ad36a24
      where
        -- Ensure we only calculate the usage of the bound variable once.
        --
        count :: UsesOfAcc OpenAcc
<<<<<<< HEAD
        count idx (OpenAcc pacc) = usesOfPreAcc count idx pacc

        -- Given how it is used in the body term, decide whether all or some
        -- components can be eliminated.
        --
        -- Note that we must inspect the entire term, not just the Cunctation
        -- that would be produced by embedAcc. If we don't we can be left with
        -- dead terms that don't get eliminated. This problem occurred in the
        -- canny program. RCE: I'm not actually sure this is true anymore.
        --
        elimA :: forall aenv aenv' s'. Arrays s' => Extend OpenAcc aenv aenv' -> Cunctation OpenAcc aenv' s' -> Use s' -> Elim OpenAcc aenv' s'
        elimA env bnd u =
          case bnd of
            -- The bound term is dead in the body, so don't traverse it.
            --
            _   | allUse (on (&&) (==0)) u
                -> Stats.ruleFired "elimDead" ElimDead

            -- The term can't be fused, but if it's simple enough, still embed
            -- it.
            --
            Done _   -> if zeroCostExtend env
                        then Stats.ruleFired "elimDone" ElimEmbed
                        else Stats.ruleFired "elimBind" (ElimBind bnd)

            -- Unit (()) terms can always be eliminated.
            --
            Ctuple NilAtup -> Stats.ruleFired "elimUnit" ElimEmbed

            -- The bound term can be split into several tuple components, decide
            -- whether we can eliminate each one independently.
            --
            Ctuple t | UseTuple u' <- u
                     -> elimTuple t u'

            -- The bound term is indivisble, but fusible.
            --
            _        -> elimBase (compute' bnd) u
          where
=======
        count no ix (OpenAcc pacc) = usesOfPreAcc no count ix pacc
>>>>>>> 6ad36a24

            -- When does the cost of re-computation outweigh that of memory access?
            -- For the moment only do the substitution if the bound array is
            -- constructed in a few special ways or if there is only a single use of
            -- it in the body. However, it is likely advantageous to be far more
            -- aggressive here. SEE: [Sharing vs. Fusion]
            --
            elimBase :: PreOpenAcc OpenAcc aenv' s' -> Use s'-> Elim OpenAcc aenv' s'
            elimBase bnd' u
              -- The definition of 'unzip' applied to manifest data, which is
              -- defined in the prelude as a map projecting out the appropriate
              -- element. This should always be eliminated
              --
              | Map f a                 <- bnd'
              , Avar _                  <- extract a
              , Lam (Body (Prj _ (Var ZeroIdx)))    <- f
              = Stats.ruleFired "unzipD" ElimEmbed

              | Avar _ <- bnd'
              = Stats.ruleFired "elimAvar" ElimEmbed

              -- Similarly, "simple" scalar expression wrapped in unit arrays should
              -- also be eliminated in all cases.
              --
              | Unit e <- bnd'
              , simpleExp e
              = Stats.ruleFired "simpleScalar" ElimEmbed

              -- Eliminate when there is a single use of the bound array in the use
              -- site.
              --
              | allUse (const (<= lIMIT)) u
              = ElimEmbed

              | otherwise
              = ElimBind bnd
              where
                lIMIT = 1

        -- Different components of a tuple can be eliminated independently.
        --
        -- In decidiing what components of a tuple can be eliminated, we have to
        -- be careful how we treat let bindings. This for example is simple to
        -- embed.
        --
        --   let a = (generate sh f, generate sh' g)
        --   in zipWith h (fst a) (snd a)
        --
        -- Because each component of 'a' only occurs once we can transform this
        -- into
        --
        --   zipWith (generate sh f, gemerate sh' g)
        --
        -- What about this, however?
        --
        --   let a = (generate sh f, scanl g 0 arr)
        --   in zipWith h (fst a) (snd a)
        --
        -- In this case we embed the fst component of 'a' but leave the second
        -- component bound.
        --
        --   let a = scanl g 0 arr
        --   in zipWith h (generate sh f) a
        --
        -- It gets more complex with
        --
        --   let a = let b = scanr j 1 arr
        --           in (map f b, scanl g 0 b)
        --   in zipWith h (fst a) (snd a)
        --
        -- This becomes
        --
        --   let b = scanr j 1 arr in
        --   let a = scanl g 0 b
        --   in zipWith h (map f b) a
        --
        -- Here we are floating b out, possibly extending its lifetime. However,
        -- by doing this we are able to fuse the first component of 'a'. In
        -- general we consider the benefit of fusion outweighs the cost of let
        -- floating.
        --
        -- Similarly,
        --
        --   let a = ( let b = scanr j 1 arr
        --             in map f b
        --           , scanl g 0 arr)
        --   in zipWith h (fst a) (snd a)
        --
        -- becomes
        --
        --   let a = scanl g 0 arr in
        --   let b = scanr j 1 arr
        --   in zipWith h (map f b) a
        --
        elimTuple :: IsAtuple t
                  => Atuple (Embed OpenAcc aenv') (TupleRepr t)
                  -> Atuple Use (TupleRepr t)
                  -> Elim OpenAcc aenv' t
        elimTuple = elim ElimTuple id True
          where
            elim :: forall aenv aenv' t a. IsAtuple a
                 => (forall aenv'' t'. IsAtupleRepr t' => Extend OpenAcc aenv' aenv'' -> Subproduct (Embed OpenAcc aenv'') t' t -> Elim OpenAcc aenv a)
                 -> aenv :> aenv'
                 -> Bool
                 -> Atuple (Embed OpenAcc aenv) t
                 -> Atuple Use t
                 -> Elim OpenAcc aenv a
            elim _ _ True NilAtup NilAtup
              = ElimDead
            elim k _ False NilAtup NilAtup
              = k BaseEnv NilSub
            elim k v allDead (SnocAtup t (weaken v -> Embed env' a)) (SnocAtup ut u)
              = case elimA env' a u of
                  ElimDead     -> elim (\env'' sp -> k env'' (OutSub sp (sink env'' (Embed env' a)))) v allDead t ut
                  ElimBind a'  -> elim (\env'' sp -> k env'' (InSub sp (AllSub (sink env'' (Embed env' a'))))) v False t ut
                  ElimEmbed    -> elim (\env'' sp -> k (env' `append` env'') (OutSub sp (sink env'' (Embed BaseEnv a)))) (sink env' . v) False t ut
                  ElimTuple env1 t' ->
                    let env'' = env' `append` env1
                    in elim (\env''' sp -> k (env'' `append` env''') (InSub sp (TupleSub  (sinkSub env''' t')))) (sink env'' . v) False t ut

        sinkSub  :: Sink acc => Extend acc' aenv aenv' -> Subproduct (acc aenv) t' t -> Subproduct (acc aenv') t' t
        sinkSub _   NilSub = NilSub
        sinkSub env (OutSub t' a) = OutSub (sinkSub env t') (sink env a)
        sinkSub env (InSub t' (AllSub a)) = InSub (sinkSub env t') (AllSub (sink env a))
        sinkSub env (InSub t' (TupleSub t)) = InSub (sinkSub env t') (TupleSub (sinkSub env t))

        zeroCostExtend :: Kit acc => Extend acc env env' -> Bool
        zeroCostExtend BaseEnv = True
        zeroCostExtend (PushEnv env a) = zeroCostExtend env && zeroCostAcc a

        zeroCostAcc :: Kit acc => acc env t -> Bool
        zeroCostAcc acc =
          case extract acc of
            Avar _   -> True
            Aprj _ a -> zeroCostAcc a
            Alet a b -> zeroCostAcc a && zeroCostAcc b
            Atuple t -> zeroCostAtuple t
            _        -> False

        zeroCostAtuple :: Kit acc => Atuple (acc env) t -> Bool
        zeroCostAtuple NilAtup        = True
        zeroCostAtuple (SnocAtup t a) = zeroCostAcc a && zeroCostAtuple t

embedPreAcc
    :: forall acc aenv arrs. (Kit acc, Arrays arrs)
    => Bool
    -> EmbedAcc   acc
    -> ElimAcc    acc
    -> PreOpenAcc acc aenv arrs
    -> Embed      acc aenv arrs
embedPreAcc fuseAcc embedAcc elimAcc pacc
  = unembed
  $ case pacc of

    -- Non-fusible terms
    -- -----------------
    --
    -- Solid and semi-solid terms that we generally do not wish to fuse, such
    -- as control flow (|?), array introduction (use, unit), array tupling and
    -- projection, and foreign function operations. Generally we also do not
    -- want to fuse past array let bindings, as this would imply work
    -- duplication. SEE: [Sharing vs. Fusion]
    --
    Apply f a           -> applyD (cvtAF f) (cvtA a)
    Alet bnd body       -> aletD embedAcc elimAcc bnd body
    Aprj ix tup         -> aprjD embedAcc ix tup
    Acond p at ae       -> acondD embedAcc (cvtE p) at ae
    Awhile p f a        -> done $ Awhile (cvtAF p) (cvtAF f) (cvtA a)
    Atuple tup          -> atupleD embedAcc tup
    Aforeign ff f a     -> done $ Aforeign ff (cvtAF f) (cvtA a)
    Collect min max i s cs
                        -> collectD min max i s cs

    -- Array injection
    Avar v              -> done $ Avar v
    Use arrs            -> done $ Use arrs
    Subarray sh ix arr  -> done $ Subarray (cvtE sh) (cvtE ix) arr
    Unit e              -> unitD (cvtE e)

    -- Producers
    -- ---------
    --
    -- The class of operations that given a set of zero or more input arrays,
    -- produce a _single_ element for the output array by manipulating a
    -- _single_ element from each input array. These can be further classified
    -- as value (map, zipWith) or index space (backpermute, slice, replicate)
    -- transformations.
    --
    -- The critical feature is that each element of the output is produced
    -- independently of all others, and so we can aggressively fuse arbitrary
    -- sequences of these operations.
    --
    Generate sh f       -> generateD (cvtE sh) (cvtF f)

    Map f a             -> mapD (cvtF f) (embedAcc a)
    ZipWith f a b       -> fuse2 (into zipWithD (cvtF f)) a b
    Transform sh p f a  -> transformD (cvtE sh) (cvtF p) (cvtF f) (embedAcc a)

    Backpermute sl p a  -> fuse (into2 backpermuteD      (cvtE sl) (cvtF p)) a
    Slice slix a sl     -> fuse (into  (sliceD slix)     (cvtE sl)) a
    Replicate slix sh a -> fuse (into  (replicateD slix) (cvtE sh)) a
    Reshape sl a        -> reshapeD (embedAcc a) (cvtE sl)

    -- Consumers
    -- ---------
    --
    -- Operations where each element of the output array depends on multiple
    -- elements of the input array. To implement these operations efficiently in
    -- parallel, we need to know how elements of the array depend on each other:
    -- a parallel scan is implemented very differently from a parallel fold, for
    -- example.
    --
    -- In order to avoid obfuscating this crucial information required for
    -- parallel implementation, fusion is separated into to phases:
    -- producer/producer, implemented above, and consumer/producer, which is
    -- implemented below. This will place producers adjacent to the consumer
    -- node, so that the producer can be directly embedded into the consumer
    -- during the code generation phase.
    --
    Fold f z a          -> embed  (into2 Fold          (cvtF f) (cvtE z)) a
    Fold1 f a           -> embed  (into  Fold1         (cvtF f)) a
    FoldSeg f z a s     -> embed2 (into2 FoldSeg       (cvtF f) (cvtE z)) a s
    Fold1Seg f a s      -> embed2 (into  Fold1Seg      (cvtF f)) a s
    Scanl f z a         -> embed  (into2 Scanl         (cvtF f) (cvtE z)) a
    Scanl1 f a          -> embed  (into  Scanl1        (cvtF f)) a
    Scanl' f z a        -> embed  (into2 Scanl'        (cvtF f) (cvtE z)) a
    Scanr f z a         -> embed  (into2 Scanr         (cvtF f) (cvtE z)) a
    Scanr1 f a          -> embed  (into  Scanr1        (cvtF f)) a
    Scanr' f z a        -> embed  (into2 Scanr'        (cvtF f) (cvtE z)) a
    Permute f d p a     -> embed2 (into2 permute       (cvtF f) (cvtF p)) d a
    Stencil f x a       -> lift   (into (stencil x)    (cvtF f)) a
    Stencil2 f x a y b  -> lift2  (into (stencil2 x y) (cvtF f)) a b

  where
    -- If fusion is not enabled, force terms to the manifest representation
    --
    unembed :: Embed acc aenv arrs -> Embed acc aenv arrs
    unembed x
      | fuseAcc         = x
      | otherwise       = done (compute x)

    cvtA :: Arrays a => acc aenv' a -> acc aenv' a
    cvtA = computeAcc . embedAcc

    cvtAF :: PreOpenAfun acc aenv' f -> PreOpenAfun acc aenv' f
    cvtAF (Alam  f) = Alam  (cvtAF f)
    cvtAF (Abody a) = Abody (cvtA a)

    -- Helpers to shuffle the order of arguments to a constructor
    --
    permute f p d a     = Permute f d p a
    stencil x f a       = Stencil f x a
    stencil2 x y f a b  = Stencil2 f x a y b

    -- Conversions for closed scalar functions and expressions. This just
    -- applies scalar simplifications.
    --
    cvtF :: PreFun acc aenv t -> PreFun acc aenv t
    cvtF = simplify

    cvtE :: Elt t =>PreExp acc aenv' t -> PreExp acc aenv' t
    cvtE = simplify

    -- Helpers to embed and fuse delayed terms
    --
    into :: Sink f => (f env' a -> b) -> f env a -> Extend acc env env' -> b
    into op a env = op (sink env a)

    into2 :: (Sink f1, Sink f2)
          => (f1 env' a -> f2 env' b -> c) -> f1 env a -> f2 env b -> Extend acc env env' -> c
    into2 op a b env = op (sink env a) (sink env b)

    fuse :: Arrays as
         => (forall aenv'. Extend acc aenv aenv' -> Cunctation acc aenv' as -> Cunctation acc aenv' bs)
         ->       acc aenv as
         -> Embed acc aenv bs
    fuse op (embedAcc -> Embed env cc) = Embed env (op env cc)

    fuse2 :: (Arrays as, Arrays bs)
          => (forall aenv'. Extend acc aenv aenv' -> Cunctation acc aenv' as -> Cunctation acc aenv' bs -> Cunctation acc aenv' cs)
          ->       acc aenv as
          ->       acc aenv bs
          -> Embed acc aenv cs
    fuse2 op a1 a0
      | Embed env1 cc1  <- embedAcc a1
      , Embed env0 cc0  <- embedAcc (sink env1 a0)
      , env             <- env1 `append` env0
      = Embed env (op env (sink env0 cc1) cc0)

    embed :: (Arrays as, Arrays bs)
          => (forall aenv'. Extend acc aenv aenv' -> acc aenv' as -> PreOpenAcc acc aenv' bs)
          ->       acc aenv as
          -> Embed acc aenv bs
    embed = trav1 id

    embed2 :: forall aenv as bs cs. (Arrays as, Arrays bs, Arrays cs)
           => (forall aenv'. Extend acc aenv aenv' -> acc aenv' as -> acc aenv' bs -> PreOpenAcc acc aenv' cs)
           ->       acc aenv as
           ->       acc aenv bs
           -> Embed acc aenv cs
    embed2 = trav2 id id

    lift :: (Arrays as, Arrays bs)
         => (forall aenv'. Extend acc aenv aenv' -> acc aenv' as -> PreOpenAcc acc aenv' bs)
         ->       acc aenv as
         -> Embed acc aenv bs
    lift = trav1 bind

    lift2 :: forall aenv as bs cs. (Arrays as, Arrays bs, Arrays cs)
          => (forall aenv'. Extend acc aenv aenv' -> acc aenv' as -> acc aenv' bs -> PreOpenAcc acc aenv' cs)
          ->       acc aenv as
          ->       acc aenv bs
          -> Embed acc aenv cs
    lift2 = trav2 bind bind

    trav1 :: (Arrays as, Arrays bs)
          => (forall aenv'. Embed acc aenv' as -> Embed acc aenv' as)
          -> (forall aenv'. Extend acc aenv aenv' -> acc aenv' as -> PreOpenAcc acc aenv' bs)
          ->       acc aenv as
          -> Embed acc aenv bs
    trav1 f op (f . embedAcc -> Embed env cc)
      = Embed (env `PushEnv` inject (op env (inject (compute' cc)))) (Done ZeroIdx)

    trav2 :: forall aenv as bs cs. (Arrays as, Arrays bs, Arrays cs)
          => (forall aenv'. Embed acc aenv' as -> Embed acc aenv' as)
          -> (forall aenv'. Embed acc aenv' bs -> Embed acc aenv' bs)
          -> (forall aenv'. Extend acc aenv aenv' -> acc aenv' as -> acc aenv' bs -> PreOpenAcc acc aenv' cs)
          ->       acc aenv as
          ->       acc aenv bs
          -> Embed acc aenv cs
    trav2 f1 f0 op (f1 . embedAcc -> Embed env1 cc1) (f0 . embedAcc . sink env1 -> Embed env0 cc0)
      | env     <- env1 `append` env0
      , acc1    <- inject . compute' $ sink env0 cc1
      , acc0    <- inject . compute' $ cc0
      = Embed (env `PushEnv` inject (op env acc1 acc0)) (Done ZeroIdx)

    -- Helper functions to lift out and let-bind a manifest array. That is,
    -- instead of the sequence
    --
    -- > stencil s (map f a)
    --
    -- we get:
    --
    -- > let a' = map f a
    -- > in  stencil s a'
    --
    -- This is required for the LLVM backend's default implementation of
    -- stencil operations.
    --
    bind :: Arrays as => Embed acc aenv' as -> Embed acc aenv' as
    bind (Embed env cc)
      | Done{} <- cc = Embed env                                  cc
      | otherwise    = Embed (env `PushEnv` inject (compute' cc)) (Done ZeroIdx)

<<<<<<< HEAD
    -- TODO: Sequence invariant code motion
    collectD :: PreExp acc aenv Int
             -> Maybe (PreExp acc aenv Int)
             -> Maybe (PreExp acc aenv Int)
             -> PreOpenNaturalSeq acc aenv arrs
             -> Maybe (PreOpenChunkedSeq acc aenv arrs)
             -> Embed acc aenv arrs
    collectD min max i s Nothing
      = Embed (BaseEnv `PushEnv` inject (Collect (cvtE min) (cvtE <$> max) (cvtE <$> i) (embedSeq embedAcc s) Nothing)) (Done ZeroIdx)
    collectD min max i s (Just cs)
      = Embed (BaseEnv `PushEnv` inject (Collect (cvtE min) (cvtE <$> max) (cvtE <$> i) (embedSeq embedAcc s) (Just (embedSeq embedAcc cs)))) (Done ZeroIdx)

-- 2 steps
--
-- 1. Annotate computation with strongest environment and usage count of each producer
--
-- 2. For every producer, push down if unique, leave alone if not.
--

abstract :: aenv ::> aenv' -> aenv :> aenv'
abstract WeakBase       ix           = ix
abstract WeakEmpty      _            = $internalError "abstract" "Impossible index"
abstract (WeakIn _)     ZeroIdx      = ZeroIdx
abstract (WeakIn wenv)  (SuccIdx ix) = SuccIdx $ abstract wenv ix
abstract (WeakOut wenv) ix           = SuccIdx $ abstract wenv ix

data Count aenv where
  CountBase :: Count aenv
  CountPush :: Count aenv -> Int -> Count (aenv, a)

instance Monoid (Count aenv) where
  mempty = CountBase

  CountBase `mappend` CountBase = CountBase
  CountBase `mappend` CountPush c i = CountPush (CountBase <> c) i
  CountPush c i `mappend` CountBase = CountPush (c <> CountBase) i
  CountPush c i `mappend` CountPush c' i' = CountPush (c <> c') (i + i')


-- Proof that a is in aenv and aenv' is aenv with a removed.
data In a aenv aenv' where
  Here  :: In a (aenv,a) aenv
  There :: In a aenv aenv' -> In a (aenv,t) (aenv',t)
=======
    -- Move additional bindings for producers outside of the sequence, so that
    -- producers may fuse with their arguments resulting in actual sequencing
    collectD :: PreOpenSeq acc aenv () arrs
             -> Embed acc aenv arrs
    collectD (embedSeq embedAcc -> ExtendSeq env s')
      = Embed (env `PushEnv` inject (Collect s')) (Done ZeroIdx)

>>>>>>> 6ad36a24

renameIn :: In a aenv aenv' -> aenv :> (aenv',a)
renameIn Here      ix           = ix
renameIn (There _) ZeroIdx      = SuccIdx ZeroIdx
renameIn (There i) (SuccIdx ix) = swap $ SuccIdx (renameIn i ix)
  where
    swap :: ((aenv,a),b) :> ((aenv,b),a)
    swap ZeroIdx                = SuccIdx ZeroIdx
    swap (SuccIdx ZeroIdx)      = ZeroIdx
    swap (SuccIdx (SuccIdx ix)) = SuccIdx (SuccIdx ix)

-- TODO: Reconsider this structure. Don't think this is actually saving any time
-- over the naive way.
data DependentSeq index acc aenv arrs where
  Dproducer  :: Arrays a
             => aenv' ::> aenv                  -- Strongest possible environment
             -> Dproducer index acc aenv' a
             -> Int                             -- Usage count
             -> DependentSeq index acc (aenv,a) arrs
             -> DependentSeq index acc aenv     arrs

  Dconsumers :: (Elt index, Arrays arrs)
             => Dconsumer index acc aenv arrs
             -> DependentSeq index acc aenv arrs

  Dreify     :: Arrays a
             => aenv' ::> aenv
             -> acc aenv' a
             -> DependentSeq index acc aenv [a]

data Dproducer index acc aenv a where
  Dpull :: Source a
        -> Dproducer index acc aenv a

  DproduceAccum :: (Arrays a, Arrays s, Elt index)
                => Stream index acc s aenv a
                -> Dproducer index acc aenv a

data Stream index acc s aenv a where
  Stream :: Maybe (PreExp acc aenv Int)
         -> PreOpenAfun acc aenv (Scalar index -> s -> (a,s))
         -> acc aenv s
         -> Stream index acc s aenv a

instance Kit acc => Sink (Dproducer index acc) where
  weaken _ (Dpull src) = Dpull src
  weaken v (DproduceAccum s) = DproduceAccum (weaken v s)

instance Kit acc => Sink (Stream index acc s) where
  weaken v (Stream l f s) = Stream (weaken v <$> l) (weaken v f) (weaken v s)

data Dconsumer index acc aenv arrs where
  Dtuple   :: (IsAtuple arrs, Arrays arrs)
           => Atuple (DependentSeq index acc aenv) (TupleRepr arrs)
           -> Dconsumer index acc aenv arrs

  Ddone    :: Arrays a
           => aenv' ::> aenv
           -> acc aenv' a
           -> aenv'' ::> aenv
           -> acc aenv'' a
           -> Dconsumer index acc aenv a

fuseSeq :: (Kit acc, Elt index)
        => PreOpenSeq index acc aenv arrs
        -> PreOpenSeq index acc aenv arrs
fuseSeq = deannotate . fuseDependent . makeDependent

deannotate :: forall index acc aenv arrs. Kit acc
           => DependentSeq index acc aenv arrs
           -> PreOpenSeq index acc aenv arrs
deannotate (Dproducer _ (Dpull src) _ ds)
  = Producer (Pull src) (deannotate ds)
deannotate (Dproducer wenv (DproduceAccum (Stream l f s)) _ ds)
  = Producer (weaken (abstract wenv) (ProduceAccum l f s)) (deannotate ds)
deannotate (Dconsumers cons)
  = Consumer $ dcons cons
  where
    dcons :: forall aenv a. Elt index => Dconsumer index acc aenv a -> Consumer index acc aenv a
    dcons (Ddone env a envd d) = Last (weaken (abstract env) a) (weaken (abstract envd) d)
    dcons (Dtuple t) = Stuple (dtup t)
      where
        dtup :: forall arrs.
                Atuple (DependentSeq index acc aenv) arrs
             -> Atuple (PreOpenSeq index acc aenv) arrs
        dtup NilAtup = NilAtup
        dtup (t `SnocAtup` c) = dtup t `SnocAtup` deannotate c
deannotate (Dreify wenv a) = weaken (abstract wenv) $ Reify a

makeDependent :: forall index acc aenv arrs. (Kit acc, Elt index)
              => PreOpenSeq index acc aenv arrs
              -> DependentSeq index acc aenv arrs
makeDependent = fst . makeD
  where
    makeD :: forall aenv arrs. Elt index
          => PreOpenSeq index acc aenv arrs
          -> (DependentSeq index acc aenv arrs, Count aenv)
    makeD (Producer p s)
      | Stronger env <- dependenciesProducer dependenciesAcc p
      , (s', CountPush counts c) <- makeD s
      , p' <- makeP (weaken (inverse env) p)
      = (Dproducer env p' c s', counts <> count env)
    makeD (Consumer c) | (c' , counts) <- makeC c
      = (c', counts)
    makeD (Reify a)
      | Stronger env <- dependenciesAcc a
      = (Dreify env (weaken (inverse env) a), count env)

    makeP :: forall aenv arrs. Producer index acc aenv arrs -> Dproducer index acc aenv arrs
    makeP (Pull src) = Dpull src
    makeP (ProduceAccum l f a) = DproduceAccum (Stream l f a)
    makeP _ = $internalError "makeDependent" "AST is at incorrect stage for fusion"

    makeC :: forall aenv arrs. Elt index
          => Consumer index acc aenv arrs
          -> (DependentSeq index acc aenv arrs, Count aenv)
    makeC (Last a d)
      | Stronger env  <- dependenciesAcc a
      , Stronger envd <- dependenciesAcc d
      , a' <- weaken (inverse env) a
      , d' <- weaken (inverse envd) d
      = (Dconsumers (Ddone env a' envd d')
        , count env <> count envd)
    makeC (Stuple t)
      | (t', counts) <- makeT t
      = (Dconsumers (Dtuple t'), counts)
      where
        makeT :: forall aenv arrs. Elt index
              => Atuple (PreOpenSeq index acc aenv) arrs
              -> (Atuple (DependentSeq index acc aenv) arrs, Count aenv)
        makeT NilAtup = (NilAtup, CountBase)
        makeT (t `SnocAtup` c)
          | (t', counts) <- makeT t
          , (c', counts') <- makeD c
          = (t' `SnocAtup` c', counts <> counts')

    count :: forall aenv aenv'. aenv' ::> aenv -> Count aenv
    count WeakEmpty = CountBase
    count WeakBase = CountBase
    count (WeakIn v) = CountPush (count v) 1
    count (WeakOut v) = CountPush (count v) 0

    inverse :: forall aenv aenv'. aenv ::> aenv' -> aenv' :> aenv
    inverse WeakBase      ix           = ix
    inverse (WeakIn _)    ZeroIdx      = ZeroIdx
    inverse (WeakIn rix)  (SuccIdx ix) = SuccIdx (inverse rix ix)
    inverse (WeakOut rix) (SuccIdx ix) = inverse rix ix
    inverse _ _ = error "Reduced environment is not consistent with term"

fuseDependent :: Kit acc
              => DependentSeq index acc aenv arrs
              -> DependentSeq index acc aenv arrs
fuseDependent (Dproducer wenv p count ds)
  | count == 1
  , DproduceAccum s <- p
  = pushDown wenv s Here (fuseDependent ds)
  | otherwise
  = Dproducer wenv p count (fuseDependent ds)
fuseDependent (Dconsumers c)
  = Dconsumers c
fuseDependent (Dreify env a)
  = Dreify env a

pushDown :: forall index acc aenv out out' a s arrs. (Arrays a, Arrays s, Elt index, Kit acc)
         => out' ::> out
         -> Stream index acc s out' a
         -> In a aenv out
         -> DependentSeq index acc aenv arrs
         -> DependentSeq index acc out  arrs
pushDown wenv p inenv (Dproducer wenv' p' count ds)
  = case invariant inenv wenv' of
      Left wenv'' -> Dproducer wenv'' p' count (pushDown (WeakOut wenv) p (There inenv) ds)
      Right (StrongerIn wenvIn inenv')
        | StrongerUnion wenv1 wenv2 wenv3 <- wenv `strongerUnion` wenvIn
        , Insert wenv4 inenv'' <- insert inenv' wenv3
        , true_p <- weaken (abstract wenv2) p
        , true_p' <- weaken (abstract wenv4) p'
        -> Dproducer wenv1 (bindSInP inenv'' true_p true_p') count (pushDown (WeakOut wenv) p (There inenv) ds)
pushDown wenv p inenv (Dconsumers c)
   = pushC c
   where
     pushC :: forall arrs.
              Dconsumer index acc aenv arrs
           -> DependentSeq index acc out arrs
     pushC (Ddone wenv' a wenvd d)
       | Left wenvd' <- invariant inenv wenvd
       = case invariant inenv wenv' of
           Left wenv''
             -> Dconsumers (Ddone wenv'' a wenvd' d)
           Right (StrongerIn wenvIn inenv')
             -> Dproducer wenv (DproduceAccum p) 1 . Dconsumers
             $  Ddone (WeakIn wenvIn) (weaken (renameIn inenv') a) (WeakOut wenvd') d
     pushC (Dtuple t)
       = Dconsumers $ Dtuple (pushT t)
       where
         pushT :: Atuple (DependentSeq index acc aenv) t
               -> Atuple (DependentSeq index acc out) t
         pushT NilAtup = NilAtup
         pushT (t `SnocAtup` c) = pushT t `SnocAtup` pushDown wenv p inenv c

pushDown wenv p inenv (Dreify wenv' a)
  = Dproducer wenv (DproduceAccum p) 1
  $ case invariant inenv wenv' of
      Left wenv''
        -> Dreify (WeakOut wenv'') a
      Right (StrongerIn wenvIn inenv')
        -> Dreify (WeakIn wenvIn) (weaken (renameIn inenv') a)

strongerUnion :: aenv' ::> aenv -> aenv'' ::> aenv -> StrongerUnion aenv aenv' aenv''
strongerUnion WeakEmpty wenv = StrongerUnion wenv WeakEmpty WeakBase
strongerUnion wenv WeakEmpty = StrongerUnion wenv WeakBase WeakEmpty
strongerUnion WeakBase wenv = StrongerUnion WeakBase WeakBase wenv
strongerUnion wenv WeakBase = StrongerUnion WeakBase wenv WeakBase
strongerUnion (WeakIn wenv) (WeakIn wenv')
  | StrongerUnion wenv0 wenv1 wenv2 <- wenv `strongerUnion` wenv'
  = StrongerUnion (WeakIn wenv0) (WeakIn wenv1) (WeakIn wenv2)
strongerUnion (WeakIn wenv) (WeakOut wenv')
  | StrongerUnion wenv0 wenv1 wenv2 <- wenv `strongerUnion` wenv'
  = StrongerUnion (WeakIn wenv0) (WeakIn wenv1) (WeakOut wenv2)
strongerUnion (WeakOut wenv) (WeakIn wenv')
  | StrongerUnion wenv0 wenv1 wenv2 <- wenv `strongerUnion` wenv'
  = StrongerUnion (WeakIn wenv0) (WeakOut wenv1) (WeakIn wenv2)
strongerUnion (WeakOut wenv) (WeakOut wenv')
  | StrongerUnion wenv0 wenv1 wenv2 <- wenv `strongerUnion` wenv'
  = StrongerUnion (WeakOut wenv0) wenv1 wenv2


data Insert a aenv out where
  Insert :: aenv ::> aenv' -> In a aenv' out -> Insert a aenv out

insert :: In a aenv out -> out ::> out' -> Insert a aenv out'
insert inenv WeakBase  = Insert WeakBase inenv
insert Here WeakEmpty = Insert (WeakIn WeakEmpty) Here
insert _ WeakEmpty = error "Inaccessible"
insert inenv (WeakOut wenv)
  | Insert wenv' inenv' <- insert inenv wenv
  = Insert (WeakOut wenv') (There inenv')
insert Here (WeakIn wenv)
  = Insert (WeakIn (WeakIn wenv)) Here
insert (There inenv) (WeakIn wenv)
  | Insert wenv' inenv' <- insert inenv wenv
  = Insert (WeakIn wenv') (There inenv')

data StrongerUnion aenv aenv' aenv'' where
  StrongerUnion :: aenv''' ::> aenv
                -> aenv'   ::> aenv'''
                -> aenv''  ::> aenv'''
                -> StrongerUnion aenv aenv' aenv''

bindSInP :: (Kit acc, Arrays s, Arrays a)
         => In a aenv out
         -> Stream index acc s out a
         -> Dproducer index acc aenv arrs
         -> Dproducer index acc out  arrs
bindSInP inenv src (DproduceAccum target)
  = DproduceAccum $ fuseStreams src (weaken (renameIn inenv) target)
bindSInP _ _ (Dpull target)
  = Dpull target

fuseStreams :: (Kit acc, Elt index, Arrays s, Arrays s', Arrays a, Arrays arrs)
            => Stream index acc s      aenv     a
            -> Stream index acc s'     (aenv,a) arrs
            -> Stream index acc (s,s') aenv     arrs
fuseStreams (Stream l fun init) (Stream l' fun' init')
  = Stream (mergeLimits l (discardTop <$> l')) (pair fun fun') (tuple init (discardTop init'))
  where
    pair  :: (Kit acc, Elt index, Arrays a, Arrays b, Arrays b', Arrays arrs)
          => PreOpenAfun acc aenv (Scalar index -> b -> (a, b))
          -> PreOpenAfun acc (aenv,a) (Scalar index -> b' -> (arrs, b'))
          -> PreOpenAfun acc aenv (Scalar index -> (b,b') -> (arrs, (b, b')))
    pair f f'
      = Alam $ Alam $ Abody $
        alet (app2 (weaken (SuccIdx . SuccIdx) f) v1 (fstA v0))
      $ alet (app3 (weaken (SuccIdx . SuccIdx . SuccIdx) (Alam f')) (fstA v0) v2 (sndA v1))
      $ tuple (fstA v0) (tuple (sndA v1) (sndA v0))

    mergeLimits :: Maybe (PreExp acc aenv Int) -> Maybe (PreExp acc aenv Int) -> Maybe (PreExp acc aenv Int)
    mergeLimits Nothing Nothing = Nothing
    mergeLimits Nothing (Just l) = Just l
    mergeLimits (Just l) Nothing = Just l
    mergeLimits (Just l) (Just l') = Just (min l l')
      where
        min :: PreExp acc aenv Int -> PreExp acc aenv Int -> PreExp acc aenv Int
        min a b = PrimApp (PrimMin scalarType) (Tuple (NilTup `SnocTup` a `SnocTup` b))

    discardTop :: Rebuildable acc => acc (aenv,a) b -> acc aenv b
    discardTop acc = fromMaybe ($internalError "fuseStreams" "Unexpected reference to sequence variable")
                               (strengthen f acc)
      where
        f :: (aenv, a) :?> aenv
        f ZeroIdx = Nothing
        f (SuccIdx ix) = Just ix

v0 :: (Kit acc, Arrays a) => acc (aenv,a) a
v0 = inject (Avar ZeroIdx)

v1 :: (Kit acc, Arrays a) => acc ((aenv,a),b) a
v1 = inject (Avar (SuccIdx ZeroIdx))

v2 :: (Kit acc, Arrays a) => acc (((aenv,a),b),c) a
v2 = inject (Avar (SuccIdx (SuccIdx ZeroIdx)))

under :: aenv :> aenv' -> (aenv,a) :> (aenv',a)
under _ ZeroIdx      = ZeroIdx
under v (SuccIdx ix) = SuccIdx (v ix)

fstA :: (Kit acc, Arrays a, Arrays b)
    => acc aenv (a, b)
    -> acc aenv a
fstA = inject . Aprj (SuccTupIdx ZeroTupIdx)

sndA :: (Kit acc, Arrays a, Arrays b)
     => acc aenv (a, b)
     -> acc aenv b
sndA = inject . Aprj ZeroTupIdx

alet :: (Kit acc, Arrays a, Arrays b)
     => acc aenv a
     -> acc (aenv, a) b
     -> acc aenv b
alet a = inject . Alet a

app2 :: Kit acc
     => PreOpenAfun acc aenv (a -> b -> c)
     -> acc aenv a
     -> acc aenv b
     -> acc aenv c
app2 (Alam (Alam (Abody f))) a b = alet a $ alet (weaken SuccIdx b) f

app3 :: Kit acc
     => PreOpenAfun acc aenv (a -> b -> c -> d)
     -> acc aenv a
     -> acc aenv b
     -> acc aenv c
     -> acc aenv d
app3 (Alam (Alam (Alam (Abody f)))) a b c = alet a $ alet (weaken SuccIdx b) $ alet (weaken (SuccIdx . SuccIdx) c) f

tuple :: (Kit acc, Arrays a, Arrays b) => acc aenv a -> acc aenv b -> acc aenv (a,b)
tuple a b = inject (Atuple (NilAtup `SnocAtup` a `SnocAtup` b))

data StrongerIn a aenv out where
  StrongerIn :: out' ::> out -> In a aenv out' -> StrongerIn a aenv out

invariant :: In a aenv out -> aenv' ::> aenv -> Either (aenv' ::> out) (StrongerIn a aenv' out)
invariant _             WeakEmpty      = Left WeakEmpty
invariant Here          WeakBase       = Right (StrongerIn WeakBase Here)
invariant Here          (WeakIn wenv)  = Right (StrongerIn wenv Here)
invariant Here          (WeakOut wenv) = Left wenv
invariant (There inenv) WeakBase       = Right (StrongerIn WeakBase (There inenv))
invariant (There inenv) (WeakOut wenv) = case invariant inenv wenv of
                                           Left wenv' -> Left (WeakOut wenv')
                                           Right (StrongerIn wenv' inenv') -> Right (StrongerIn (WeakOut wenv') inenv')
invariant (There inenv) (WeakIn wenv)  = case invariant inenv wenv of
                                           Left wenv' -> Left (WeakIn wenv')
                                           Right (StrongerIn wenv' inenv') -> Right (StrongerIn (WeakIn wenv') (There inenv'))


-- Assume sequence operations themselves are already fused and just fuse array
-- operations.
--
embedSeq :: forall index acc aenv arrs. Kit acc
         => EmbedAcc acc
         -> PreOpenSeq index acc aenv arrs
         -> PreOpenSeq index acc aenv arrs
embedSeq embedAcc
  = travS
  where
    travS :: PreOpenSeq index acc aenv' arrs'
          -> PreOpenSeq index acc aenv' arrs'
    travS s =
      case s of
        Producer p s
          -> Producer (travP p) (travS s)
        Consumer c
          -> Consumer (travC c)
        Reify a
          -> Reify (cvtA a)

    travP :: Producer index acc aenv' arrs'
          -> Producer index acc aenv' arrs'
    travP (Pull s) = Pull s
    travP (ProduceAccum l f a) = ProduceAccum (cvtE <$> l) (cvtAF f) (cvtA a)

    travC :: Consumer index acc aenv' arrs'
          -> Consumer index acc aenv' arrs'
    travC (Last d a) = Last (cvtA d) (cvtA a)
    travC (Stuple t) = Stuple (cvtCT t)
      where
        cvtCT :: Atuple (PreOpenSeq index acc aenv') t -> Atuple (PreOpenSeq index acc aenv') t
        cvtCT NilAtup        = NilAtup
        cvtCT (SnocAtup t c) = SnocAtup (cvtCT t) (travS c)

    cvtE :: Elt t => PreExp acc aenv' t -> PreExp acc aenv' t
    cvtE = simplify

    cvtA :: Arrays a => acc aenv' a -> acc aenv' a
    cvtA = computeAcc . embedAcc

    cvtAF :: PreOpenAfun acc aenv' f -> PreOpenAfun acc aenv' f
    cvtAF (Alam  f) = Alam  (cvtAF f)
    cvtAF (Abody a) = Abody (cvtA a)


-- Internal representation
-- =======================

-- Note: [Representing delayed array]
--
-- During the fusion transformation we represent terms as a pair consisting of
-- a collection of supplementary environment bindings and a description of how
-- to construct the array.
--
-- It is critical to separate these two. To create a real AST node we need both
-- the environment and array term, but analysis of how to fuse terms requires
-- only the array description. If the additional bindings are bundled as part of
-- the representation, the existentially quantified extended environment type
-- will be untouchable. This is problematic because the terms of the two arrays
-- are defined with respect to this existentially quantified type, and there is
-- no way to directly combine these two environments:
--
--   append :: Extend env env1 -> Extend env env2 -> Extend env ???
--
-- And hence, no way to combine the terms of the delayed representation.
--
-- The only way to bring terms into the same scope is to operate via the
-- manifest terms. This entails a great deal of conversion between delayed and
-- AST terms, but is certainly possible.
--
-- However, because of the limited scope into which this existential type is
-- available, we ultimately perform this process many times. In fact, complexity
-- of the fusion algorithm for an AST of N terms becomes O(r^n), where r is the
-- number of different rules we have for combining terms.
--
data Embed acc aenv a where
  Embed :: Extend     acc aenv aenv'
        -> Cunctation acc      aenv' a
        -> Embed      acc aenv       a


-- Cunctation (n): the action or an instance of delaying; a tardy action.
--
-- This describes the ways in which the fusion transformation represents
-- intermediate arrays. The fusion process operates by recasting producer array
-- computations in terms of a set of scalar functions used to construct an
-- element at each index, and fusing successive producers by combining these
-- scalar functions.
--
data Cunctation acc aenv a where

  -- The base case is just a real (manifest) array term. No fusion happens here.
  -- Note that the array is referenced by an index into the extended
  -- environment, ensuring that the array is manifest and making the term
  -- non-recursive in 'acc'. Also note that the return type is a general
  -- instance of Arrays and not restricted to a single Array.
  --
  Done  :: Arrays a
        => Idx            aenv a
        -> Cunctation acc aenv a

  -- We can represent an array by its shape and a function to compute an element
  -- at each index.
  --
  Yield :: (Shape sh, Elt e)
        => PreExp     acc aenv sh
        -> PreFun     acc aenv (sh -> e)
        -> Cunctation acc aenv (Array sh e)

  -- A more restrictive form than 'Yield' may afford greater opportunities for
  -- optimisation by a backend. This more structured form applies an index and
  -- value transform to an input array. Note that the transform is applied to an
  -- array stored as an environment index, so that the term is non-recursive and
  -- it is always possible to embed into a collective operation.
  --
  Step  :: (Shape sh, Shape sh', Elt a, Elt b)
        => PreExp     acc aenv sh'
        -> PreFun     acc aenv (sh' -> sh)
        -> PreFun     acc aenv (a   -> b)
        -> Idx            aenv (Array sh  a)
        -> Cunctation acc aenv (Array sh' b)

  -- A tuple of cunctations. In some cases, knowing that a tuple of arrays can
  -- be represented by the cunctations of its individual components affords
  -- more opportunities for optimisation.
  --
  Ctuple :: (IsAtuple a, Arrays a)
         => Atuple (Embed acc aenv) (TupleRepr a)
         -> Cunctation acc aenv a


instance Kit acc => Simplify (Cunctation acc aenv a) where
  simplify (Done v)        = Done v
  simplify (Yield sh f)    = Yield (simplify sh) (simplify f)
  simplify (Step sh p f v) = Step (simplify sh) (simplify p) (simplify f) v
  simplify (Ctuple t)      = Ctuple t


-- Convert a real AST node into the internal representation
--
done :: (Arrays a, Kit acc) => PreOpenAcc acc aenv a -> Embed acc aenv a
done pacc
  | Avar v <- pacc      = Embed BaseEnv                         (Done v)
  | otherwise           = Embed (BaseEnv `PushEnv` inject pacc) (Done ZeroIdx)


-- Recast a cunctation into a mapping from indices to elements.
--
yield :: Kit acc
      => Cunctation acc aenv (Array sh e)
      -> Cunctation acc aenv (Array sh e)
yield cc =
  case cc of
    Yield{}                             -> cc
    Step sh p f v                       -> Yield sh (f `compose` indexArray v `compose` p)
    Done v
      | ArraysRarray <- accType cc      -> Yield (arrayShape v) (indexArray v)
    _                                   -> error "yield: impossible case"


-- Recast a cunctation into transformation step form. Not possible if the source
-- was in the Yield formulation.
--
step :: Kit acc
     => Cunctation acc aenv (Array sh e)
     -> Maybe (Cunctation acc aenv (Array sh e))
step cc =
  case cc of
    Yield{}                             -> Nothing
    Step{}                              -> Just cc
    Done v
      | ArraysRarray <- accType cc      -> Just $ Step (arrayShape v) identity identity v
    _                                   -> error "step: impossible case"


-- Get the shape of a delayed array
--
shape :: Kit acc => Cunctation acc aenv (Array sh e) -> PreExp acc aenv sh
shape cc
  | Just (Step sh _ _ _) <- step cc     = sh
  | Yield sh _           <- yield cc    = sh


-- Reified type of a delayed array representation.
--
accType :: forall acc aenv a. Arrays a => Cunctation acc aenv a -> ArraysR (ArrRepr a)
accType _ = arrays (undefined :: a)


-- Environment manipulation
-- ========================

-- prjExtend :: Kit acc => Extend acc env env' -> Idx env' t -> PreOpenAcc acc env' t
-- prjExtend (PushEnv _   v) ZeroIdx       = weakenA rebuildAcc SuccIdx v
-- prjExtend (PushEnv env _) (SuccIdx idx) = weakenA rebuildAcc SuccIdx $ prjExtend env idx
-- prjExtend _               _             = $internalError "prjExtend" "inconsistent valuation"


instance Kit acc => Sink (Cunctation acc) where
  weaken k cc = case cc of
    Done v              -> Done (weaken k v)
    Step sh p f v       -> Step (weaken k sh) (weaken k p) (weaken k f) (weaken k v)
    Yield sh f          -> Yield (weaken k sh) (weaken k f)
    Ctuple t            -> Ctuple (wkET k t)
      where
        wkET :: aenv :> aenv' -> Atuple (Embed acc aenv) t -> Atuple (Embed acc aenv') t
        wkET _ NilAtup        = NilAtup
        wkET k (SnocAtup t c) = wkET k t `SnocAtup` weaken k c

instance Kit acc => Sink (Embed acc) where
  weaken k (Embed env cc) = wkE (\v env' -> Embed env' (weaken v cc)) k env
    where
      wkE :: (forall out'. aenv' :> out' -> Extend acc out out' -> Embed acc out a)
          -> aenv :> out
          -> Extend acc aenv aenv'
          -> Embed acc out a
      wkE f v BaseEnv = f v BaseEnv
      wkE f v (PushEnv env a) = wkE (\v' env' -> f (under v') (env' `PushEnv` weaken v' a)) v env

-- Tuple manipulation
-- ==================

-- Subproduct captures that a product representation t' can be extracted from
-- product representation t.
--
data Subproduct k t' t where
  NilSub :: Subproduct k () ()
  InSub  :: (Arrays a, Arrays a') => Subproduct k t' t -> Subcomponent k a' a -> Subproduct k (t',a') (t,a)
  OutSub :: Arrays a => Subproduct k t' t -> k a -> Subproduct k t' (t,a)

-- Similar to above, this captures that a component of a tuple a contains a
-- "smaller" component a'.
--
data Subcomponent k a' a where
  AllSub   :: k a -> Subcomponent k a a
  TupleSub :: (IsAtupleRepr t', IsAtuple a)
           => Subproduct k t' (TupleRepr a)
           -> Subcomponent k (FreeProd t') a

-- Given a sub-product, we can generate a term that embeds all components not
-- in it and references those that are.
--
fromSubproduct :: Kit acc
               => Subproduct (Embed acc aenv) t' t
               -> Atuple (acc (aenv, FreeProd t')) t
fromSubproduct sp | Dict <- witness sp
                  = fromSubproduct (inject . flip Aprj v0) sp
  where
    -- We have to do some trickery with a continuation in order to deal with
    -- nested tuples.
    fromSubproduct :: (Kit acc, IsAtuple (FreeProd t''), Arrays (FreeProd t''))
                    => (forall a. Arrays a => TupleIdx t' a -> acc (aenv, FreeProd t'') a)
                    -> Subproduct (Embed acc aenv) t' t
                    -> Atuple (acc (aenv, FreeProd t'')) t
    fromSubproduct _ NilSub             = NilAtup
    fromSubproduct k (InSub sp (AllSub _))
      = SnocAtup (fromSubproduct (k . SuccTupIdx) sp) (k ZeroTupIdx)
    fromSubproduct k (InSub sp (TupleSub ts))
      | at <- fromSubproduct (inject . flip Aprj (k ZeroTupIdx)) ts
      = SnocAtup (fromSubproduct (k . SuccTupIdx) sp) (inject $ Atuple at)
    fromSubproduct k (OutSub sp a)
      = SnocAtup (fromSubproduct k sp) (weaken SuccIdx (inject (compute a)))

    -- We need to peek under the subproduct structure to get a witness that the
    -- sub products is a valid product representation.
    --
    witness :: Subproduct k t' t -> Dict (IsAtupleRepr t')
    witness NilSub = Dict
    witness (InSub (witness -> Dict) _) = Dict
    witness (OutSub (witness -> Dict) _) = Dict


subproduct :: Kit acc => Subproduct (Embed acc aenv) t' t -> Atuple (acc aenv) t'
subproduct NilSub = NilAtup
subproduct (InSub t (AllSub a)) = subproduct t `SnocAtup` inject (compute a)
subproduct (InSub t (TupleSub t')) = subproduct t `SnocAtup` inject (Atuple (subproduct t'))
subproduct (OutSub t _) = subproduct t


-- Array fusion of a de Bruijn computation AST
-- ===========================================

-- Array computations
-- ------------------

-- Recast the internal representation of delayed arrays into a real AST node.
-- Use the most specific version of a combinator whenever possible.
--
compute :: (Kit acc, Arrays arrs) => Embed acc aenv arrs -> PreOpenAcc acc aenv arrs
compute (Embed (PushEnv env a) (Done ZeroIdx)) = extract (bind env a)
compute (Embed env cc) = extract (bind env (inject (compute' cc)))

compute' :: (Kit acc, Arrays arrs) => Cunctation acc aenv arrs -> PreOpenAcc acc aenv arrs
compute' cc = case simplify cc of
  Done v                                        -> Avar v
  Yield IndexNil (Lam (Body b))                 -> Unit (simplify (Let IndexNil b))
  Yield sh f                                    -> Generate sh f
  Step sh p f v
    | Just Refl <- match sh (arrayShape v)
    , Just Refl <- isIdentity p
    , Just Refl <- isIdentity f                 -> Avar v
    | Just Refl <- match sh (arrayShape v)
    , Just Refl <- isIdentity p                 -> Map f (avarIn v)
    | Just Refl <- isIdentity f                 -> Backpermute sh p (avarIn v)
    | otherwise                                 -> Transform sh p f (avarIn v)
  Ctuple t                                      -> Atuple (cvtCT t)
  where
    cvtCT :: Kit acc => Atuple (Embed acc aenv) t -> Atuple (acc aenv) t
    cvtCT NilAtup = NilAtup
    cvtCT (SnocAtup t c) = cvtCT t `SnocAtup` inject (compute c)


-- Evaluate a delayed computation and tie the recursive knot
--
computeAcc :: (Kit acc, Arrays arrs) => Embed acc aenv arrs -> acc aenv arrs
computeAcc = inject . compute

unitD :: (Kit acc, Elt e)
      => PreExp acc aenv e
      -> Embed acc aenv (Scalar e)
unitD e = Embed BaseEnv (Yield IndexNil (Lam (Body (weakenE SuccIdx e))))

-- Representation of a generator as a delayed array
--
generateD :: (Shape sh, Elt e)
          => PreExp acc aenv sh
          -> PreFun acc aenv (sh -> e)
          -> Embed  acc aenv (Array sh e)
generateD sh f
  = Stats.ruleFired "generateD"
  $ Embed BaseEnv (Yield sh f)


-- Fuse a unary function into a delayed array. Also looks for unzips which can
-- be executed in constant time; SEE [unzipD]
--
mapD :: (Kit acc, Shape sh, Elt b)
     => PreFun acc aenv (a -> b)
     -> Embed  acc aenv (Array sh a)
     -> Embed  acc aenv (Array sh b)
mapD f (unzipD f -> Just a) = a
mapD f (Embed env cc)
  = Stats.ruleFired "mapD"
  $ Embed env (go cc)
  where
    go (step  -> Just (Step sh ix g v)) = Step sh ix (sink env f `compose` g) v
    go (yield -> Yield sh g)            = Yield sh (sink env f `compose` g)


-- If we are unzipping a manifest array then force the term to be computed;
-- a backend will be able to execute this in constant time. This operations
-- looks for the right terms recursively, splitting operations such as:
--
-- > map (\x -> fst . fst ... x) arr
--
-- into multiple stages so that they can all be executed in constant time:
--
-- > map fst . map fst ... arr
--
-- Note that this is a speculative operation, since we could dig under several
-- levels of projection before discovering that the operation can not be
-- unzipped. This should be fine though because digging through the terms is
-- relatively cheap; no environment changing operations are required.
--
unzipD
    :: (Kit acc, Shape sh, Elt b)
    => PreFun acc aenv (a -> b)
    -> Embed  acc aenv (Array sh a)
    -> Maybe (Embed acc aenv (Array sh b))
unzipD f (Embed env (Done v))
  | Lam (Body (Prj tix (Var ZeroIdx))) <- f
  = Stats.ruleFired "unzipD"
  $ let f' = Lam (Body (Prj tix (Var ZeroIdx)))
        a' = avarIn v
    in
    Just $ Embed (env `PushEnv` inject (Map f' a')) (Done ZeroIdx)

  | Lam (Body (Prj tix p@Prj{}))       <- f
  , Just (Embed env' (Done v'))        <- unzipD (Lam (Body p)) (Embed env (Done v))
  = Stats.ruleFired "unzipD"
  $ let f' = Lam (Body (Prj tix (Var ZeroIdx)))
        a' = avarIn v'
    in
    Just $ Embed (env' `PushEnv` inject (Map f' a')) (Done ZeroIdx)

unzipD _ _
  = Nothing


-- Fuse an index space transformation function that specifies where elements in
-- the destination array read there data from in the source array.
--
backpermuteD
    :: (Kit acc, Shape sh')
    => PreExp     acc aenv sh'
    -> PreFun     acc aenv (sh' -> sh)
    -> Cunctation acc aenv (Array sh  e)
    -> Cunctation acc aenv (Array sh' e)
backpermuteD sh' p = Stats.ruleFired "backpermuteD" . go
  where
    go (step  -> Just (Step _ q f v)) = Step sh' (q `compose` p) f v
    go (yield -> Yield _ g)           = Yield sh' (g `compose` p)


-- Transform as a combined map and backwards permutation
--
transformD
    :: (Kit acc, Shape sh, Shape sh', Elt b)
    => PreExp acc aenv sh'
    -> PreFun acc aenv (sh' -> sh)
    -> PreFun acc aenv (a   -> b)
    -> Embed  acc aenv (Array sh  a)
    -> Embed  acc aenv (Array sh' b)
transformD sh' p f
  = Stats.ruleFired "transformD"
  . fuse (into2 backpermuteD sh' p)
  . mapD f
  where
    fuse :: (forall aenv'. Extend acc aenv aenv' -> Cunctation acc aenv' as -> Cunctation acc aenv' bs)
         -> Embed acc aenv as
         -> Embed acc aenv bs
    fuse op (Embed env cc) = Embed env (op env cc)

    into2 :: (Sink f1, Sink f2)
          => (f1 env' a -> f2 env' b -> c) -> f1 env a -> f2 env b -> Extend acc env env' -> c
    into2 op a b env = op (sink env a) (sink env b)


-- Replicate as a backwards permutation
--
-- TODO: If we have a pattern such as `replicate sh (map f xs)` then in some
--       cases it might be beneficial to not fuse these terms, if `f` is
--       expensive and/or `sh` is large.
--
replicateD
<<<<<<< HEAD
    :: (Kit acc, Shape sh, Shape sl, Slice slix, Elt e)
=======
    :: (Kit acc, Shape sh, Shape sl, Elt slix)
>>>>>>> 6ad36a24
    => SliceIndex (EltRepr slix) (EltRepr sl) co (EltRepr sh)
    -> PreExp     acc aenv slix
    -> Cunctation acc aenv (Array sl e)
    -> Cunctation acc aenv (Array sh e)
replicateD sliceIndex slix cc
  = Stats.ruleFired "replicateD"
  $ backpermuteD (IndexFull sliceIndex slix (shape cc)) (extend sliceIndex slix) cc


-- Dimensional slice as a backwards permutation
--
sliceD
<<<<<<< HEAD
    :: (Kit acc, Shape sh, Shape sl, Slice slix, Elt e)
=======
    :: (Kit acc, Shape sh, Shape sl, Elt slix)
>>>>>>> 6ad36a24
    => SliceIndex (EltRepr slix) (EltRepr sl) co (EltRepr sh)
    -> PreExp     acc aenv slix
    -> Cunctation acc aenv (Array sh e)
    -> Cunctation acc aenv (Array sl e)
sliceD sliceIndex slix cc
  = Stats.ruleFired "sliceD"
  $ backpermuteD (IndexSlice sliceIndex slix (shape cc)) (restrict sliceIndex slix) cc


-- Reshape an array
--
-- For delayed arrays this is implemented as an index space transformation. For
-- manifest arrays this can be done with the standard Reshape operation in
-- constant time without executing any array operations. This does not affect
-- the fusion process since the term is already manifest.
--
-- TLM: there was a runtime check to ensure the old and new shapes contained the
--      same number of elements: this has been lost for the delayed cases!
--
reshapeD
    :: (Kit acc, Shape sh, Shape sl, Elt e)
    => Embed  acc aenv (Array sh e)
    -> PreExp acc aenv sl
    -> Embed  acc aenv (Array sl e)
reshapeD (Embed env cc) (sink env -> sl)
  | Done v      <- cc
  = Embed (env `PushEnv` inject (Reshape sl (avarIn v))) (Done ZeroIdx)

  | otherwise
  = Stats.ruleFired "reshapeD"
  $ Embed env (backpermuteD sl (reindex (shape cc) sl) cc)


-- Combine two arrays element-wise with a binary function to produce a delayed
-- array.
--
zipWithD :: (Kit acc, Shape sh, Elt a, Elt b, Elt c)
         => PreFun     acc aenv (a -> b -> c)
         -> Cunctation acc aenv (Array sh a)
         -> Cunctation acc aenv (Array sh b)
         -> Cunctation acc aenv (Array sh c)
zipWithD f cc1 cc0
  -- Two stepper functions identically accessing the same array can be kept in
  -- stepping form. This might yield a simpler final term.
  --
  | Just (Step sh1 p1 f1 v1)    <- step cc1
  , Just (Step sh0 p0 f0 v0)    <- step cc0
  , Just Refl                   <- match v1 v0
  , Just Refl                   <- match p1 p0
  = Stats.ruleFired "zipWithD/step"
  $ Step (sh1 `Intersect` sh0) p0 (combine f f1 f0) v0

  -- Otherwise transform both delayed terms into (index -> value) mappings and
  -- combine the two indexing functions that way.
  --
  | Yield sh1 f1                <- yield cc1
  , Yield sh0 f0                <- yield cc0
  = Stats.ruleFired "zipWithD"
  $ Yield (sh1 `Intersect` sh0) (combine f f1 f0)

  where
    combine :: forall acc aenv a b c e. (Kit acc, Elt a, Elt b, Elt c)
            => PreFun acc aenv (a -> b -> c)
            -> PreFun acc aenv (e -> a)
            -> PreFun acc aenv (e -> b)
            -> PreFun acc aenv (e -> c)
    combine c ixa ixb
      | Lam (Lam (Body c'))     <- weakenE SuccIdx c   :: PreOpenFun acc ((),e) aenv (a -> b -> c)
      , Lam (Body ixa')         <- ixa                          -- else the skolem 'e' will escape
      , Lam (Body ixb')         <- ixb
      = Lam $ Body $ Let ixa' $ Let (weakenE SuccIdx ixb') c'


-- NOTE: [Sharing vs. Fusion]
--
-- The approach to array fusion is similar to that the first generation of Repa.
-- It was discovered that the most immediately pressing problem with delayed
-- arrays in Repa-1 was that it did not preserve sharing of collective
-- operations, leading to excessive recomputation and severe repercussions on
-- performance if the user did not explicitly intervene.
--
-- However, as we have explicit sharing information in the term tree, so it is
-- straightforward to respect sharing by not fusing let-bindings, as that
-- introduces work duplication. However, sometimes we can be cleverer.
--
-- let-floating:
-- -------------
--
-- If the binding is of manifest data, we can instead move the let-binding to a
-- different point in the program and then continue to fuse into the body. This
-- is done by adding the bound term to the Extend environment. In essence this
-- is covering a different occurrence of the same problem Extend was introduced
-- to handle: let bindings of manifest data unnecessarily get in the way of the
-- fusion process. For example:
--
--   map f (zipWith g xs (map h xs))
--
-- after sharing recovery results in:
--
--   map f (let a0 = xs in zipWith g a0 (map h a0))
--
-- Without allowing the binding for a0 to float outwards, `map f` will not be
-- fused into the rest of the program.
--
-- let-elimination:
-- ----------------
--
-- Array binding points appear in the program because the array data _or_ shape
-- was accessed multiple times in the source program. In general we want to fuse
-- arbitrary sequences of array _data_, irrespective of how the shape component
-- is used. For example, reverse is defined in the prelude as:
--
--   reverse xs = let len   = unindex1 (shape xs)
--                    pf i  = len - i - 1
--                in
--                backpermute (shape xs) (ilift1 pf) xs
--
-- Sharing recovery introduces a let-binding for the input `xs` since it is used
-- thrice in the definition, which impedes subsequent fusion. However the actual
-- array data is only accessed once, with the remaining two uses querying the
-- array shape. Since the delayed terms contain the shape of the array they
-- represent as a scalar term, if the data component otherwise satisfies the
-- rules for fusing terms, as it does in this example, we can eliminate the
-- let-binding by pushing the scalar shape and value generation terms directly
-- into the body.
--
-- Let-elimination can also be used to _introduce_ work duplication, which may
-- be beneficial if we can estimate that the cost of recomputation is less than
-- the cost of completely evaluating the array and subsequently retrieving the
-- data from memory.
--
-- let-binding:
-- ------------
--
-- Ultimately, we might not want to eliminate the binding. If so, evaluate it
-- and add it to a _clean_ Extend environment for the body. If not, the Extend
-- list effectively _flattens_ all bindings, so any terms required for the bound
-- term get lifted out to the same scope as the body. This increases their
-- lifetime and hence raises the maximum memory used. If we don't do this, we
-- get terms such as:
--
--   let a0  = <terms for binding> in
--   let bnd = <bound term> in
--   <body term>
--
-- rather than the following, where the scope of a0 is clearly only availably
-- when evaluating the bound term, as it should be:
--
--   let bnd =
--     let a0 = <terms for binding>
--     in <bound term>
--   in <body term>
--
aletD :: (Kit acc, Arrays arrs, Arrays brrs)
      => EmbedAcc acc
      -> ElimAcc  acc
      ->          acc aenv        arrs
      ->          acc (aenv,arrs) brrs
      -> Embed    acc aenv        brrs
aletD embedAcc elimAcc (embedAcc -> Embed env1 cc1) acc0

  -- dead-code elimination
  -- ---------------------
  --
  -- If the binding is not used at all then get rid of it entirely. While the
  -- let-elimination below deals with most dead code cases, it only works if the
  -- bound term is not manifest.
  --
  | Just acc0' <- strengthen noTop acc0
  = Stats.ruleFired "aletD/dead" embedAcc acc0'

  -- let-floating
  -- ------------
  --
  -- Immediately inline the variable referring to the bound expression into the
  -- body, instead of adding to the environments and creating an indirection
  -- that must be later eliminated by shrinking.
  --
  | Done v1             <- cc1
  , Embed env0 cc0      <- embedAcc $ rebuildA (subAtop (Avar v1) . sink1 env1) acc0
  = Stats.ruleFired "aletD/float"
  $ Embed (env1 `append` env0) cc0

  -- Ensure we only call 'embedAcc' once on the body expression
  --
  | otherwise
  = aletD' embedAcc elimAcc (Embed env1 cc1) (embedAcc acc0)


aletD' :: forall acc aenv arrs brrs. (Kit acc, Arrays arrs, Arrays brrs)
       => EmbedAcc acc
       -> ElimAcc  acc
       -> Embed    acc aenv         arrs
       -> Embed    acc (aenv, arrs) brrs
       -> Embed    acc aenv         brrs
aletD' embedAcc elimAcc (Embed env1 cc1) (Embed env0 cc0)

  -- let-binding
  -- -----------
  --
  -- Check whether we can eliminate the let-binding.
  --
  -- If no component of the binding can be eliminated, avoid needlessly
  -- traversing the body.
  --
  | noEliminations elim
  , acc1                <- compute (Embed env1 cc1)
  = Stats.ruleFired "aletD/bindAll"
  $ Embed (BaseEnv `PushEnv` inject acc1 `append` env0) cc0

  -- let-elimination
  -- ---------------
  --
  -- Handle the remaining cases in a separate function. It turns out that this
  -- is important so we aren't excessively sinking/delaying terms.
  --
  | otherwise
  = Stats.ruleFired "aletD/eliminateSome"
  $ eliminate elim env1 cc1 acc0

  where
    acc0 :: acc (aenv, arrs) brrs
    acc0 = computeAcc (Embed env0 cc0)

    elim = elimAcc env1 cc1 acc0

    noEliminations :: forall aenv a. Elim acc aenv a -> Bool
    noEliminations (ElimBind _)    = True
    noEliminations ElimDead        = False
    noEliminations ElimEmbed       = False
    noEliminations (ElimTuple _ t) = tup t
      where
        tup :: Subproduct k t' t -> Bool
        tup NilSub = True
        tup (InSub t (AllSub _)) = tup t
        tup (InSub t (TupleSub t')) = tup t && tup t'
        tup (OutSub _ _) = False

    -- The second part of let-elimination. Splitting into two steps exposes the
    -- extra type variables, and ensures we don't do extra work manipulating the
    -- body when not necessary (which can lead to a complexity blowup).
    --
<<<<<<< HEAD
    eliminate :: forall aenv aenv' t brrs. (Kit acc, Arrays brrs, Arrays t)
              => Elim acc aenv' t
              -> Extend     acc aenv aenv'
              -> Cunctation acc      aenv' t
              ->            acc      (aenv, t) brrs
              -> Embed      acc aenv           brrs
    eliminate elim env1 cc1 body
      | ElimTuple env1' sp <- elim
      , t'' <- fromSubproduct sp
      , body'  <- kmap (subtupleA (unRAtup (weaken SuccIdx (RebuildAtup t''))) ZeroIdx (under SuccIdx))
                       (sink1 (env1 `append` env1') body)
      , Just body'' <- strengthen noTop body' -- This is just to convince the type checker
      , Embed env0' cc0' <- embedAcc body''
      = Embed (env1 `append` env1' `append` PushEnv BaseEnv (inject (Atuple (subproduct sp))) `append` env0') cc0'
      | ElimDead <- elim
      , Just body' <- strengthen noTop body
      -- , body' <- rebuildA (subAtop (compute (Embed env1 cc1))) body
      = embedAcc body'
      | ElimEmbed <- elim
      , Embed env0' cc0' <- embedAcc $ rebuildA (subAtop bnd) $ kmap (replaceA (weaken SuccIdx cc1) ZeroIdx) (sink1 env1 body)
      = Embed (env1 `append` env0') cc0'
=======
    eliminate :: forall aenv aenv' sh e brrs. (Shape sh, Elt e, Arrays brrs)
              => Extend     acc aenv aenv'
              -> Cunctation acc      aenv' (Array sh e)
              ->            acc     (aenv', Array sh e) brrs
              -> Embed      acc aenv                    brrs
    eliminate env1 cc1 body
      | Done v1           <- cc1 = elim (arrayShape v1) (indexArray v1)
      | Step sh1 p1 f1 v1 <- cc1 = elim sh1 (f1 `compose` indexArray v1 `compose` p1)
      | Yield sh1 f1      <- cc1 = elim sh1 f1
>>>>>>> 6ad36a24
      where
        bnd :: PreOpenAcc acc aenv' t
        bnd = compute' cc1

    -- As part of let-elimination, we need to replace uses of array variables in
    -- scalar expressions with an equivalent expression that generates the
    -- result directly
    --
    -- TODO: when we inline bindings we ought to let bind at the first
    --       occurrence and use a variable at all subsequent locations. At the
    --       moment we are just hoping CSE in the simplifier phase does good
    --       things, but that is limited in what it looks for.
    --
    replaceE :: forall env aenv sh e t. (Shape sh, Elt e)
             => PreOpenExp acc env aenv sh -> PreOpenFun acc env aenv (sh -> e) -> Idx aenv (Array sh e)
             -> PreOpenExp acc env aenv t
             -> PreOpenExp acc env aenv t
    replaceE sh' f' avar exp =
      case exp of
        Let x y                         -> Let (cvtE x) (replaceE (weakenE SuccIdx sh') (weakenE SuccIdx f') avar y)
        Var i                           -> Var i
        Foreign ff f e                  -> Foreign ff f (cvtE e)
        Const c                         -> Const c
        Tuple t                         -> Tuple (cvtT t)
        Prj ix e                        -> Prj ix (cvtE e)
        IndexNil                        -> IndexNil
        IndexCons sl sz                 -> IndexCons (cvtE sl) (cvtE sz)
        IndexHead sh                    -> IndexHead (cvtE sh)
        IndexTail sz                    -> IndexTail (cvtE sz)
        IndexTrans sz                   -> IndexTrans (cvtE sz)
        IndexAny                        -> IndexAny
        IndexSlice x ix sh              -> IndexSlice x ix (cvtE sh)
        IndexFull x ix sl               -> IndexFull x (cvtE ix) (cvtE sl)
        ToIndex sh ix                   -> ToIndex (cvtE sh) (cvtE ix)
        FromIndex sh i                  -> FromIndex (cvtE sh) (cvtE i)
        ToSlice x sh ix                 -> ToSlice x (cvtE sh) (cvtE ix)
        Cond p t e                      -> Cond (cvtE p) (cvtE t) (cvtE e)
        PrimConst c                     -> PrimConst c
        PrimApp g x                     -> PrimApp g (cvtE x)
        ShapeSize sh                    -> ShapeSize (cvtE sh)
        Intersect sh sl                 -> Intersect (cvtE sh) (cvtE sl)
        Union s t                       -> Union (cvtE s) (cvtE t)
        While p f x                     -> While (replaceF sh' f' avar p) (replaceF sh' f' avar f) (cvtE x)

        Shape a
          | Just Refl <- match a a'     -> Stats.substitution "replaceE/shape" sh'
          | otherwise                   -> exp

        Index a sh
          | Just Refl    <- match a a'
          , Lam (Body b) <- f'          -> Stats.substitution "replaceE/!" . cvtE $ Let sh b
          | otherwise                   -> Index a (cvtE sh)

        LinearIndex a i
          | Just Refl    <- match a a'
          , Lam (Body b) <- f'          -> Stats.substitution "replaceE/!!" . cvtE $ Let (Let i (FromIndex (weakenE SuccIdx sh') (Var ZeroIdx))) b
          | otherwise                   -> LinearIndex a (cvtE i)

      where
        a' :: acc aenv (Array sh e)
        a' = avarIn avar

        cvtE :: PreOpenExp acc env aenv s -> PreOpenExp acc env aenv s
        cvtE = replaceE sh' f' avar

        cvtT :: Tuple (PreOpenExp acc env aenv) s -> Tuple (PreOpenExp acc env aenv) s
        cvtT NilTup        = NilTup
        cvtT (SnocTup t e) = cvtT t `SnocTup` cvtE e

    replaceF :: forall env aenv sh e t. (Shape sh, Elt e)
             => PreOpenExp acc env aenv sh -> PreOpenFun acc env aenv (sh -> e) -> Idx aenv (Array sh e)
             -> PreOpenFun acc env aenv t
             -> PreOpenFun acc env aenv t
    replaceF sh' f' avar fun =
      case fun of
        Body e          -> Body (replaceE sh' f' avar e)
        Lam f           -> Lam  (replaceF (weakenE SuccIdx sh') (weakenE SuccIdx f') avar f)

<<<<<<< HEAD
    replaceA :: forall aenv t a. (Kit acc, Arrays t)
             => Cunctation acc aenv t -> Idx aenv t
=======
    replaceA :: forall aenv sh e a. (Shape sh, Elt e)
             => PreExp acc aenv sh -> PreFun acc aenv (sh -> e) -> Idx aenv (Array sh e)
>>>>>>> 6ad36a24
             -> PreOpenAcc acc aenv a
             -> PreOpenAcc acc aenv a
    replaceA cunc avar pacc =
      case pacc of
        Avar v
          | Just Refl <- match v avar   -> Avar avar
          | otherwise                   -> Avar v

        Alet bnd body                   ->
          let cunc' = weaken SuccIdx cunc
          in
          Alet (cvtA bnd) (kmap (replaceA cunc' (SuccIdx avar)) body)

        Use arrs                -> Use arrs
        Subarray sh ix arr      -> Subarray (cvtE sh) (cvtE ix) arr
        Unit e                  -> Unit (cvtE e)
        Acond p at ae           -> reduceAcond (cvtE p) (cvtA at) (cvtA ae)
        Aprj ix tup             -> Aprj ix (cvtA tup)
        Atuple tup              -> Atuple (cvtAT tup)
        Awhile p f a            -> Awhile (cvtAF p) (cvtAF f) (cvtA a)
        Apply f a               -> Apply (cvtAF f) (cvtA a)
        Aforeign ff f a         -> Aforeign ff f (cvtA a)       -- no sharing between f and a
        Generate sh f           -> Generate (cvtE sh) (cvtF f)
        Map f a                 -> Map (cvtF f) (cvtA a)
        ZipWith f a b           -> ZipWith (cvtF f) (cvtA a) (cvtA b)
        Backpermute sh p a      -> Backpermute (cvtE sh) (cvtF p) (cvtA a)
        Transform sh p f a      -> Transform (cvtE sh) (cvtF p) (cvtF f) (cvtA a)
        Slice slix a sl         -> Slice slix (cvtA a) (cvtE sl)
        Replicate slix sh a     -> Replicate slix (cvtE sh) (cvtA a)
        Reshape sl a            -> Reshape (cvtE sl) (cvtA a)
        Fold f z a              -> Fold (cvtF f) (cvtE z) (cvtA a)
        Fold1 f a               -> Fold1 (cvtF f) (cvtA a)
        FoldSeg f z a s         -> FoldSeg (cvtF f) (cvtE z) (cvtA a) (cvtA s)
        Fold1Seg f a s          -> Fold1Seg (cvtF f) (cvtA a) (cvtA s)
        Scanl f z a             -> Scanl (cvtF f) (cvtE z) (cvtA a)
        Scanl1 f a              -> Scanl1 (cvtF f) (cvtA a)
        Scanl' f z a            -> Scanl' (cvtF f) (cvtE z) (cvtA a)
        Scanr f z a             -> Scanr (cvtF f) (cvtE z) (cvtA a)
        Scanr1 f a              -> Scanr1 (cvtF f) (cvtA a)
        Scanr' f z a            -> Scanr' (cvtF f) (cvtE z) (cvtA a)
        Permute f d p a         -> Permute (cvtF f) (cvtA d) (cvtF p) (cvtA a)
        Stencil f x a           -> Stencil (cvtF f) x (cvtA a)
        Stencil2 f x a y b      -> Stencil2 (cvtF f) x (cvtA a) y (cvtA b)
        Collect min max i s cs  -> Collect (cvtE min) (cvtE <$> max) (cvtE <$> i) (replaceSeq cunc avar s) (replaceSeq cunc avar <$> cs)

      where
        cvtA :: acc aenv s -> acc aenv s
        cvtA = kmap (replaceA cunc avar)

        cvtAF :: PreOpenAfun acc aenv s -> PreOpenAfun acc aenv s
        cvtAF = cvt cunc avar
          where
            cvt :: forall aenv a.
                   Cunctation acc aenv t -> Idx aenv t
                -> PreOpenAfun acc aenv a
                -> PreOpenAfun acc aenv a
            cvt cunc avar' (Abody a) = Abody $ kmap (replaceA cunc avar') a
            cvt cunc avar' (Alam af) = Alam $ cvt (weaken SuccIdx cunc)
                                                  (SuccIdx avar')
                                                  af

        cvtE :: PreExp acc aenv s -> PreExp acc aenv s
        cvtE = assumeArray cunc (\sh f ix -> replaceE sh f ix . reduceAccessExp ix) (const id) avar

        cvtF :: PreFun acc aenv s -> PreFun acc aenv s
        cvtF = assumeArray cunc (\sh f ix -> replaceF sh f ix . reduceAccessFun ix) (const id) avar

        cvtAT :: Atuple (acc aenv) s -> Atuple (acc aenv) s
        cvtAT NilAtup          = NilAtup
        cvtAT (SnocAtup tup a) = cvtAT tup `SnocAtup` cvtA a

        reduceAcond :: Arrays a => PreExp acc aenv' Bool -> acc aenv' a -> acc aenv' a -> PreOpenAcc acc aenv' a
        reduceAcond (Const f) t e = if f then extract t else extract e
        reduceAcond f t e         = Acond f t e

    replaceSeq :: forall index aenv t t'. (Kit acc, Arrays t')
               => Cunctation acc aenv t' -> Idx aenv t'
               -> PreOpenSeq index acc aenv t -> PreOpenSeq index acc aenv t
    replaceSeq cunc avar s =
      case s of
        Producer p s' ->
          Producer
            (case p of
               Pull s -> Pull s
               ProduceAccum l f a -> ProduceAccum (cvtE <$> l) (cvtAF f) (cvtA a))
            (replaceSeq (weaken SuccIdx cunc) (weaken SuccIdx avar) s')
        Consumer c ->
          Consumer (cvtC c)
        Reify a -> Reify (cvtA a)

      where
        cvtC :: Consumer index acc aenv s -> Consumer index acc aenv s
        cvtC c =
          case c of
            Last a d -> Last (cvtA a) (cvtA d)
            Stuple t -> Stuple (cvtCT t)

        cvtCT :: Atuple (PreOpenSeq index acc aenv) s -> Atuple (PreOpenSeq index acc aenv) s
        cvtCT NilAtup        = NilAtup
        cvtCT (SnocAtup t c) = SnocAtup (cvtCT t) (replaceSeq cunc avar c)

        cvtA :: acc aenv s -> acc aenv s
        cvtA = kmap (replaceA cunc avar)

        cvtAF :: PreOpenAfun acc aenv s -> PreOpenAfun acc aenv s
        cvtAF = cvt cunc avar
          where
            cvt :: forall aenv a.
                   Cunctation acc aenv t' -> Idx aenv t'
                -> PreOpenAfun acc aenv a
                -> PreOpenAfun acc aenv a
            cvt cunc' avar' (Abody a) = Abody $ kmap (replaceA cunc' avar') a
            cvt cunc' avar' (Alam af) = Alam $ cvt (weaken SuccIdx cunc')
                                                   (SuccIdx avar')
                                                   af

        cvtE :: PreExp acc aenv s -> PreExp acc aenv s
        cvtE = assumeArray cunc (\sh f ix -> replaceE sh f ix . reduceAccessExp ix) (const id) avar

    assumeArray :: forall aenv t a. Arrays t
                => Cunctation acc aenv t
                -> (forall sh e. (t ~ Array sh e, Shape sh, Elt e) => PreExp acc aenv sh -> PreFun acc aenv (sh -> e) -> a)
                -> a
                -> a
    assumeArray (Done v1) k _
      | ArraysFarray <- flavour (undefined :: t)
      = k (arrayShape v1) (indexArray v1)
    assumeArray (Step sh1 p1 f1 v1) k _
      = k sh1 (f1 `compose` indexArray v1 `compose` p1)
    assumeArray (Yield sh1 f1) k _
      = k sh1 f1
    assumeArray _ _ a
      = a

    subtupleA :: forall aenv aenv' t a. (IsAtuple t, Kit acc, Arrays t)
              => Atuple (acc aenv') (TupleRepr t)
              -> Idx aenv t
              -> aenv :> aenv'
              -> PreOpenAcc acc aenv  a
              -> PreOpenAcc acc aenv' a
    subtupleA atup avar ixt pacc =
      case pacc of
        Avar v
          | Just REFL <- match v avar   -> Atuple atup
          | otherwise                   -> Avar (ixt v)

        Alet bnd body                   ->
          let atup' = unRAtup (weaken SuccIdx (RebuildAtup atup))
          in
          Alet (cvtA bnd) (kmap (subtupleA atup' (SuccIdx avar) (under ixt)) body)

        Use arrs                -> Use arrs
        Subarray sh ix arr      -> Subarray (cvtE sh) (cvtE ix) arr
        Unit e                  -> Unit (cvtE e)
        Acond p at ae           -> Acond (cvtE p) (cvtA at) (cvtA ae)
        Aprj ix tup             -> reducePrj ix (cvtA tup)
        Atuple tup              -> Atuple (cvtAT tup)
        Awhile p f a            -> Awhile (cvtAF p) (cvtAF f) (cvtA a)
        Apply f a               -> Apply (cvtAF f) (cvtA a)
        Aforeign ff f a         -> Aforeign ff f (cvtA a)       -- no sharing between f and a
        Generate sh f           -> Generate (cvtE sh) (cvtF f)
        Map f a                 -> Map (cvtF f) (cvtA a)
        ZipWith f a b           -> ZipWith (cvtF f) (cvtA a) (cvtA b)
        Backpermute sh p a      -> Backpermute (cvtE sh) (cvtF p) (cvtA a)
        Transform sh p f a      -> Transform (cvtE sh) (cvtF p) (cvtF f) (cvtA a)
        Slice slix a sl         -> Slice slix (cvtA a) (cvtE sl)
        Replicate slix sh a     -> Replicate slix (cvtE sh) (cvtA a)
        Reshape sl a            -> Reshape (cvtE sl) (cvtA a)
        Fold f z a              -> Fold (cvtF f) (cvtE z) (cvtA a)
        Fold1 f a               -> Fold1 (cvtF f) (cvtA a)
        FoldSeg f z a s         -> FoldSeg (cvtF f) (cvtE z) (cvtA a) (cvtA s)
        Fold1Seg f a s          -> Fold1Seg (cvtF f) (cvtA a) (cvtA s)
        Scanl f z a             -> Scanl (cvtF f) (cvtE z) (cvtA a)
        Scanl1 f a              -> Scanl1 (cvtF f) (cvtA a)
        Scanl' f z a            -> Scanl' (cvtF f) (cvtE z) (cvtA a)
        Scanr f z a             -> Scanr (cvtF f) (cvtE z) (cvtA a)
        Scanr1 f a              -> Scanr1 (cvtF f) (cvtA a)
        Scanr' f z a            -> Scanr' (cvtF f) (cvtE z) (cvtA a)
        Permute f d p a         -> Permute (cvtF f) (cvtA d) (cvtF p) (cvtA a)
        Stencil f x a           -> Stencil (cvtF f) x (cvtA a)
        Stencil2 f x a y b      -> Stencil2 (cvtF f) x (cvtA a) y (cvtA b)
        Collect min max i s cs  -> Collect (cvtE min) (cvtE <$> max) (cvtE <$> i) (subtupleSeq atup avar ixt s) (subtupleSeq atup avar ixt <$> cs)

      where
        cvtA :: acc aenv s -> acc aenv' s
        cvtA = kmap (subtupleA atup avar ixt)

        cvtAF :: PreOpenAfun acc aenv s -> PreOpenAfun acc aenv' s
        cvtAF = cvt atup avar ixt
          where
            cvt :: forall aenv aenv' a.
                   Atuple (acc aenv') (TupleRepr t)
                -> Idx aenv t
                -> aenv :> aenv'
                -> PreOpenAfun acc aenv a
                -> PreOpenAfun acc aenv' a
            cvt atup avar' ixt (Abody a) = Abody $ kmap (subtupleA atup avar' ixt) a
            cvt atup avar' ixt (Alam af) = Alam $ cvt (unRAtup (weaken SuccIdx (RebuildAtup atup)))
                                                      (SuccIdx avar')
                                                      (under ixt)
                                                      af

        cvtE :: PreExp acc aenv s -> PreExp acc aenv' s
        cvtE = weaken ixt

        cvtF :: PreFun acc aenv s -> PreFun acc aenv' s
        cvtF = weaken ixt

        cvtAT :: Atuple (acc aenv) s -> Atuple (acc aenv') s
        cvtAT NilAtup          = NilAtup
        cvtAT (SnocAtup tup a) = cvtAT tup `SnocAtup` cvtA a

        reducePrj :: (Arrays a, Arrays s, IsAtuple s) => TupleIdx (TupleRepr s) a -> acc aenv' s -> PreOpenAcc acc aenv' a
        reducePrj ix a =
          case extract a of
            Atuple t -> extract $ prj ix t
            _        -> Aprj ix a
          where
            prj :: TupleIdx s a -> Atuple (acc aenv') s -> acc aenv' a
            prj ZeroTupIdx      (_ `SnocAtup` t) = t
            prj (SuccTupIdx ix) (s `SnocAtup` _) = prj ix s


    subtupleSeq :: forall index aenv aenv' t t'. (IsAtuple t', Kit acc, Arrays t')
                => Atuple (acc aenv') (TupleRepr t')
                -> Idx aenv t'
                -> aenv :> aenv'
                -> PreOpenSeq index acc aenv t
                -> PreOpenSeq index acc aenv' t
    subtupleSeq atup avar ixt s =
      case s of
        Producer p s' ->
          Producer
            (case p of
               Pull s -> Pull s
               ProduceAccum l f a -> ProduceAccum (cvtE <$> l) (cvtAF f) (cvtA a))
            (subtupleSeq (unRAtup (weaken SuccIdx (RebuildAtup atup))) (weaken SuccIdx avar) (under ixt) s')
        Consumer c ->
          Consumer (cvtC c)
        Reify a -> Reify (cvtA a)

      where
        cvtC :: Consumer index acc aenv s -> Consumer index acc aenv' s
        cvtC c =
          case c of
            Last a d -> Last (cvtA a) (cvtA d)
            Stuple t -> Stuple (cvtCT t)

        cvtCT :: Atuple (PreOpenSeq index acc aenv) s -> Atuple (PreOpenSeq index acc aenv') s
        cvtCT NilAtup        = NilAtup
        cvtCT (SnocAtup t c) = SnocAtup (cvtCT t) (subtupleSeq atup avar ixt c)

        cvtA :: acc aenv s -> acc aenv' s
        cvtA = kmap (subtupleA atup avar ixt)

        cvtAF :: PreOpenAfun acc aenv s -> PreOpenAfun acc aenv' s
        cvtAF = cvt atup avar ixt
          where
            cvt :: forall aenv aenv' a.
                   Atuple (acc aenv') (TupleRepr t')
                -> Idx aenv t'
                -> aenv :> aenv'
                -> PreOpenAfun acc aenv a
                -> PreOpenAfun acc aenv' a
            cvt atup avar' ixt (Abody a) = Abody $ kmap (subtupleA atup avar' ixt) a
            cvt atup avar' ixt (Alam af) = Alam $ cvt (unRAtup (weaken SuccIdx (RebuildAtup atup)))
                                                      (SuccIdx avar')
                                                      (under ixt)
                                                      af

        cvtE :: PreExp acc aenv s -> PreExp acc aenv' s
        cvtE = weaken ixt

-- The apply operator, or (>->) in the surface language. This eliminates
-- redundant application to an identity function, instead lifting the argument
-- to a let-binding. This case arises in the use of pipe to avoid fusion and
-- force its argument to be evaluated, e.g.:
--
-- > compute :: Acc a -> Acc a
-- > compute = id >-> id
--
applyD :: (Kit acc, Arrays as, Arrays bs)
       => PreOpenAfun acc aenv (as -> bs)
       ->             acc aenv as
       -> Embed       acc aenv bs
applyD afun x
  | Alam (Abody body)   <- afun
  , Avar ZeroIdx        <- extract body
  = Stats.ruleFired "applyD/identity"
  $ done $ extract x

  | otherwise
  = done $ Apply afun x


-- Array conditionals, in particular eliminate branches when the predicate
-- reduces to a known constant.
--
-- Note that we take the raw unprocessed terms as input. If instead we had the
-- terms for each branch in the delayed representation, this would require that
-- each term has been sunk into a common environment, which implies the
-- conditional has been pushed underneath the intersection of bound terms for
-- both branches. This would result in redundant work processing the bindings
-- for the branch not taken.
--
acondD :: (Kit acc, Arrays arrs)
       => EmbedAcc acc
       -> PreExp   acc aenv Bool
       ->          acc aenv arrs
       ->          acc aenv arrs
       -> Embed    acc aenv arrs
acondD embedAcc p t e
  | Const True  <- p        = Stats.knownBranch "True"      $ embedAcc t
  | Const False <- p        = Stats.knownBranch "False"     $ embedAcc e
  | Just Refl <- match t e  = Stats.knownBranch "redundant" $ embedAcc e
  | otherwise               = done $ Acond p (computeAcc (embedAcc t))
                                             (computeAcc (embedAcc e))


-- Array tuple projection. Whenever possible we want to peek underneath the
-- tuple structure and continue the fusion process.
--
aprjD :: forall acc aenv arrs a. (Kit acc, IsAtuple arrs, Arrays arrs, Arrays a)
      => EmbedAcc acc
      -> TupleIdx (TupleRepr arrs) a
      ->       acc aenv arrs
      -> Embed acc aenv a
aprjD embedAcc ix a
  | Embed env cc <- embedAcc a
  = case cc of
      Ctuple t | Embed env' t' <- aprjAT ix t
               -> Stats.ruleFired "aprj/Atuple" $ Embed (env `append` env') t'
      _        -> done . Aprj ix . computeAcc $ Embed env cc
  where
    aprjAT :: forall acc aenv atup. TupleIdx atup a -> Atuple (acc aenv) atup -> acc aenv a
    aprjAT ZeroTupIdx      (SnocAtup _ a) = a
    aprjAT (SuccTupIdx ix) (SnocAtup t _) = aprjAT ix t

-- Array tuple construction. Ideally we do not want tuple construction to act as
-- a barrier to fusion. For example,
--
--   let t = (generate ..., generate ...)
--   in zipWith f (fst t) (snd t)
--
-- should get fused. In general however, it is dangerous to always fuse code of
-- this form. Suppose we have this,
--
--   let t = (let a = k in generate ..., generate ...)
--   in zipWith f (fst t) (snd t)
--
-- In this case, we cannot perform fusion without floating k out of its scope,
-- causing it to be resident in memory for longer than previously.
--
-- As a result of this we are conservative in our fusion through tuples and only
-- perform fusion when k has zero space-cost. We consider tuple projection and
-- variables to have zero space cost, as well as tuple construction and let
-- bindings when their subterms also have no cost.
--
atupleD :: forall acc aenv a. (Kit acc, Arrays a, IsAtuple a)
        => EmbedAcc acc
        -> Atuple (acc aenv) (TupleRepr a)
        -> Embed acc aenv a
atupleD embedAcc t = Embed BaseEnv (Ctuple (cvtET t))
  where
    cvtET :: Atuple (acc aenv)       t
          -> Atuple (Embed acc aenv) t
    cvtET NilAtup = NilAtup
    cvtET (SnocAtup t a) = SnocAtup (cvtET t) (embedAcc a)

-- Scalar expressions
-- ------------------

isIdentity :: PreFun acc aenv (a -> b) -> Maybe (a :~: b)
isIdentity f
  | Lam (Body (Var ZeroIdx)) <- f       = Just Refl
  | otherwise                           = Nothing

identity :: Elt a => PreOpenFun acc env aenv (a -> a)
identity = Lam (Body (Var ZeroIdx))

toIndex :: (Kit acc, Shape sh) => PreOpenExp acc env aenv sh -> PreOpenFun acc env aenv (sh -> Int)
toIndex sh = Lam (Body (ToIndex (weakenE SuccIdx sh) (Var ZeroIdx)))

fromIndex :: (Kit acc, Shape sh) => PreOpenExp acc env aenv sh -> PreOpenFun acc env aenv (Int -> sh)
fromIndex sh = Lam (Body (FromIndex (weakenE SuccIdx sh) (Var ZeroIdx)))

reindex :: (Kit acc, Shape sh, Shape sh')
        => PreOpenExp acc env aenv sh'
        -> PreOpenExp acc env aenv sh
        -> PreOpenFun acc env aenv (sh -> sh')
reindex sh' sh
  | Just Refl <- match sh sh'   = identity
  | otherwise                   = fromIndex sh' `compose` toIndex sh

extend :: (Kit acc, Shape sh, Shape sl, Slice slix)
       => SliceIndex (EltRepr slix) (EltRepr sl) co (EltRepr sh)
       -> PreExp acc aenv slix
       -> PreFun acc aenv (sh -> sl)
extend sliceIndex slix = Lam (Body (IndexSlice sliceIndex (weakenE SuccIdx slix) (Var ZeroIdx)))

restrict :: (Kit acc, Shape sh, Shape sl, Elt slix)
         => SliceIndex (EltRepr slix) (EltRepr sl) co (EltRepr sh)
         -> PreExp acc aenv slix
         -> PreFun acc aenv (sl -> sh)
restrict sliceIndex slix = Lam (Body (IndexFull sliceIndex (weakenE SuccIdx slix) (Var ZeroIdx)))

arrayShape :: (Kit acc, Shape sh, Elt e) => Idx aenv (Array sh e) -> PreExp acc aenv sh
arrayShape = Shape . avarIn

indexArray :: (Kit acc, Shape sh, Elt e) => Idx aenv (Array sh e) -> PreFun acc aenv (sh -> e)
indexArray v = Lam (Body (Index (avarIn v) (Var ZeroIdx)))

linearIndex :: (Kit acc, Shape sh, Elt e) => Idx aenv (Array sh e) -> PreFun acc aenv (Int -> e)
linearIndex v = Lam (Body (LinearIndex (avarIn v) (Var ZeroIdx)))

simpleExp :: PreOpenExp acc env aenv t -> Bool
simpleExp e =
  case e of
    Let x y            -> simpleExp x && simpleExp y
    Var _              -> True
    Const _            -> True
    Tuple t            -> simpleTuple t
    Prj _ e            -> simpleExp e
    IndexNil           -> True
    IndexCons sl sz    -> simpleExp sl && simpleExp sz
    IndexHead sh       -> simpleExp sh
    IndexTail sz       -> simpleExp sz
    IndexTrans sz      -> simpleExp sz
    IndexAny           -> True
    IndexSlice _ _ sh  -> simpleExp sh
    IndexFull _ ix sl  -> simpleExp ix && simpleExp sl
    ToIndex sh ix      -> simpleExp sh && simpleExp ix
    FromIndex sh i     -> simpleExp sh && simpleExp i
    PrimConst _        -> True
    PrimApp _ x        -> simpleExp x
    ShapeSize sh       -> simpleExp sh
    Intersect sh sl    -> simpleExp sh && simpleExp sl
    Union s t          -> simpleExp s && simpleExp t
    Shape _            -> True
    Index _ IndexNil   -> True
    _                  -> False

simpleTuple :: Tuple (PreOpenExp acc env aenv) t -> Bool
simpleTuple NilTup        = True
simpleTuple (SnocTup t e) = simpleTuple t && simpleExp e

noTop :: (aenv,a) :?> aenv
noTop ZeroIdx = Nothing
noTop (SuccIdx ix) = Just ix<|MERGE_RESOLUTION|>--- conflicted
+++ resolved
@@ -50,12 +50,10 @@
 
 -- standard library
 import Prelude                                          hiding ( exp, until )
-import Control.Applicative                              ( pure, (<$>), (<*>) )
 import Data.Constraint                                  ( Dict(..) )
 import Data.Function                                    ( on )
 import Data.Maybe                                       ( fromMaybe )
-import Data.Monoid                                      ( Monoid(..), (<>) )
-import Data.Typeable                                    ( Typeable )
+import Data.Monoid                                      ( (<>) )
 
 -- friends
 import Data.Array.Accelerate.AST
@@ -373,28 +371,13 @@
 embedOpenAcc fuseAcc (OpenAcc pacc) =
   embedPreAcc fuseAcc (embedOpenAcc fuseAcc) elimOpenAcc pacc
   where
-<<<<<<< HEAD
     elimOpenAcc :: Arrays s => Extend OpenAcc aenv aenv' -> Cunctation OpenAcc aenv' s -> OpenAcc (aenv,s) t -> Elim OpenAcc aenv' s
     elimOpenAcc env bnd body
       = elimA env bnd (count ZeroIdx body)
-=======
-    -- When does the cost of re-computation outweigh that of memory access? For
-    -- the moment only do the substitution on a single use of the bound array
-    -- into the use site, but it is likely advantageous to be far more
-    -- aggressive here.
-    --
-    -- SEE: [Sharing vs. Fusion]
-    --
-    elimOpenAcc :: ElimAcc OpenAcc
-    elimOpenAcc _bnd body
-      | count False ZeroIdx body <= lIMIT = True
-      | otherwise                         = False
->>>>>>> 6ad36a24
       where
         -- Ensure we only calculate the usage of the bound variable once.
         --
         count :: UsesOfAcc OpenAcc
-<<<<<<< HEAD
         count idx (OpenAcc pacc) = usesOfPreAcc count idx pacc
 
         -- Given how it is used in the body term, decide whether all or some
@@ -434,9 +417,6 @@
             --
             _        -> elimBase (compute' bnd) u
           where
-=======
-        count no ix (OpenAcc pacc) = usesOfPreAcc no count ix pacc
->>>>>>> 6ad36a24
 
             -- When does the cost of re-computation outweigh that of memory access?
             -- For the moment only do the substitution if the bound array is
@@ -791,7 +771,6 @@
       | Done{} <- cc = Embed env                                  cc
       | otherwise    = Embed (env `PushEnv` inject (compute' cc)) (Done ZeroIdx)
 
-<<<<<<< HEAD
     -- TODO: Sequence invariant code motion
     collectD :: PreExp acc aenv Int
              -> Maybe (PreExp acc aenv Int)
@@ -835,15 +814,6 @@
 data In a aenv aenv' where
   Here  :: In a (aenv,a) aenv
   There :: In a aenv aenv' -> In a (aenv,t) (aenv',t)
-=======
-    -- Move additional bindings for producers outside of the sequence, so that
-    -- producers may fuse with their arguments resulting in actual sequencing
-    collectD :: PreOpenSeq acc aenv () arrs
-             -> Embed acc aenv arrs
-    collectD (embedSeq embedAcc -> ExtendSeq env s')
-      = Embed (env `PushEnv` inject (Collect s')) (Done ZeroIdx)
-
->>>>>>> 6ad36a24
 
 renameIn :: In a aenv aenv' -> aenv :> (aenv',a)
 renameIn Here      ix           = ix
@@ -1637,11 +1607,7 @@
 --       expensive and/or `sh` is large.
 --
 replicateD
-<<<<<<< HEAD
-    :: (Kit acc, Shape sh, Shape sl, Slice slix, Elt e)
-=======
-    :: (Kit acc, Shape sh, Shape sl, Elt slix)
->>>>>>> 6ad36a24
+    :: (Kit acc, Shape sh, Shape sl, Slice slix, Elt slix)
     => SliceIndex (EltRepr slix) (EltRepr sl) co (EltRepr sh)
     -> PreExp     acc aenv slix
     -> Cunctation acc aenv (Array sl e)
@@ -1654,11 +1620,7 @@
 -- Dimensional slice as a backwards permutation
 --
 sliceD
-<<<<<<< HEAD
-    :: (Kit acc, Shape sh, Shape sl, Slice slix, Elt e)
-=======
-    :: (Kit acc, Shape sh, Shape sl, Elt slix)
->>>>>>> 6ad36a24
+    :: (Kit acc, Shape sh, Shape sl, Elt slix, Slice slix)
     => SliceIndex (EltRepr slix) (EltRepr sl) co (EltRepr sh)
     -> PreExp     acc aenv slix
     -> Cunctation acc aenv (Array sh e)
@@ -1901,7 +1863,6 @@
     -- extra type variables, and ensures we don't do extra work manipulating the
     -- body when not necessary (which can lead to a complexity blowup).
     --
-<<<<<<< HEAD
     eliminate :: forall aenv aenv' t brrs. (Kit acc, Arrays brrs, Arrays t)
               => Elim acc aenv' t
               -> Extend     acc aenv aenv'
@@ -1923,17 +1884,6 @@
       | ElimEmbed <- elim
       , Embed env0' cc0' <- embedAcc $ rebuildA (subAtop bnd) $ kmap (replaceA (weaken SuccIdx cc1) ZeroIdx) (sink1 env1 body)
       = Embed (env1 `append` env0') cc0'
-=======
-    eliminate :: forall aenv aenv' sh e brrs. (Shape sh, Elt e, Arrays brrs)
-              => Extend     acc aenv aenv'
-              -> Cunctation acc      aenv' (Array sh e)
-              ->            acc     (aenv', Array sh e) brrs
-              -> Embed      acc aenv                    brrs
-    eliminate env1 cc1 body
-      | Done v1           <- cc1 = elim (arrayShape v1) (indexArray v1)
-      | Step sh1 p1 f1 v1 <- cc1 = elim sh1 (f1 `compose` indexArray v1 `compose` p1)
-      | Yield sh1 f1      <- cc1 = elim sh1 f1
->>>>>>> 6ad36a24
       where
         bnd :: PreOpenAcc acc aenv' t
         bnd = compute' cc1
@@ -2012,13 +1962,8 @@
         Body e          -> Body (replaceE sh' f' avar e)
         Lam f           -> Lam  (replaceF (weakenE SuccIdx sh') (weakenE SuccIdx f') avar f)
 
-<<<<<<< HEAD
     replaceA :: forall aenv t a. (Kit acc, Arrays t)
              => Cunctation acc aenv t -> Idx aenv t
-=======
-    replaceA :: forall aenv sh e a. (Shape sh, Elt e)
-             => PreExp acc aenv sh -> PreFun acc aenv (sh -> e) -> Idx aenv (Array sh e)
->>>>>>> 6ad36a24
              -> PreOpenAcc acc aenv a
              -> PreOpenAcc acc aenv a
     replaceA cunc avar pacc =
@@ -2162,7 +2107,7 @@
     subtupleA atup avar ixt pacc =
       case pacc of
         Avar v
-          | Just REFL <- match v avar   -> Atuple atup
+          | Just Refl <- match v avar   -> Atuple atup
           | otherwise                   -> Avar (ixt v)
 
         Alet bnd body                   ->
