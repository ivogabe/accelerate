{-# LANGUAGE CPP                  #-}
{-# LANGUAGE FlexibleInstances    #-}
{-# LANGUAGE GADTs                #-}
{-# LANGUAGE IncoherentInstances  #-}
{-# LANGUAGE PatternGuards        #-}
{-# LANGUAGE RankNTypes           #-}
{-# LANGUAGE ScopedTypeVariables  #-}
{-# LANGUAGE TypeOperators        #-}
{-# LANGUAGE UndecidableInstances #-}
{-# LANGUAGE ViewPatterns         #-}
{-# OPTIONS_GHC -fno-warn-name-shadowing      #-}
{-# OPTIONS_GHC -fno-warn-incomplete-patterns #-}
-- |
-- Module      : Data.Array.Accelerate.Trafo.Fusion
-- Copyright   : [2012..2013] Manuel M T Chakravarty, Gabriele Keller, Trevor L. McDonell
-- License     : BSD3
--
-- Maintainer  : Manuel M T Chakravarty <chak@cse.unsw.edu.au>
-- Stability   : experimental
-- Portability : non-portable (GHC extensions)
--
-- This module implements producer/producer and consumer/producer fusion as a
-- term rewriting of the Accelerate AST.
--
-- The function 'quench' perform the source-to-source fusion transformation,
-- while 'anneal' additionally makes the representation of embedded producers
-- explicit by representing the AST as a 'DelayedAcc' of manifest and delayed
-- nodes.
--

module Data.Array.Accelerate.Trafo.Fusion (

  -- ** Types
  DelayedAcc, DelayedOpenAcc(..),
  DelayedAfun, DelayedOpenAfun,
  DelayedExp, DelayedFun, DelayedOpenExp, DelayedOpenFun,

  -- ** Conversion
  convertAcc, convertAfun,

) where

-- standard library
import Prelude                                          hiding ( exp, until )

-- friends
import Data.Array.Accelerate.AST
import Data.Array.Accelerate.Trafo.Base
import Data.Array.Accelerate.Trafo.Shrink
import Data.Array.Accelerate.Trafo.Simplify
import Data.Array.Accelerate.Trafo.Substitution
import Data.Array.Accelerate.Array.Representation       ( SliceIndex(..) )
import Data.Array.Accelerate.Array.Sugar                ( Array, Arrays(..), ArraysR(..), ArrRepr', Elt, EltRepr, Shape )
import Data.Array.Accelerate.Tuple

import qualified Data.Array.Accelerate.Debug            as Stats
#ifdef ACCELERATE_DEBUG
import System.IO.Unsafe -- for debugging
#endif

#include "accelerate.h"


-- Delayed Array Fusion
-- ====================

-- | Apply the fusion transformation to a closed de Bruijn AST
--
convertAcc :: Arrays arrs => Bool -> Acc arrs -> DelayedAcc arrs
convertAcc fuseAcc = withSimplStats . convertOpenAcc fuseAcc

-- | Apply the fusion transformation to a function of array arguments
--
convertAfun :: Bool -> Afun f -> DelayedAfun f
convertAfun fuseAcc = withSimplStats . convertOpenAfun fuseAcc

withSimplStats :: a -> a
#ifdef ACCELERATE_DEBUG
withSimplStats x = unsafePerformIO Stats.resetSimplCount `seq` x
#else
withSimplStats x = x
#endif


-- | Apply the fusion transformation to an AST. This consists of two phases:
--
--    1. A bottom-up traversal that converts nodes into the internal delayed
--       representation, merging adjacent producer/producer pairs.
--
--    2. A top-down traversal that makes the representation of fused
--       consumer/producer pairs explicit as a 'DelayedAcc' of manifest and
--       delayed nodes.
--
<<<<<<< HEAD
convertOpenAcc :: Arrays arrs => Bool -> OpenAcc env aenv arrs -> DelayedOpenAcc env aenv arrs
=======
-- TLM: Note that there really is no ambiguity as to which state an array will
--      be in following this process: an array will be either delayed or
--      manifest, and the two helper functions are even named as such! We should
--      encode this property in the type somehow...
--
convertOpenAcc :: Arrays arrs => Bool -> OpenAcc aenv arrs -> DelayedOpenAcc aenv arrs
>>>>>>> bdd99079
convertOpenAcc fuseAcc = manifest . computeAcc . embedOpenAcc fuseAcc
  where
    -- Convert array computations into an embeddable delayed representation.
    -- Reapply the embedding function from the first pass and unpack the
    -- representation. It is safe to match on BaseEnv because the first pass
    -- will put producers adjacent to the term consuming it.
    --
    delayed :: (Shape sh, Elt e) => OpenAcc env aenv (Array sh e) -> DelayedOpenAcc env aenv (Array sh e)
    delayed (embedOpenAcc fuseAcc -> Embed BaseEnv cc) =
      case cc of
        Done v                                -> Delayed (arrayShape v) (indexArray v) (linearIndex v)
        Yield (cvtE -> sh) (cvtF -> f)        -> Delayed sh f (f `compose` fromIndex sh)
        Step  (cvtE -> sh) (cvtF -> p) (cvtF -> f) v
          | Just REFL <- match sh (arrayShape v)
          , Just REFL <- isIdentity p
          -> Delayed sh (f `compose` indexArray v) (f `compose` linearIndex v)

          | f'        <- f `compose` indexArray v `compose` p
          -> Delayed sh f' (f' `compose` fromIndex sh)

    -- Convert array programs as manifest terms.
    --
    manifest :: OpenAcc env aenv a -> DelayedOpenAcc env aenv a
    manifest (OpenAcc pacc) =
      let fusionError = INTERNAL_ERROR(error) "manifest" "unexpected fusible materials"
      in
      Manifest $ case pacc of
        -- Non-fusible terms
        -- -----------------
        Avar ix                 -> Avar ix
        Use arr                 -> Use arr
        Unit e                  -> Unit (cvtE e)
        Alet bnd body           -> alet (manifest bnd) (manifest body)
        Elet bnd body           -> Elet (cvtE bnd) (manifest body)
        Acond p t e             -> Acond (cvtE p) (manifest t) (manifest e)
        Awhile p f a            -> Awhile (cvtAF p) (cvtAF f) (manifest a)
        Atuple tup              -> Atuple (cvtAT tup)
        Aprj ix tup             -> Aprj ix (manifest tup)
        Apply f a               -> Apply (cvtAF f) (manifest a)
        Aforeign ff f a         -> Aforeign ff (cvtAF f) (manifest a)

        -- Producers
        -- ---------
        --
        -- Some producers might still exist as a manifest array. Typically
        -- this is because they are the last stage of the computation, or the
        -- result of a let-binding to be used multiple times. The input array
        -- here should be an array variable, else something went wrong.
        --
        Map f a                 -> Map (cvtF f) (delayed a)
        Generate sh f           -> Generate (cvtE sh) (cvtF f)
        Transform sh p f a      -> Transform (cvtE sh) (cvtF p) (cvtF f) (delayed a)
        Backpermute sh p a      -> backpermute (cvtE sh) (cvtF p) (delayed a) a

        Reshape{}               -> fusionError
        Replicate{}             -> fusionError
        Slice{}                 -> fusionError
        ZipWith{}               -> fusionError

        -- Consumers
        -- ---------
        --
        -- Embed producers directly into the representation. For stencils we
        -- make an exception. Since these consumers access elements of the
        -- argument array multiple times, we are careful not to duplicate work
        -- and instead force the argument to be a manifest array.
        --
        Fold f z a              -> Fold     (cvtF f) (cvtE z) (delayed a)
        Fold1 f a               -> Fold1    (cvtF f) (delayed a)
        FoldSeg f z a s         -> FoldSeg  (cvtF f) (cvtE z) (delayed a) (delayed s)
        Fold1Seg f a s          -> Fold1Seg (cvtF f) (delayed a) (delayed s)
        Scanl f z a             -> Scanl    (cvtF f) (cvtE z) (delayed a)
        Scanl1 f a              -> Scanl1   (cvtF f) (delayed a)
        Scanl' f z a            -> Scanl'   (cvtF f) (cvtE z) (delayed a)
        Scanr f z a             -> Scanr    (cvtF f) (cvtE z) (delayed a)
        Scanr1 f a              -> Scanr1   (cvtF f) (delayed a)
        Scanr' f z a            -> Scanr'   (cvtF f) (cvtE z) (delayed a)
        Permute f d p a         -> Permute  (cvtF f) (manifest d) (cvtF p) (delayed a)
        Stencil f x a           -> Stencil  (cvtF f) x (manifest a)
        Stencil2 f x a y b      -> Stencil2 (cvtF f) x (manifest a) y (manifest b)

    -- A backwards permutation at this stage might be further simplified as a
    -- reshape operation, which can be executed in constant time without
    -- actually executing any array operations.
    --
    -- This requires that the argument of reshape be a manifest array, which is
    -- an exception to the rule of having all array inputs in delayed form.
    --
    backpermute sh p a x
      | OpenAcc (Avar v)        <- x
      , Just REFL               <- match p (simplify $ reindex (arrayShape v) sh)
      = Reshape sh (Manifest (Avar v))

      | otherwise
      = Backpermute sh p a

    -- Flatten needless let-binds, which can be introduced by the conversion to
    -- the internal embeddable representation.
    --
    alet bnd body
      | Manifest (Avar ZeroIdx) <- body
      , Manifest x              <- bnd
      = x

      | otherwise
      = Alet bnd body

    cvtAT :: Atuple (OpenAcc env aenv) a -> Atuple (DelayedOpenAcc env aenv) a
    cvtAT NilAtup        = NilAtup
    cvtAT (SnocAtup t a) = cvtAT t `SnocAtup` manifest a

    cvtAF :: OpenAfun env aenv f -> PreOpenAfun DelayedOpenAcc env aenv f
    cvtAF (Alam f)  = Alam  (cvtAF f)
    cvtAF (Abody b) = Abody (manifest b)

    -- Conversions for closed scalar functions and expressions
    --
    cvtF :: OpenFun env aenv f -> DelayedOpenFun env aenv f
    cvtF (Lam f)  = Lam (cvtF f)
    cvtF (Body b) = Body (cvtE b)

    cvtE :: OpenExp env aenv t -> DelayedOpenExp env aenv t
    cvtE exp =
      case exp of
        Let bnd body            -> Let (cvtE bnd) (cvtE body)
        Var ix                  -> Var ix
        Const c                 -> Const c
        Tuple tup               -> Tuple (cvtT tup)
        Prj ix t                -> Prj ix (cvtE t)
        IndexNil                -> IndexNil
        IndexCons sh sz         -> IndexCons (cvtE sh) (cvtE sz)
        IndexHead sh            -> IndexHead (cvtE sh)
        IndexTail sh            -> IndexTail (cvtE sh)
        IndexAny                -> IndexAny
        IndexSlice x ix sh      -> IndexSlice x (cvtE ix) (cvtE sh)
        IndexFull x ix sl       -> IndexFull x (cvtE ix) (cvtE sl)
        ToIndex sh ix           -> ToIndex (cvtE sh) (cvtE ix)
        FromIndex sh ix         -> FromIndex (cvtE sh) (cvtE ix)
        Cond p t e              -> Cond (cvtE p) (cvtE t) (cvtE e)
        While p f x             -> While (cvtF p) (cvtF f) (cvtE x)
        PrimConst c             -> PrimConst c
        PrimApp f x             -> PrimApp f (cvtE x)
        Index a sh              -> Index (manifest a) (cvtE sh)
        LinearIndex a i         -> LinearIndex (manifest a) (cvtE i)
        Shape a                 -> Shape (manifest a)
        ShapeSize sh            -> ShapeSize (cvtE sh)
        Intersect s t           -> Intersect (cvtE s) (cvtE t)
        Foreign ff f e          -> Foreign ff (cvtF f) (cvtE e)

    cvtT :: Tuple (OpenExp env aenv) t -> Tuple (DelayedOpenExp env aenv) t
    cvtT NilTup        = NilTup
    cvtT (SnocTup t e) = cvtT t `SnocTup` cvtE e


convertOpenAfun :: Bool -> OpenAfun env aenv f -> DelayedOpenAfun env aenv f
convertOpenAfun c (Alam  f) = Alam  (convertOpenAfun c f)
convertOpenAfun c (Abody b) = Abody (convertOpenAcc  c b)


-- | Apply the fusion transformation to the AST to combine and simplify terms.
-- This converts terms into the internal delayed array representation and merges
-- adjacent producer/producer terms. Using the reduced internal form limits the
-- number of combinations that need to be considered.
--
<<<<<<< HEAD
type EmbedAcc acc = forall env aenv arrs. Arrays arrs => acc env aenv arrs -> Embed acc env aenv arrs
type ElimAcc acc = forall env aenv s t. Idx aenv s -> acc env aenv t -> Bool
=======
type EmbedAcc acc = forall aenv arrs. Arrays arrs => acc aenv arrs -> Embed acc aenv arrs
type ElimAcc  acc = forall aenv s t. acc aenv s -> acc (aenv,s) t -> Bool
>>>>>>> bdd99079

embedOpenAcc :: Arrays arrs => Bool -> OpenAcc env aenv arrs -> Embed OpenAcc env aenv arrs
embedOpenAcc fuseAcc (OpenAcc pacc) =
  embedPreAcc fuseAcc (embedOpenAcc fuseAcc) elimOpenAcc pacc
  where
    -- When does the cost of re-computation outweigh that of memory access? For
    -- the moment only do the substitution on a single use of the bound array
    -- into the use site, but it is likely advantageous to be far more
    -- aggressive here. SEE: [Sharing vs. Fusion]
    --
<<<<<<< HEAD
    elimOpenAcc :: Idx aenv s -> OpenAcc env aenv t -> Bool
    elimOpenAcc v acc = count False v acc <= lIMIT
=======
    -- As a special case, look for the definition of 'unzip' applied to manifest
    -- data, which is defined in the prelude as a map projecting out the
    -- appropriate element.
    --
    elimOpenAcc :: ElimAcc OpenAcc
    elimOpenAcc bnd body
      | Map f a                 <- extract bnd
      , Avar _                  <- extract a
      , Lam (Body (Prj _ _))    <- f
      = Stats.ruleFired "unzipD" True

      | count False ZeroIdx body <= lIMIT
      = True

      | otherwise
      = False
>>>>>>> bdd99079
      where
        lIMIT = 1

        count :: UsesOfAcc OpenAcc
        count ok idx (OpenAcc pacc) = usesOfPreAcc ok count idx pacc


embedPreAcc
    :: forall acc env aenv arrs. (Kit acc, Arrays arrs)
    => Bool
    -> EmbedAcc   acc
    -> ElimAcc    acc
    -> PreOpenAcc acc env aenv arrs
    -> Embed      acc env aenv arrs
embedPreAcc fuseAcc embedAcc elimAcc pacc
  = unembed
  $ case pacc of

    -- Non-fusible terms
    -- -----------------
    --
    -- Solid and semi-solid terms that we generally do not which to fuse, such
    -- as control flow (|?), array introduction (use, unit), array tupling and
    -- projection, and foreign function operations. Generally we also do not
    -- want to fuse past array let bindings, as this would imply work
    -- duplication. SEE: [Sharing vs. Fusion]
    --
    Alet bnd body       -> aletD embedAcc elimAcc bnd body
    Elet bnd body       -> done $ Elet (cvtE bnd) (cvtA body)
    Acond p at ae       -> acondD embedAcc (cvtE p) at ae
    Aprj ix tup         -> aprjD embedAcc ix tup
    Awhile p f a        -> done $ Awhile (cvtAF p) (cvtAF f) (cvtA a)
    Atuple tup          -> done $ Atuple (cvtAT tup)
    Apply f a           -> done $ Apply (cvtAF f) (cvtA a)
    Aforeign ff f a     -> done $ Aforeign ff (cvtAF f) (cvtA a)

    -- Array injection
    Avar v              -> done $ Avar v
    Use arrs            -> done $ Use arrs
    Unit e              -> done $ Unit (cvtE e)

    -- Producers
    -- ---------
    --
    -- The class of operations that given a set of zero or more input arrays,
    -- produce a _single_ element for the output array by manipulating a
    -- _single_ element from each input array. These can be further classified
    -- as value (map, zipWith) or index space (backpermute, slice, replicate)
    -- transformations.
    --
    -- The critical feature is that each element of the output is produced
    -- independently of all others, and so we can aggressively fuse arbitrary
    -- sequences of these operations.
    --
    Generate sh f       -> generateD (cvtE sh) (cvtF f)

    Map f a             -> fuse  (into  mapD              (cvtF f)) a
    ZipWith f a b       -> fuse2 (into  zipWithD          (cvtF f)) a b
    Transform sh p f a  -> fuse  (into3 transformD        (cvtE sh) (cvtF p) (cvtF f)) a

    Backpermute sl p a  -> fuse  (into2 backpermuteD      (cvtE sl) (cvtF p)) a
    Slice slix a sl     -> fuse  (into  (sliceD slix)     (cvtE sl)) a
    Replicate slix sh a -> fuse  (into  (replicateD slix) (cvtE sh)) a
    Reshape sl a        -> fuse  (into  reshapeD          (cvtE sl)) a

    -- Consumers
    -- ---------
    --
    -- Operations where each element of the output array depends on multiple
    -- elements of the input array. To implement these operations efficiently in
    -- parallel, we need to know how elements of the array depend on each other:
    -- a parallel scan is implemented very differently from a parallel fold, for
    -- example.
    --
    -- In order to avoid obfuscating this crucial information required for
    -- parallel implementation, fusion is separated into to phases:
    -- producer/producer, implemented above, and consumer/producer, which is
    -- implemented below. This will place producers adjacent to the consumer
    -- node, so that the producer can be directly embedded into the consumer
    -- during the code generation phase.
    --
    Fold f z a          -> embed  (into2 Fold          (cvtF f) (cvtE z)) a
    Fold1 f a           -> embed  (into  Fold1         (cvtF f)) a
    FoldSeg f z a s     -> embed2 (into2 FoldSeg       (cvtF f) (cvtE z)) a s
    Fold1Seg f a s      -> embed2 (into  Fold1Seg      (cvtF f)) a s
    Scanl f z a         -> embed  (into2 Scanl         (cvtF f) (cvtE z)) a
    Scanl1 f a          -> embed  (into  Scanl1        (cvtF f)) a
    Scanl' f z a        -> embed  (into2 Scanl'        (cvtF f) (cvtE z)) a
    Scanr f z a         -> embed  (into2 Scanr         (cvtF f) (cvtE z)) a
    Scanr1 f a          -> embed  (into  Scanr1        (cvtF f)) a
    Scanr' f z a        -> embed  (into2 Scanr'        (cvtF f) (cvtE z)) a
    Permute f d p a     -> embed2 (into2 permute       (cvtF f) (cvtF p)) d a
    Stencil f x a       -> embed  (into (stencil x)    (cvtF f)) a
    Stencil2 f x a y b  -> embed2 (into (stencil2 x y) (cvtF f)) a b

  where
    -- If fusion is not enabled, force terms to the manifest representation
    --
    unembed :: Embed acc env aenv arrs -> Embed acc env aenv arrs
    unembed x
      | fuseAcc         = x
      | otherwise       = done (compute x)

    cvtA :: Arrays a => acc env' aenv' a -> acc env' aenv' a
    cvtA = computeAcc . embedAcc

    cvtAT :: Atuple (acc env' aenv') a -> Atuple (acc env' aenv') a
    cvtAT NilAtup          = NilAtup
    cvtAT (SnocAtup tup a) = cvtAT tup `SnocAtup` cvtA a

    cvtAF :: PreOpenAfun acc env' aenv' f -> PreOpenAfun acc env' aenv' f
    cvtAF (Alam  f) = Alam  (cvtAF f)
    cvtAF (Abody a) = Abody (cvtA a)

    -- Helpers to shuffle the order of arguments to a constructor
    --
    permute f p d a     = Permute f d p a
    stencil x f a       = Stencil f x a
    stencil2 x y f a b  = Stencil2 f x a y b

    -- Conversions for closed scalar functions and expressions, with
    -- pre-simplification. We don't bother traversing array-valued terms in
    -- scalar expressions, as these are guaranteed to only be array variables.
    --
    cvtF :: PreOpenFun acc env aenv t -> PreOpenFun acc env aenv t
    cvtF = cvtF' . simplify

<<<<<<< HEAD
    cvtE :: PreOpenExp acc env aenv t -> PreOpenExp acc env aenv t
=======
    cvtE :: PreExp acc aenv' t -> PreExp acc aenv' t
>>>>>>> bdd99079
    cvtE = cvtE' . simplify

    -- Conversions for scalar functions and expressions without
    -- pre-simplification. Hence we can operate on open expressions.
    --
    cvtF' :: PreOpenFun acc env' aenv' t -> PreOpenFun acc env' aenv' t
    cvtF' (Lam f)  = Lam  (cvtF' f)
    cvtF' (Body b) = Body (cvtE' b)

    cvtE' :: PreOpenExp acc env' aenv' t -> PreOpenExp acc env' aenv' t
    cvtE' exp =
      case exp of
        Let bnd body            -> Let (cvtE' bnd) (cvtE' body)
        Var ix                  -> Var ix
        Const c                 -> Const c
        Tuple tup               -> Tuple (cvtT tup)
        Prj tup ix              -> Prj tup (cvtE' ix)
        IndexNil                -> IndexNil
        IndexCons sh sz         -> IndexCons (cvtE' sh) (cvtE' sz)
        IndexHead sh            -> IndexHead (cvtE' sh)
        IndexTail sh            -> IndexTail (cvtE' sh)
        IndexAny                -> IndexAny
        IndexSlice x ix sh      -> IndexSlice x (cvtE' ix) (cvtE' sh)
        IndexFull x ix sl       -> IndexFull x (cvtE' ix) (cvtE' sl)
        ToIndex sh ix           -> ToIndex (cvtE' sh) (cvtE' ix)
        FromIndex sh ix         -> FromIndex (cvtE' sh) (cvtE' ix)
        Cond p t e              -> Cond (cvtE' p) (cvtE' t) (cvtE' e)
        While p f x             -> While (cvtF' p) (cvtF' f) (cvtE' x)
        PrimConst c             -> PrimConst c
        PrimApp f x             -> PrimApp f (cvtE' x)
        Index a sh              -> Index a (cvtE' sh)
        LinearIndex a i         -> LinearIndex a (cvtE' i)
        Shape a                 -> Shape a
        ShapeSize sh            -> ShapeSize (cvtE' sh)
        Intersect s t           -> Intersect (cvtE' s) (cvtE' t)
        Foreign ff f e          -> Foreign ff (cvtF' f) (cvtE' e)

    cvtT :: Tuple (PreOpenExp acc env' aenv') t -> Tuple (PreOpenExp acc env' aenv') t
    cvtT NilTup          = NilTup
    cvtT (SnocTup tup e) = cvtT tup `SnocTup` cvtE' e

    -- Helpers to embed and fuse delayed terms
    --
    into :: Sink f => (f aenv'' a -> b) -> f aenv' a -> Extend acc env aenv' aenv'' -> b
    into op a env = op (sink env a)

    into2 :: (Sink f1, Sink f2)
          => (f1 aenv'' a -> f2 aenv'' b -> c) -> f1 aenv' a -> f2 aenv' b -> Extend acc env aenv' aenv'' -> c
    into2 op a b env = op (sink env a) (sink env b)

    into3 :: (Sink f1, Sink f2, Sink f3)
          => (f1 aenv'' a -> f2 aenv'' b -> f3 aenv'' c -> d) -> f1 aenv' a -> f2 aenv' b -> f3 aenv' c -> Extend acc env aenv' aenv'' -> d
    into3 op a b c env = op (sink env a) (sink env b) (sink env c)

    fuse :: Arrays as
         => (forall aenv'. Extend acc env' aenv aenv' -> Cunctation acc env' aenv' as -> Cunctation acc env' aenv' bs)
         ->       acc env' aenv as
         -> Embed acc env' aenv bs
    fuse op (embedAcc -> Embed env cc) = Embed env (op env cc)

    fuse2 :: (Arrays as, Arrays bs)
          => (forall aenv'. Extend acc env aenv aenv' -> Cunctation acc env aenv' as -> Cunctation acc env aenv' bs -> Cunctation acc env aenv' cs)
          ->       acc env aenv as
          ->       acc env aenv bs
          -> Embed acc env aenv cs
    fuse2 op a1 a0
      | Embed env1 cc1  <- embedAcc a1
      , Embed env0 cc0  <- embedAcc (sink env1 a0)
      , env             <- env1 `join` env0
      = Embed env (op env (sink env0 cc1) cc0)

    embed :: (Arrays as, Arrays bs)
          => (forall aenv'. Extend acc env aenv aenv' -> acc env aenv' as -> PreOpenAcc acc env aenv' bs)
          ->       acc env aenv as
          -> Embed acc env aenv bs
    embed op (embedAcc -> Embed env cc)
      = Embed (env `PushEnv` op env (inject (compute' cc))) (Done ZeroIdx)

    embed2 :: forall aenv as bs cs. (Arrays as, Arrays bs, Arrays cs)
           => (forall aenv'. Extend acc env aenv aenv' -> acc env aenv' as -> acc env aenv' bs -> PreOpenAcc acc env aenv' cs)
           ->       acc env aenv as
           ->       acc env aenv bs
           -> Embed acc env aenv cs
    embed2 op (embedAcc -> Embed env1 cc1) (embedAcc . sink env1 -> Embed env0 cc0)
      | env     <- env1 `join` env0
      , acc1    <- inject . compute' $ sink env0 cc1
      , acc0    <- inject . compute' $ cc0
      = Embed (env `PushEnv` op env acc1 acc0) (Done ZeroIdx)

-- Internal representation
-- =======================

-- Note: [Representing delayed array]
--
-- During the fusion transformation we represent terms as a pair consisting of
-- a collection of supplementary environment bindings and a description of how
-- to construct the array.
--
-- It is critical to separate these two. To create a real AST node we need both
-- the environment and array term, but analysis of how to fuse terms requires
-- only the array description. If the additional bindings are bundled as part of
-- the representation, the existentially quantified extended environment type
-- will be untouchable. This is problematic because the terms of the two arrays
-- are defined with respect to this existentially quantified type, and there is
-- no way to directly combine these two environments:
--
--   join :: Extend env env1 -> Extend env env2 -> Extend env ???
--
-- And hence, no way to combine the terms of the delayed representation.
--
-- The only way to bring terms into the same scope is to operate via the
-- manifest terms. This entails a great deal of conversion between delayed and
-- AST terms, but is certainly possible.
--
-- However, because of the limited scope into which this existential type is
-- available, we ultimately perform this process many times. In fact, complexity
-- of the fusion algorithm for an AST of N terms becomes O(r^n), where r is the
-- number of different rules we have for combining terms.
--
data Embed acc env aenv a where
  Embed :: Extend     acc env aenv aenv'
        -> Cunctation acc env aenv' a
        -> Embed      acc env aenv  a


-- Cunctation (n): the action or an instance of delaying; a tardy action.
--
-- This describes the ways in which the fusion transformation represents
-- intermediate arrays. The fusion process operates by recasting producer array
-- computations in terms of a set of scalar functions used to construct an
-- element at each index, and fusing successive producers by combining these
-- scalar functions.
--
data Cunctation acc env aenv a where

  -- The base case is just a real (manifest) array term. No fusion happens here.
  -- Note that the array is referenced by an index into the extended
  -- environment, ensuring that the array is manifest and making the term
  -- non-recursive in 'acc'. Also note that the return type is a general
  -- instance of Arrays and not restricted to a single Array.
  --
  Done  :: Arrays a
        => Idx            aenv a
        -> Cunctation acc env aenv a

  -- We can represent an array by its shape and a function to compute an element
  -- at each index.
  --
  Yield :: (Shape sh, Elt e)
        => PreOpenExp     acc env aenv sh
        -> PreOpenFun     acc env aenv (sh -> e)
        -> Cunctation acc env aenv (Array sh e)

  -- A more restrictive form than 'Yield' may afford greater opportunities for
  -- optimisation by a backend. This more structured form applies an index and
  -- value transform to an input array. Note that the transform is applied to an
  -- array stored as an environment index, so that the term is non-recursive and
  -- it is always possible to embed into a collective operation.
  --
  Step  :: (Shape sh, Shape sh', Elt a, Elt b)
        => PreOpenExp     acc env aenv sh'
        -> PreOpenFun     acc env aenv (sh' -> sh)
        -> PreOpenFun     acc env aenv (a   -> b)
        -> Idx            aenv (Array sh  a)
        -> Cunctation acc env aenv (Array sh' b)


instance Kit acc => Simplify (Cunctation acc env aenv a) where
  simplify (Done v)        = Done v
  simplify (Yield sh f)    = Yield (simplify sh) (simplify f)
  simplify (Step sh p f v) = Step (simplify sh) (simplify p) (simplify f) v


-- Convert a real AST node into the internal representation
--
done :: Arrays a => PreOpenAcc acc env aenv a -> Embed acc env aenv a
done pacc
  | Avar v <- pacc      = Embed BaseEnv                  (Done v)
  | otherwise           = Embed (BaseEnv `PushEnv` pacc) (Done ZeroIdx)


-- Recast a cunctation into a mapping from indices to elements.
--
yield :: Kit acc
      => Cunctation acc env aenv (Array sh e)
      -> Cunctation acc env aenv (Array sh e)
yield cc =
  case cc of
    Yield{}                             -> cc
    Step sh p f v                       -> Yield sh (f `compose` indexArray v `compose` p)
    Done v
      | ArraysRarray <- accType' cc     -> Yield (arrayShape v) (indexArray v)
      | otherwise                       -> error "yield: impossible case"


-- Recast a cunctation into transformation step form. Not possible if the source
-- was in the Yield formulation.
--
step :: Kit acc
     => Cunctation acc env aenv (Array sh e)
     -> Maybe (Cunctation acc env aenv (Array sh e))
step cc =
  case cc of
    Yield{}                             -> Nothing
    Step{}                              -> Just cc
    Done v
      | ArraysRarray <- accType' cc     -> Just $ Step (arrayShape v) identity identity v
      | otherwise                       -> error "step: impossible case"


-- Get the shape of a delayed array
--
shape :: Kit acc => Cunctation acc env aenv (Array sh e) -> PreOpenExp acc env aenv sh
shape cc
  | Just (Step sh _ _ _) <- step cc     = sh
  | Yield sh _           <- yield cc    = sh


-- Reified type of a delayed array representation.
--
accType' :: forall acc env aenv a. Arrays a => Cunctation acc env aenv a -> ArraysR (ArrRepr' a)
accType' _ = arrays' (undefined :: a)


-- Environment manipulation
-- ========================

-- NOTE: [Extend]
--
-- As part of the fusion transformation we often need to lift out array valued
-- inputs to be let-bound at a higher point. We can't add these directly to the
-- output array term because these would interfere with further fusion steps.
--
-- The Extend type is a heterogeneous snoc-list of array terms that witnesses
-- how the array environment is extend by binding these additional terms.
--
data Extend acc env aenv aenv' where
  BaseEnv :: Extend acc env aenv aenv

  PushEnv :: Arrays a
          => Extend acc env aenv aenv' -> PreOpenAcc acc env aenv' a -> Extend acc env aenv (aenv', a)


-- Append two environment witnesses
--
join :: Extend acc env aenv aenv' -> Extend acc env aenv' aenv'' -> Extend acc env aenv aenv''
join x BaseEnv        = x
join x (PushEnv as a) = x `join` as `PushEnv` a

-- Bring into scope all of the array terms in the Extend environment list. This
-- converts a term in the inner environment (aenv') into the outer (aenv).
--
bind :: (Kit acc, Arrays a)
     => Extend acc env aenv aenv'
     -> PreOpenAcc acc env aenv' a
     -> PreOpenAcc acc env aenv  a
bind BaseEnv         = id
bind (PushEnv env a) = bind env . Alet (inject a) . inject


-- prjExtend :: Kit acc => Extend acc env env env' -> Idx env' t -> PreOpenAcc acc env' t
-- prjExtend (PushEnv _   v) ZeroIdx       = weakenA rebuildAcc SuccIdx v
-- prjExtend (PushEnv env _) (SuccIdx idx) = weakenA rebuildAcc SuccIdx $ prjExtend env idx
-- prjExtend _               _             = INTERNAL_ERROR(error) "prjExtend" "inconsistent valuation"


-- Sink a term from one array environment into another, where additional
-- bindings have come into scope according to the witness and no old things have
-- vanished.
--
sink :: Sink f => Extend acc env aenv aenv' -> f aenv t -> f aenv' t
sink env = weaken (k env)
  where
    k :: Extend acc env aenv aenv' -> Idx aenv t -> Idx aenv' t
    k BaseEnv       = Stats.substitution "sink" id
    k (PushEnv e _) = SuccIdx . k e

sink1 :: Sink f => Extend acc env aenv aenv' -> f (aenv,s) t -> f (aenv',s) t
sink1 env = weaken (k env)
  where
    k :: Extend acc env aenv aenv' -> Idx (aenv,s) t -> Idx (aenv',s) t
    k BaseEnv       = Stats.substitution "sink1" id
    k (PushEnv e _) = split . k e
    --
    split :: Idx (aenv,s) t -> Idx ((aenv,u),s) t
    split ZeroIdx      = ZeroIdx
    split (SuccIdx ix) = SuccIdx (SuccIdx ix)


class Sink f where
  weaken :: env :> env' -> f env t -> f env' t

instance Sink Idx where
  weaken k = k

instance Kit acc => Sink (PreOpenExp acc env) where
  weaken k = weakenEA rebuildAcc k

instance Kit acc => Sink (PreOpenFun acc env) where
  weaken k = weakenFA rebuildAcc k

instance Kit acc => Sink (PreOpenAcc acc env) where
  weaken k = weakenA rebuildAcc k

instance Kit acc => Sink (acc env) where
  weaken k = rebuildAcc Var (Avar . k)

instance Kit acc => Sink (Cunctation acc env) where
  weaken k cc = case cc of
    Done v              -> Done (weaken k v)
    Step sh p f v       -> Step (weaken k sh) (weaken k p) (weaken k f) (weaken k v)
    Yield sh f          -> Yield (weaken k sh) (weaken k f)


-- Array fusion of a de Bruijn computation AST
-- ===========================================

-- Array computations
-- ------------------

-- Recast the internal representation of delayed arrays into a real AST node.
-- Use the most specific version of a combinator whenever possible.
--
compute :: (Kit acc, Arrays arrs) => Embed acc env aenv arrs -> PreOpenAcc acc env aenv arrs
compute (Embed env cc) = bind env (compute' cc)

compute' :: (Kit acc, Arrays arrs) => Cunctation acc env aenv arrs -> PreOpenAcc acc env aenv arrs
compute' cc = case simplify cc of
  Done v                                        -> Avar v
  Yield sh f                                    -> Generate sh f
  Step sh p f v
    | Just REFL <- match sh (arrayShape v)
    , Just REFL <- isIdentity p
    , Just REFL <- isIdentity f                 -> Avar v
    | Just REFL <- match sh (arrayShape v)
    , Just REFL <- isIdentity p                 -> Map f (avarIn v)
    | Just REFL <- isIdentity f                 -> Backpermute sh p (avarIn v)
    | otherwise                                 -> Transform sh p f (avarIn v)


-- Evaluate a delayed computation and tie the recursive knot
--
computeAcc :: (Kit acc, Arrays arrs) => Embed acc env aenv arrs -> acc env aenv arrs
computeAcc = inject . compute


-- Representation of a generator as a delayed array
--
generateD :: (Shape sh, Elt e)
          => PreOpenExp acc env aenv sh
          -> PreOpenFun acc env aenv (sh -> e)
          -> Embed      acc env aenv (Array sh e)
generateD sh f
  = Stats.ruleFired "generateD"
  $ Embed BaseEnv (Yield sh f)


-- Fuse a unary function into a delayed array.
--
mapD :: (Kit acc, Elt b)
     => PreOpenFun acc env aenv (a -> b)
     -> Cunctation acc env aenv (Array sh a)
     -> Cunctation acc env aenv (Array sh b)
mapD f = Stats.ruleFired "mapD" . go
  where
    go (step  -> Just (Step sh ix g v)) = Step sh ix (f `compose` g) v
    go (yield -> Yield sh g)            = Yield sh (f `compose` g)


-- Fuse an index space transformation function that specifies where elements in
-- the destination array read there data from in the source array.
--
backpermuteD
    :: (Kit acc, Shape sh')
    => PreOpenExp acc env aenv sh'
    -> PreOpenFun acc env aenv (sh' -> sh)
    -> Cunctation acc env aenv (Array sh  e)
    -> Cunctation acc env aenv (Array sh' e)
backpermuteD sh' p = Stats.ruleFired "backpermuteD" . go
  where
    go (step  -> Just (Step _ q f v))   = Step sh' (q `compose` p) f v
    go (yield -> Yield _ g)             = Yield sh' (g `compose` p)


-- Transform as a combined map and backwards permutation
--
transformD
    :: (Kit acc, Shape sh', Elt b)
    => PreOpenExp acc env aenv sh'
    -> PreOpenFun acc env aenv (sh' -> sh)
    -> PreOpenFun acc env aenv (a   -> b)
    -> Cunctation acc env aenv (Array sh  a)
    -> Cunctation acc env aenv (Array sh' b)
transformD sh' p f
  = Stats.ruleFired "transformD"
  . backpermuteD sh' p
  . mapD f


-- Replicate as a backwards permutation
--
-- TODO: If we have a pattern such as `replicate sh (map f xs)` then in some
--       cases it might be beneficial to not fuse these terms, if `f` is
--       expensive and/or `sh` is large.
--
replicateD
    :: (Kit acc, Shape sh, Shape sl, Elt slix, Elt e)
    => SliceIndex (EltRepr slix) (EltRepr sl) co (EltRepr sh)
    -> PreOpenExp acc env aenv slix
    -> Cunctation acc env aenv (Array sl e)
    -> Cunctation acc env aenv (Array sh e)
replicateD sliceIndex slix cc
  = Stats.ruleFired "replicateD"
  $ backpermuteD (IndexFull sliceIndex slix (shape cc)) (extend sliceIndex slix) cc


-- Dimensional slice as a backwards permutation
--
sliceD
    :: (Kit acc, Shape sh, Shape sl, Elt slix, Elt e)
    => SliceIndex (EltRepr slix) (EltRepr sl) co (EltRepr sh)
    -> PreOpenExp acc env aenv slix
    -> Cunctation acc env aenv (Array sh e)
    -> Cunctation acc env aenv (Array sl e)
sliceD sliceIndex slix cc
  = Stats.ruleFired "sliceD"
  $ backpermuteD (IndexSlice sliceIndex slix (shape cc)) (restrict sliceIndex slix) cc


-- Reshape an array
--
-- For delayed arrays this is implemented as an index space transformation.
-- However for manifest arrays this can be done in constant time. However, if
-- the reshaped array is later consumed, for example in foldAll, this won't be
-- fused into the consumer. At this point always convert into a delayed
-- representation, and attempt to recover the reshape operation in the final
-- quenching phase.
--
-- TLM: there was a runtime check to ensure the old and new shapes contained the
--      same number of elements: this has been lost for the delayed cases!
--
reshapeD
    :: (Kit acc, Shape sh, Shape sl)
    => PreOpenExp acc env aenv sl
    -> Cunctation acc env aenv (Array sh e)
    -> Cunctation acc env aenv (Array sl e)
reshapeD sl cc
  = Stats.ruleFired "reshapeD"
  $ backpermuteD sl (reindex (shape cc) sl) cc


-- Combine two arrays element-wise with a binary function to produce a delayed
-- array.
--
zipWithD :: (Kit acc, Shape sh, Elt a, Elt b, Elt c)
         => PreOpenFun acc env aenv (a -> b -> c)
         -> Cunctation acc env aenv (Array sh a)
         -> Cunctation acc env aenv (Array sh b)
         -> Cunctation acc env aenv (Array sh c)
zipWithD f cc1 cc0
  -- Two stepper functions identically accessing the same array can be kept in
  -- stepping form. This might yield a simpler final term.
  --
  | Just (Step sh1 p1 f1 v1)    <- step cc1
  , Just (Step sh0 p0 f0 v0)    <- step cc0
  , Just REFL                   <- match v1 v0
  , Just REFL                   <- match p1 p0
  = Stats.ruleFired "zipWithD/step"
  $ Step (sh1 `Intersect` sh0) p0 (combine f f1 f0) v0

  -- Otherwise transform both delayed terms into (index -> value) mappings and
  -- combine the two indexing functions that way.
  --
  | Yield sh1 f1                <- yield cc1
  , Yield sh0 f0                <- yield cc0
  = Stats.ruleFired "zipWithD"
  $ Yield (sh1 `Intersect` sh0) (combine f f1 f0)

  where
    combine :: forall acc env aenv a b c e. (Kit acc, Elt a, Elt b, Elt c)
            => PreOpenFun acc env aenv (a -> b -> c)
            -> PreOpenFun acc env aenv (e -> a)
            -> PreOpenFun acc env aenv (e -> b)
            -> PreOpenFun acc env aenv (e -> c)
    combine c ixa ixb
      | Lam (Lam (Body c'))     <- weakenFE rebuildAcc SuccIdx c   :: PreOpenFun acc (env,e) aenv (a -> b -> c)
      , Lam (Body ixa')         <- ixa                          -- else the skolem 'e' will escape
      , Lam (Body ixb')         <- ixb
      = Lam $ Body $ Let ixa' $ Let (weakenE rebuildAcc SuccIdx ixb') c'


-- NOTE: [Sharing vs. Fusion]
--
-- The approach to array fusion is similar to that the first generation of Repa.
-- It was discovered that the most immediately pressing problem with delayed
-- arrays in Repa-1 was that it did not preserve sharing of collective
-- operations, leading to excessive recomputation and severe repercussions on
-- performance if the user did not explicitly intervene.
--
-- However, as we have explicit sharing information in the term tree, so it is
-- straightforward to respect sharing by not fusing let-bindings, as that
-- introduces work duplication. However, sometimes we can be cleverer.
--
-- let-floating:
-- -------------
--
-- If the binding is of manifest data, we can instead move the let-binding to a
-- different point in the program and then continue to fuse into the body. This
-- is done by adding the bound term to the Extend environment. In essence this
-- is covering a different occurrence of the same problem Extend was introduced
-- to handle: let bindings of manifest data unnecessarily get in the way of the
-- fusion process. For example:
--
--   map f (zipWith g xs (map h xs))
--
-- after sharing recovery results in:
--
--   map f (let a0 = xs in zipWith g a0 (map h a0))
--
-- Without allowing the binding for a0 to float outwards, `map f` will not be
-- fused into the rest of the program.
--
-- let-elimination:
-- ----------------
--
-- Array binding points appear in the program because the array data _or_ shape
-- was accessed multiple times in the source program. In general we want to fuse
-- arbitrary sequences of array _data_, irrespective of how the shape component
-- is used. For example, reverse is defined in the prelude as:
--
--   reverse xs = let len   = unindex1 (shape xs)
--                    pf i  = len - i - 1
--                in
--                backpermute (shape xs) (ilift1 pf) xs
--
-- Sharing recovery introduces a let-binding for the input `xs` since it is used
-- thrice in the definition, which impedes subsequent fusion. However the actual
-- array data is only accessed once, with the remaining two uses querying the
-- array shape. Since the delayed terms contain the shape of the array they
-- represent as a scalar term, if the data component otherwise satisfies the
-- rules for fusing terms, as it does in this example, we can eliminate the
-- let-binding by pushing the scalar shape and value generation terms directly
-- into the body.
--
-- Let-elimination can also be used to _introduce_ work duplication, which may
-- be beneficial if we can estimate that the cost of recomputation is less than
-- the cost of completely evaluating the array and subsequently retrieving the
-- data from memory.
--
-- let-binding:
-- ------------
--
-- Ultimately, we might not want to eliminate the binding. If so, evaluate it
-- and add it to a _clean_ Extend environment for the body. If not, the Extend
-- list effectively _flattens_ all bindings, so any terms required for the bound
-- term get lifted out to the same scope as the body. This increases their
-- lifetime and hence raises the maximum memory used. If we don't do this, we
-- get terms such as:
--
--   let a0  = <terms for binding> in
--   let bnd = <bound term> in
--   <body term>
--
-- rather than the following, where the scope of a0 is clearly only availably
-- when evaluating the bound term, as it should be:
--
--   let bnd =
--     let a0 = <terms for binding>
--     in <bound term>
--   in <body term>
--
<<<<<<< HEAD
aletD :: forall acc env aenv arrs brrs. (Kit acc, Arrays arrs, Arrays brrs)
=======
aletD :: (Kit acc, Arrays arrs, Arrays brrs)
>>>>>>> bdd99079
      => EmbedAcc acc
      -> ElimAcc  acc
      ->          acc env aenv        arrs
      ->          acc env (aenv,arrs) brrs
      -> Embed    acc env aenv        brrs
aletD embedAcc elimAcc (embedAcc -> Embed env1 cc1) acc0

  -- let-floating
  -- ------------
  --
  -- Immediately inline the variable referring to the bound expression into the
  -- body, instead of adding to the environments and creating an indirection
  -- that must be later eliminated by shrinking.
  --
  | Done v1             <- cc1
<<<<<<< HEAD
  , Embed env0 cc0      <- embedAcc $ rebuildAcc Var (subTop (Avar v1) . sink1 env1) acc0
=======
  , Embed env0 cc0      <- embedAcc $ rebuildAcc (subAtop (Avar v1) . sink1 env1) acc0
>>>>>>> bdd99079
  = Stats.ruleFired "aletD/float"
  $ Embed (env1 `join` env0) cc0

  -- Ensure we only call 'embedAcc' once on the body expression
  --
  | otherwise
  = aletD' embedAcc elimAcc (Embed env1 cc1) (embedAcc acc0)


aletD' :: forall acc aenv arrs brrs. (Kit acc, Arrays arrs, Arrays brrs)
       => EmbedAcc acc
       -> ElimAcc  acc
       -> Embed    acc aenv         arrs
       -> Embed    acc (aenv, arrs) brrs
       -> Embed    acc aenv         brrs
aletD' embedAcc elimAcc (Embed env1 cc1) (Embed env0 cc0)

  -- let-binding
  -- -----------
  --
  -- Check whether we can eliminate the let-binding. Note that we must inspect
  -- the entire term, not just the Cunctation that would be produced by
  -- embedAcc. If we don't we can be left with dead terms that don't get
  -- eliminated. This problem occurred in the canny program.
  --
  | acc1                <- compute (Embed env1 cc1)
  , False               <- elimAcc (inject acc1) acc0
  = Stats.ruleFired "aletD/bind"
  $ Embed (BaseEnv `PushEnv` acc1 `join` env0) cc0

  -- let-elimination
  -- ---------------
  --
  -- Handle the remaining cases in a separate function. It turns out that this
  -- is important so we aren't excessively sinking/delaying terms.
  --
  | acc0'               <- sink1 env1 acc0
  = Stats.ruleFired "aletD/eliminate"
  $ case cc1 of
      Step{}    -> eliminate env1 cc1 acc0'
      Yield{}   -> eliminate env1 cc1 acc0'

  where
<<<<<<< HEAD
    subTop :: forall aenv s t. Arrays t => PreOpenAcc acc env aenv s -> Idx (aenv,s) t -> PreOpenAcc acc env aenv t
    subTop t ZeroIdx       = t
    subTop _ (SuccIdx idx) = Avar idx
=======
    acc0 = computeAcc (Embed env0 cc0)
>>>>>>> bdd99079

    -- The second part of let-elimination. Splitting into two steps exposes the
    -- extra type variables, and ensures we don't do extra work manipulating the
    -- body when not necessary (which can lead to a complexity blowup).
    --
    eliminate :: forall aenv aenv' sh e brrs. (Kit acc, Shape sh, Elt e, Arrays brrs)
              => Extend     acc env aenv aenv'
              -> Cunctation acc env aenv'               (Array sh e)
              ->            acc env (aenv', Array sh e) brrs
              -> Embed      acc env aenv                brrs
    eliminate env1 cc1 body
      | Done v1           <- cc1 = elim (arrayShape v1) (indexArray v1)
      | Step sh1 p1 f1 v1 <- cc1 = elim sh1 (f1 `compose` indexArray v1 `compose` p1)
      | Yield sh1 f1      <- cc1 = elim sh1 f1
      where
        bnd :: PreOpenAcc acc env aenv' (Array sh e)
        bnd = compute' cc1

        elim :: PreOpenExp acc env aenv' sh -> PreOpenFun acc env aenv' (sh -> e) -> Embed acc env aenv brrs
        elim sh1 f1
          | sh1'                <- weakenEA rebuildAcc SuccIdx sh1
          , f1'                 <- weakenFA rebuildAcc SuccIdx f1
<<<<<<< HEAD
          , Embed env0' cc0'    <- embedAcc $ rebuildAcc Var (subTop bnd) $ kmap (replaceA sh1' f1' ZeroIdx) body
=======
          , Embed env0' cc0'    <- embedAcc $ rebuildAcc (subAtop bnd) $ kmap (replaceA sh1' f1' ZeroIdx) body
>>>>>>> bdd99079
          = Embed (env1 `join` env0') cc0'

    -- As part of let-elimination, we need to replace uses of array variables in
    -- scalar expressions with an equivalent expression that generates the
    -- result directly
    --
    -- TODO: when we inline bindings we ought to let bind at the first
    --       occurrence and use a variable at all subsequent locations. At the
    --       moment we are just hoping CSE in the simplifier phase does good
    --       things, but that is limited in what it looks for.
    --
    replaceE :: forall env aenv sh e t. (Kit acc, Shape sh, Elt e)
             => PreOpenExp acc env aenv sh -> PreOpenFun acc env aenv (sh -> e) -> Idx aenv (Array sh e)
             -> PreOpenExp acc env aenv t
             -> PreOpenExp acc env aenv t
    replaceE sh' f' avar exp =
      case exp of
        Let x y                         -> Let (cvtE x) (replaceE (weakenE rebuildAcc SuccIdx sh') (weakenFE rebuildAcc SuccIdx f') avar y)
        Var i                           -> Var i
        Foreign ff f e                  -> Foreign ff f (cvtE e)
        Const c                         -> Const c
        Tuple t                         -> Tuple (cvtT t)
        Prj ix e                        -> Prj ix (cvtE e)
        IndexNil                        -> IndexNil
        IndexCons sl sz                 -> IndexCons (cvtE sl) (cvtE sz)
        IndexHead sh                    -> IndexHead (cvtE sh)
        IndexTail sz                    -> IndexTail (cvtE sz)
        IndexAny                        -> IndexAny
        IndexSlice x ix sh              -> IndexSlice x (cvtE ix) (cvtE sh)
        IndexFull x ix sl               -> IndexFull x (cvtE ix) (cvtE sl)
        ToIndex sh ix                   -> ToIndex (cvtE sh) (cvtE ix)
        FromIndex sh i                  -> FromIndex (cvtE sh) (cvtE i)
        Cond p t e                      -> Cond (cvtE p) (cvtE t) (cvtE e)
<<<<<<< HEAD
        Iterate n f x                   -> Iterate (cvtE n) (replaceE (weakenE rebuildAcc SuccIdx sh') (weakenFE rebuildAcc SuccIdx f') avar f) (cvtE x)
=======
>>>>>>> bdd99079
        PrimConst c                     -> PrimConst c
        PrimApp g x                     -> PrimApp g (cvtE x)
        ShapeSize sh                    -> ShapeSize (cvtE sh)
        Intersect sh sl                 -> Intersect (cvtE sh) (cvtE sl)
        While p f x                     -> While (replaceF sh' f' avar p) (replaceF sh' f' avar f) (cvtE x)

        Shape a
          | Just REFL <- match a a'     -> Stats.substitution "replaceE/shape" sh'
          | otherwise                   -> exp

        Index a sh
          | Just REFL    <- match a a'
          , Lam (Body b) <- f'          -> Stats.substitution "replaceE/!" . cvtE $ Let sh b
          | otherwise                   -> Index a (cvtE sh)

        LinearIndex a i
          | Just REFL    <- match a a'
<<<<<<< HEAD
          , Lam (Body b) <- f'          -> Stats.substitution "replaceE/!!" $ Let (Let i (FromIndex (weakenE rebuildAcc SuccIdx sh') (Var ZeroIdx))) b
=======
          , Lam (Body b) <- f'          -> Stats.substitution "replaceE/!!" . cvtE $ Let (Let i (FromIndex (weakenE SuccIdx sh') (Var ZeroIdx))) b
>>>>>>> bdd99079
          | otherwise                   -> LinearIndex a (cvtE i)

      where
        a' = avarIn avar

        cvtE :: PreOpenExp acc env aenv s -> PreOpenExp acc env aenv s
        cvtE = replaceE sh' f' avar

        cvtT :: Tuple (PreOpenExp acc env aenv) s -> Tuple (PreOpenExp acc env aenv) s
        cvtT NilTup        = NilTup
        cvtT (SnocTup t e) = cvtT t `SnocTup` cvtE e

    replaceF :: forall env aenv sh e t. (Kit acc, Shape sh, Elt e)
             => PreOpenExp acc env aenv sh -> PreOpenFun acc env aenv (sh -> e) -> Idx aenv (Array sh e)
             -> PreOpenFun acc env aenv t
             -> PreOpenFun acc env aenv t
    replaceF sh' f' avar fun =
      case fun of
        Body e          -> Body (replaceE sh' f' avar e)
        Lam f           -> Lam  (replaceF (weakenE rebuildAcc SuccIdx sh') (weakenFE rebuildAcc SuccIdx f') avar f)

    replaceA :: forall env aenv sh e a. (Kit acc, Shape sh, Elt e)
             => PreOpenExp acc env aenv sh -> PreOpenFun acc env aenv (sh -> e) -> Idx aenv (Array sh e)
             -> PreOpenAcc acc env aenv a
             -> PreOpenAcc acc env aenv a
    replaceA sh' f' avar pacc =
      case pacc of
        Avar v
          | Just REFL <- match v avar   -> Avar avar
          | otherwise                   -> Avar v

        Alet bnd body                   ->
          let sh'' = weakenEA rebuildAcc SuccIdx sh'
              f''  = weakenFA rebuildAcc SuccIdx f'
          in
          Alet (cvtA bnd) (kmap (replaceA sh'' f'' (SuccIdx avar)) body)

        Elet bnd body                ->
          let sh'' = weakenE  rebuildAcc SuccIdx sh'
              f''  = weakenFE rebuildAcc SuccIdx f'
          in
          Elet (cvtE bnd) (kmap (replaceA sh'' f'' avar) body)

        Use arrs                -> Use arrs
        Unit e                  -> Unit (cvtE e)
        Acond p at ae           -> Acond (cvtE p) (cvtA at) (cvtA ae)
        Aprj ix tup             -> Aprj ix (cvtA tup)
        Atuple tup              -> Atuple (cvtAT tup)
        Awhile p f a            -> Awhile p f (cvtA a)          -- no sharing between p or f and a
        Apply f a               -> Apply f (cvtA a)             -- no sharing between f and a
        Aforeign ff f a         -> Aforeign ff f (cvtA a)       -- no sharing between f and a
        Generate sh f           -> Generate (cvtE sh) (cvtF f)
        Map f a                 -> Map (cvtF f) (cvtA a)
        ZipWith f a b           -> ZipWith (cvtF f) (cvtA a) (cvtA b)
        Backpermute sh p a      -> Backpermute (cvtE sh) (cvtF p) (cvtA a)
        Transform sh p f a      -> Transform (cvtE sh) (cvtF p) (cvtF f) (cvtA a)
        Slice slix a sl         -> Slice slix (cvtA a) (cvtE sl)
        Replicate slix sh a     -> Replicate slix (cvtE sh) (cvtA a)
        Reshape sl a            -> Reshape (cvtE sl) (cvtA a)
        Fold f z a              -> Fold (cvtF f) (cvtE z) (cvtA a)
        Fold1 f a               -> Fold1 (cvtF f) (cvtA a)
        FoldSeg f z a s         -> FoldSeg (cvtF f) (cvtE z) (cvtA a) (cvtA s)
        Fold1Seg f a s          -> Fold1Seg (cvtF f) (cvtA a) (cvtA s)
        Scanl f z a             -> Scanl (cvtF f) (cvtE z) (cvtA a)
        Scanl1 f a              -> Scanl1 (cvtF f) (cvtA a)
        Scanl' f z a            -> Scanl' (cvtF f) (cvtE z) (cvtA a)
        Scanr f z a             -> Scanr (cvtF f) (cvtE z) (cvtA a)
        Scanr1 f a              -> Scanr1 (cvtF f) (cvtA a)
        Scanr' f z a            -> Scanr' (cvtF f) (cvtE z) (cvtA a)
        Permute f d p a         -> Permute (cvtF f) (cvtA d) (cvtF p) (cvtA a)
        Stencil f x a           -> Stencil (cvtF f) x (cvtA a)
        Stencil2 f x a y b      -> Stencil2 (cvtF f) x (cvtA a) y (cvtA b)

      where
        cvtA :: acc env aenv s -> acc env aenv s
        cvtA = kmap (replaceA sh' f' avar)

        cvtE :: PreOpenExp acc env aenv s -> PreOpenExp acc env aenv s
        cvtE = replaceE sh' f' avar

        cvtF :: PreOpenFun acc env aenv s -> PreOpenFun acc env aenv s
        cvtF = replaceF sh' f' avar

        cvtAT :: Atuple (acc env aenv) s -> Atuple (acc env aenv) s
        cvtAT NilAtup          = NilAtup
        cvtAT (SnocAtup tup a) = cvtAT tup `SnocAtup` cvtA a


-- Array conditionals, in particular eliminate branches when the predicate
-- reduces to a known constant.
--
-- Note that we take the raw unprocessed terms as input. If instead we had the
-- terms for each branch in the delayed representation, this would require that
-- each term has been sunk into a common environment, which implies the
-- conditional has been pushed underneath the intersection of bound terms for
-- both branches. This would result in redundant work processing the bindings
-- for the branch not taken.
--
acondD :: (Kit acc, Arrays arrs)
       => EmbedAcc   acc
       -> PreOpenExp acc env aenv Bool
       ->            acc env aenv arrs
       ->            acc env aenv arrs
       -> Embed      acc env aenv arrs
acondD embedAcc p t e
  | Const ((),True)  <- p   = Stats.knownBranch "True"      $ embedAcc t
  | Const ((),False) <- p   = Stats.knownBranch "False"     $ embedAcc e
  | Just REFL <- match t e  = Stats.knownBranch "redundant" $ embedAcc e
  | otherwise               = done $ Acond p (computeAcc (embedAcc t))
                                             (computeAcc (embedAcc e))


-- Array tuple projection. Whenever possible we want to peek underneath the
-- tuple structure and continue the fusion process.
--
aprjD :: forall acc env aenv arrs a. (Kit acc, IsTuple arrs, Arrays arrs, Arrays a)
      => EmbedAcc acc
      -> TupleIdx (TupleRepr arrs) a
      ->       acc env aenv arrs
      -> Embed acc env aenv a
aprjD embedAcc ix a
  | Atuple tup <- extract a = Stats.ruleFired "aprj/Atuple" . embedAcc $ aprjAT ix tup
  | otherwise               = done $ Aprj ix (cvtA a)
  where
    cvtA :: acc env aenv arrs -> acc env aenv arrs
    cvtA = computeAcc . embedAcc

    aprjAT :: TupleIdx atup a -> Atuple (acc env aenv) atup -> acc env aenv a
    aprjAT ZeroTupIdx      (SnocAtup _ a) = a
    aprjAT (SuccTupIdx ix) (SnocAtup t _) = aprjAT ix t


-- Scalar expressions
-- ------------------

isIdentity :: PreOpenFun acc env aenv (a -> b) -> Maybe (a :=: b)
isIdentity f
  | Lam (Body (Var ZeroIdx)) <- f       = Just REFL
  | otherwise                           = Nothing

identity :: Elt a => PreOpenFun acc env aenv (a -> a)
identity = Lam (Body (Var ZeroIdx))

toIndex :: (Kit acc, Shape sh) => PreOpenExp acc env aenv sh -> PreOpenFun acc env aenv (sh -> Int)
toIndex sh = Lam (Body (ToIndex (weakenE rebuildAcc SuccIdx sh) (Var ZeroIdx)))

fromIndex :: (Kit acc, Shape sh) => PreOpenExp acc env aenv sh -> PreOpenFun acc env aenv (Int -> sh)
fromIndex sh = Lam (Body (FromIndex (weakenE rebuildAcc SuccIdx sh) (Var ZeroIdx)))

reindex :: (Kit acc, Shape sh, Shape sh')
        => PreOpenExp acc env aenv sh'
        -> PreOpenExp acc env aenv sh
        -> PreOpenFun acc env aenv (sh -> sh')
reindex sh' sh
  | Just REFL <- match sh sh'   = identity
  | otherwise                   = fromIndex sh' `compose` toIndex sh

extend :: (Kit acc, Shape sh, Shape sl, Elt slix)
       => SliceIndex (EltRepr slix) (EltRepr sl) co (EltRepr sh)
       -> PreOpenExp acc env aenv slix
       -> PreOpenFun acc env aenv (sh -> sl)
extend sliceIndex slix = Lam (Body (IndexSlice sliceIndex (weakenE rebuildAcc SuccIdx slix) (Var ZeroIdx)))

restrict :: (Kit acc, Shape sh, Shape sl, Elt slix)
         => SliceIndex (EltRepr slix) (EltRepr sl) co (EltRepr sh)
         -> PreOpenExp acc env aenv slix
         -> PreOpenFun acc env aenv (sl -> sh)
restrict sliceIndex slix = Lam (Body (IndexFull sliceIndex (weakenE rebuildAcc SuccIdx slix) (Var ZeroIdx)))

arrayShape :: (Kit acc, Shape sh, Elt e) => Idx aenv (Array sh e) -> PreOpenExp acc env aenv sh
arrayShape = Shape . avarIn

indexArray :: (Kit acc, Shape sh, Elt e) => Idx aenv (Array sh e) -> PreOpenFun acc env aenv (sh -> e)
indexArray v = Lam (Body (Index (avarIn v) (Var ZeroIdx)))

linearIndex :: (Kit acc, Shape sh, Elt e) => Idx aenv (Array sh e) -> PreOpenFun acc env aenv (Int -> e)
linearIndex v = Lam (Body (LinearIndex (avarIn v) (Var ZeroIdx)))
<|MERGE_RESOLUTION|>--- conflicted
+++ resolved
@@ -91,16 +91,12 @@
 --       consumer/producer pairs explicit as a 'DelayedAcc' of manifest and
 --       delayed nodes.
 --
-<<<<<<< HEAD
-convertOpenAcc :: Arrays arrs => Bool -> OpenAcc env aenv arrs -> DelayedOpenAcc env aenv arrs
-=======
 -- TLM: Note that there really is no ambiguity as to which state an array will
 --      be in following this process: an array will be either delayed or
 --      manifest, and the two helper functions are even named as such! We should
 --      encode this property in the type somehow...
 --
-convertOpenAcc :: Arrays arrs => Bool -> OpenAcc aenv arrs -> DelayedOpenAcc aenv arrs
->>>>>>> bdd99079
+convertOpenAcc :: Arrays arrs => Bool -> OpenAcc env aenv arrs -> DelayedOpenAcc env aenv arrs
 convertOpenAcc fuseAcc = manifest . computeAcc . embedOpenAcc fuseAcc
   where
     -- Convert array computations into an embeddable delayed representation.
@@ -265,13 +261,8 @@
 -- adjacent producer/producer terms. Using the reduced internal form limits the
 -- number of combinations that need to be considered.
 --
-<<<<<<< HEAD
 type EmbedAcc acc = forall env aenv arrs. Arrays arrs => acc env aenv arrs -> Embed acc env aenv arrs
-type ElimAcc acc = forall env aenv s t. Idx aenv s -> acc env aenv t -> Bool
-=======
-type EmbedAcc acc = forall aenv arrs. Arrays arrs => acc aenv arrs -> Embed acc aenv arrs
-type ElimAcc  acc = forall aenv s t. acc aenv s -> acc (aenv,s) t -> Bool
->>>>>>> bdd99079
+type ElimAcc  acc = forall env aenv s t. acc env aenv s -> acc env (aenv,s) t -> Bool
 
 embedOpenAcc :: Arrays arrs => Bool -> OpenAcc env aenv arrs -> Embed OpenAcc env aenv arrs
 embedOpenAcc fuseAcc (OpenAcc pacc) =
@@ -282,10 +273,6 @@
     -- into the use site, but it is likely advantageous to be far more
     -- aggressive here. SEE: [Sharing vs. Fusion]
     --
-<<<<<<< HEAD
-    elimOpenAcc :: Idx aenv s -> OpenAcc env aenv t -> Bool
-    elimOpenAcc v acc = count False v acc <= lIMIT
-=======
     -- As a special case, look for the definition of 'unzip' applied to manifest
     -- data, which is defined in the prelude as a map projecting out the
     -- appropriate element.
@@ -302,7 +289,6 @@
 
       | otherwise
       = False
->>>>>>> bdd99079
       where
         lIMIT = 1
 
@@ -430,11 +416,7 @@
     cvtF :: PreOpenFun acc env aenv t -> PreOpenFun acc env aenv t
     cvtF = cvtF' . simplify
 
-<<<<<<< HEAD
     cvtE :: PreOpenExp acc env aenv t -> PreOpenExp acc env aenv t
-=======
-    cvtE :: PreExp acc aenv' t -> PreExp acc aenv' t
->>>>>>> bdd99079
     cvtE = cvtE' . simplify
 
     -- Conversions for scalar functions and expressions without
@@ -465,9 +447,9 @@
         While p f x             -> While (cvtF' p) (cvtF' f) (cvtE' x)
         PrimConst c             -> PrimConst c
         PrimApp f x             -> PrimApp f (cvtE' x)
-        Index a sh              -> Index a (cvtE' sh)
-        LinearIndex a i         -> LinearIndex a (cvtE' i)
-        Shape a                 -> Shape a
+        Index a sh              -> Index (cvtA a) (cvtE' sh)
+        LinearIndex a i         -> LinearIndex (cvtA a) (cvtE' i)
+        Shape a                 -> Shape (cvtA a)
         ShapeSize sh            -> ShapeSize (cvtE' sh)
         Intersect s t           -> Intersect (cvtE' s) (cvtE' t)
         Foreign ff f e          -> Foreign ff (cvtF' f) (cvtE' e)
@@ -1006,11 +988,7 @@
 --     in <bound term>
 --   in <body term>
 --
-<<<<<<< HEAD
-aletD :: forall acc env aenv arrs brrs. (Kit acc, Arrays arrs, Arrays brrs)
-=======
 aletD :: (Kit acc, Arrays arrs, Arrays brrs)
->>>>>>> bdd99079
       => EmbedAcc acc
       -> ElimAcc  acc
       ->          acc env aenv        arrs
@@ -1026,11 +1004,7 @@
   -- that must be later eliminated by shrinking.
   --
   | Done v1             <- cc1
-<<<<<<< HEAD
-  , Embed env0 cc0      <- embedAcc $ rebuildAcc Var (subTop (Avar v1) . sink1 env1) acc0
-=======
-  , Embed env0 cc0      <- embedAcc $ rebuildAcc (subAtop (Avar v1) . sink1 env1) acc0
->>>>>>> bdd99079
+  , Embed env0 cc0      <- embedAcc $ rebuildAcc Var (subAtop (Avar v1) . sink1 env1) acc0
   = Stats.ruleFired "aletD/float"
   $ Embed (env1 `join` env0) cc0
 
@@ -1040,12 +1014,12 @@
   = aletD' embedAcc elimAcc (Embed env1 cc1) (embedAcc acc0)
 
 
-aletD' :: forall acc aenv arrs brrs. (Kit acc, Arrays arrs, Arrays brrs)
+aletD' :: forall acc env aenv arrs brrs. (Kit acc, Arrays arrs, Arrays brrs)
        => EmbedAcc acc
        -> ElimAcc  acc
-       -> Embed    acc aenv         arrs
-       -> Embed    acc (aenv, arrs) brrs
-       -> Embed    acc aenv         brrs
+       -> Embed    acc env aenv         arrs
+       -> Embed    acc env (aenv, arrs) brrs
+       -> Embed    acc env aenv         brrs
 aletD' embedAcc elimAcc (Embed env1 cc1) (Embed env0 cc0)
 
   -- let-binding
@@ -1074,19 +1048,13 @@
       Yield{}   -> eliminate env1 cc1 acc0'
 
   where
-<<<<<<< HEAD
-    subTop :: forall aenv s t. Arrays t => PreOpenAcc acc env aenv s -> Idx (aenv,s) t -> PreOpenAcc acc env aenv t
-    subTop t ZeroIdx       = t
-    subTop _ (SuccIdx idx) = Avar idx
-=======
     acc0 = computeAcc (Embed env0 cc0)
->>>>>>> bdd99079
 
     -- The second part of let-elimination. Splitting into two steps exposes the
     -- extra type variables, and ensures we don't do extra work manipulating the
     -- body when not necessary (which can lead to a complexity blowup).
     --
-    eliminate :: forall aenv aenv' sh e brrs. (Kit acc, Shape sh, Elt e, Arrays brrs)
+    eliminate :: forall env aenv aenv' sh e brrs. (Kit acc, Shape sh, Elt e, Arrays brrs)
               => Extend     acc env aenv aenv'
               -> Cunctation acc env aenv'               (Array sh e)
               ->            acc env (aenv', Array sh e) brrs
@@ -1103,11 +1071,7 @@
         elim sh1 f1
           | sh1'                <- weakenEA rebuildAcc SuccIdx sh1
           , f1'                 <- weakenFA rebuildAcc SuccIdx f1
-<<<<<<< HEAD
-          , Embed env0' cc0'    <- embedAcc $ rebuildAcc Var (subTop bnd) $ kmap (replaceA sh1' f1' ZeroIdx) body
-=======
-          , Embed env0' cc0'    <- embedAcc $ rebuildAcc (subAtop bnd) $ kmap (replaceA sh1' f1' ZeroIdx) body
->>>>>>> bdd99079
+          , Embed env0' cc0'    <- embedAcc $ rebuildAcc Var (subAtop bnd) $ kmap (replaceA sh1' f1' ZeroIdx) body
           = Embed (env1 `join` env0') cc0'
 
     -- As part of let-elimination, we need to replace uses of array variables in
@@ -1141,10 +1105,6 @@
         ToIndex sh ix                   -> ToIndex (cvtE sh) (cvtE ix)
         FromIndex sh i                  -> FromIndex (cvtE sh) (cvtE i)
         Cond p t e                      -> Cond (cvtE p) (cvtE t) (cvtE e)
-<<<<<<< HEAD
-        Iterate n f x                   -> Iterate (cvtE n) (replaceE (weakenE rebuildAcc SuccIdx sh') (weakenFE rebuildAcc SuccIdx f') avar f) (cvtE x)
-=======
->>>>>>> bdd99079
         PrimConst c                     -> PrimConst c
         PrimApp g x                     -> PrimApp g (cvtE x)
         ShapeSize sh                    -> ShapeSize (cvtE sh)
@@ -1162,11 +1122,7 @@
 
         LinearIndex a i
           | Just REFL    <- match a a'
-<<<<<<< HEAD
-          , Lam (Body b) <- f'          -> Stats.substitution "replaceE/!!" $ Let (Let i (FromIndex (weakenE rebuildAcc SuccIdx sh') (Var ZeroIdx))) b
-=======
-          , Lam (Body b) <- f'          -> Stats.substitution "replaceE/!!" . cvtE $ Let (Let i (FromIndex (weakenE SuccIdx sh') (Var ZeroIdx))) b
->>>>>>> bdd99079
+          , Lam (Body b) <- f'          -> Stats.substitution "replaceE/!!" . cvtE $ Let (Let i (FromIndex (weakenE rebuildAcc SuccIdx sh') (Var ZeroIdx))) b
           | otherwise                   -> LinearIndex a (cvtE i)
 
       where
