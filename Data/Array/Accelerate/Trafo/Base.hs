--- conflicted
+++ resolved
@@ -32,6 +32,7 @@
   DelayedAfun, DelayedOpenAfun,
   DelayedExp, DelayedFun, DelayedOpenExp, DelayedOpenFun,
   DelayedSeq, DelayedOpenSeq, StreamSeq(..),
+  prettyDelayedSeq,
 
   -- Environments
   Gamma(..), incExp, prjExp, lookupExp,
@@ -129,15 +130,8 @@
 type DelayedExp         = DelayedOpenExp ()
 type DelayedFun         = DelayedOpenFun ()
 
-<<<<<<< HEAD
 data StreamSeq index acc t where
   StreamSeq :: Extend acc () aenv -> PreOpenSeq index acc aenv t -> StreamSeq index acc t
-=======
-data DelayedSeq t where
-  DelayedSeq :: Extend DelayedOpenAcc () aenv
-             -> DelayedOpenSeq aenv () t
-             -> DelayedSeq t
->>>>>>> ab589223
 
 type DelayedOpenAfun      = PreOpenAfun DelayedOpenAcc
 type DelayedOpenExp       = PreOpenExp DelayedOpenAcc
@@ -220,44 +214,27 @@
                   ]
 
 
-{--
 -- Pretty print delayed sequences
 --
 -- TLM: What is going on with this sequence thing, why is it closed?
+-- RCE: Not all sequence computations are embedded in array computations. For
+-- example, if you want to stream the whole sequence out.
 --
 prettyDelayedSeq
-<<<<<<< HEAD
     :: forall index arrs.
        (Doc -> Doc)                             -- apply to compound expressions
     -> DelayedSeq index arrs
     -> Doc
 prettyDelayedSeq wrap (StreamSeq env s)
-  | (d, lvl) <- pp env 0
-  =  wrap $  (hang (text "let") 2 $ vcat $ d)
-          $$ (hang (text "in sequence")  2 $ vcat $ punctuate (text ";") $ prettySeq prettyAcc lvl wrap s)
-  where
-    pp :: Extend DelayedOpenAcc aenv aenv' -> Int -> ([Doc], Int)
-    pp BaseEnv          lvl = ([],lvl)
-    pp (PushEnv env' a) lvl | (d', lvl') <- pp env' (lvl + 1)
-                            = let x = char 'a' <> int lvl
-                              in (x <+> equals <+> prettyAcc lvl wrap a : d', lvl')
-=======
-    :: (Doc -> Doc)                             -- apply to compound expressions
-    -> DelayedSeq arrs
-    -> Doc
-prettyDelayedSeq wrap (DelayedSeq aenv s)
-  | (d, lvl) <- pp env 0
+  | (d, aenv) <- pp env
   =  wrap $   (hang (text "let") 2 $ sep $ punctuate semi d)
           <+> (hang (text "in")  2 $ sep $ punctuate semi
-                                         $ prettyPreSeq wrap prettyAcc lvl 0 s)
+                                         $ prettySeq prettyAcc wrap aenv s)
   where
-    pp :: Extend DelayedOpenAcc aenv aenv' -> Int -> ([Doc], Int)
-    pp BaseEnv          lvl = ([],lvl)
-    pp (PushEnv env' a) lvl | (d', _) <- pp env' (lvl + 1)
-                            = (prettyAcc lvl wrap a : d', lvl)
---}
-
->>>>>>> ab589223
+    pp :: Extend DelayedOpenAcc () aenv' -> ([Doc], Val aenv')
+    pp BaseEnv          = ([],Empty)
+    pp (PushEnv env' a) | (d', aenv) <- pp env'
+                        = (prettyAcc wrap aenv a : d', Push aenv (char 'a' <> int (sizeEnv aenv)))
 
 -- Environments
 -- ============
